--- conflicted
+++ resolved
@@ -8,10 +8,6 @@
     }
   },
   "msbuild-sdks": {
-<<<<<<< HEAD
-    "Microsoft.DotNet.Arcade.Sdk": "5.0.0-beta.20364.3"
-=======
     "Microsoft.DotNet.Arcade.Sdk": "5.0.0-beta.20417.6"
->>>>>>> ae492b24
   }
 }