--- conflicted
+++ resolved
@@ -11,12 +11,7 @@
     "cmake": "3.16.4"
   },
   "msbuild-sdks": {
-<<<<<<< HEAD
-    "Microsoft.DotNet.Arcade.Sdk": "7.0.0-beta.22418.4",
-    "Microsoft.DotNet.CMake.Sdk": "7.0.0-beta.22418.4"
-=======
     "Microsoft.DotNet.Arcade.Sdk": "8.0.0-beta.22430.3",
     "Microsoft.DotNet.CMake.Sdk": "8.0.0-beta.22430.3"
->>>>>>> 9ec5d7f1
   }
 }