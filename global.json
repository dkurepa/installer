--- conflicted
+++ resolved
@@ -3,10 +3,6 @@
     "dotnet": "3.0.101"
   },
   "msbuild-sdks": {
-<<<<<<< HEAD
-    "Microsoft.DotNet.Arcade.Sdk": "1.0.0-beta.19605.4"
-=======
     "Microsoft.DotNet.Arcade.Sdk": "1.0.0-beta.19607.3"
->>>>>>> 2beb6e6c
   }
 }