--- conflicted
+++ resolved
@@ -11,12 +11,7 @@
     "cmake": "3.21.0"
   },
   "msbuild-sdks": {
-<<<<<<< HEAD
-    "Microsoft.DotNet.Arcade.Sdk": "8.0.0-beta.24074.2",
-    "Microsoft.DotNet.CMake.Sdk": "8.0.0-beta.24074.2"
-=======
     "Microsoft.DotNet.Arcade.Sdk": "9.0.0-beta.24074.1",
     "Microsoft.DotNet.CMake.Sdk": "9.0.0-beta.24074.1"
->>>>>>> 3411e70e
   }
 }