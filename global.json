--- conflicted
+++ resolved
@@ -11,13 +11,8 @@
     "cmake": "latest"
   },
   "msbuild-sdks": {
-<<<<<<< HEAD
     "Microsoft.Build.NoTargets": "3.7.0",
-    "Microsoft.DotNet.Arcade.Sdk": "9.0.0-beta.24075.2",
-    "Microsoft.DotNet.CMake.Sdk": "9.0.0-beta.24075.2"
-=======
     "Microsoft.DotNet.Arcade.Sdk": "9.0.0-beta.24114.1",
     "Microsoft.DotNet.CMake.Sdk": "9.0.0-beta.24114.1"
->>>>>>> a885953e
   }
 }