{
  "tools": {
    "dotnet": "9.0.100-preview.1.24101.2",
    "runtimes": {
      "dotnet": [
        "$(VSRedistCommonNetCoreSharedFrameworkx6490PackageVersion)"
      ]
    }
  },
  "native-tools": {
    "cmake": "latest"
  },
  "msbuild-sdks": {
<<<<<<< HEAD
    "Microsoft.DotNet.Arcade.Sdk": "9.0.0-beta.24201.3",
    "Microsoft.DotNet.CMake.Sdk": "9.0.0-beta.24201.3",
    "Microsoft.Build.NoTargets": "3.7.0"
=======
    "Microsoft.DotNet.Arcade.Sdk": "9.0.0-beta.24203.1",
    "Microsoft.DotNet.CMake.Sdk": "9.0.0-beta.24203.1"
>>>>>>> 16a8822a
  }
}<|MERGE_RESOLUTION|>--- conflicted
+++ resolved
@@ -11,13 +11,7 @@
     "cmake": "latest"
   },
   "msbuild-sdks": {
-<<<<<<< HEAD
-    "Microsoft.DotNet.Arcade.Sdk": "9.0.0-beta.24201.3",
-    "Microsoft.DotNet.CMake.Sdk": "9.0.0-beta.24201.3",
-    "Microsoft.Build.NoTargets": "3.7.0"
-=======
     "Microsoft.DotNet.Arcade.Sdk": "9.0.0-beta.24203.1",
-    "Microsoft.DotNet.CMake.Sdk": "9.0.0-beta.24203.1"
->>>>>>> 16a8822a
-  }
+    "Microsoft.DotNet.CMake.Sdk": "9.0.0-beta.24203.1",
+    "Microsoft.Build.NoTargets": "3.7.0"  }
 }