<?xml version="1.0" encoding="utf-8"?>
<Project ToolsVersion="14.0" xmlns="http://schemas.microsoft.com/developer/msbuild/2003">
  <PropertyGroup>
    <CLI_SharedFrameworkVersion>2.0.0</CLI_SharedFrameworkVersion>
    <CLI_MSBuild_Version>15.5.0-preview-000154-1054573</CLI_MSBuild_Version>
    <CLI_Roslyn_Version>2.6.0-beta1-62126-01</CLI_Roslyn_Version>
    <CLI_DiaSymNative_Version>1.6.0-beta2-25304</CLI_DiaSymNative_Version>
    <CLI_FSharp_Version>4.2.0-rtm-170926-0</CLI_FSharp_Version>
<<<<<<< HEAD
    <CLI_FSharp_Satellites_Version>4.4.1-pre-20171012-1</CLI_FSharp_Satellites_Version>
=======

    <CLI_Deps_Satellites_Build>pre-20171012-1</CLI_Deps_Satellites_Build>
    <CLI_Roslyn_Satellites_Version>2.6.0-$(CLI_Deps_Satellites_Build)</CLI_Roslyn_Satellites_Version>
    <CLI_FSharp_Satellites_Version>4.4.1-$(CLI_Deps_Satellites_Build)</CLI_FSharp_Satellites_Version>
>>>>>>> 7ed2a559

    <!-- We'll usually want to keep these versions in sync, but we may want to diverge in some
         cases, so use separate properties but derive one from the other unless we want to
         explicitly use different versions. -->
    <CLI_NETSDK_Version>15.5.0-preview-20171012-6</CLI_NETSDK_Version>
    <CLI_MSBuildExtensions_Version>$(CLI_NETSDK_Version)</CLI_MSBuildExtensions_Version>

    <CLI_NuGet_Version>4.5.0-preview2-4529</CLI_NuGet_Version>
    <CLI_NETStandardLibraryNETFrameworkVersion>2.0.0-preview3-25514-04</CLI_NETStandardLibraryNETFrameworkVersion>
    <CLI_WEBSDK_Version>2.0.0-rel-20171010-665</CLI_WEBSDK_Version>
    <CLI_TestPlatform_Version>15.5.0-preview-20171009-10</CLI_TestPlatform_Version>
    <SharedFrameworkVersion>$(CLI_SharedFrameworkVersion)</SharedFrameworkVersion>
    <SharedHostVersion>$(CLI_SharedFrameworkVersion)</SharedHostVersion>
    <HostFxrVersion>$(CLI_SharedFrameworkVersion)</HostFxrVersion>
    <TemplateEngineVersion>1.0.0-beta2-20171004-309</TemplateEngineVersion>
    <TemplateEngineTemplateVersion>1.0.0-beta2-20171004-309</TemplateEngineTemplateVersion>
    <TemplateEngineTemplate2_0Version>1.0.0-beta2-20171004-309</TemplateEngineTemplate2_0Version>
    <AspnetTemplateVersion>1.0.0-beta2-20171004-309</AspnetTemplateVersion>
    <PlatformAbstractionsVersion>2.0.0</PlatformAbstractionsVersion>
    <DependencyModelVersion>2.0.0</DependencyModelVersion>
    <CliCommandLineParserVersion>0.1.1-alpha-167</CliCommandLineParserVersion>
    <CliMigrateVersion>1.2.1-alpha-002133</CliMigrateVersion>
    <MicroBuildVersion>0.2.0</MicroBuildVersion>
    <SpaTemplateVersion>1.0.417</SpaTemplateVersion>
    <XliffTasksVersion>0.2.0-beta-000042</XliffTasksVersion>

    <!-- This should either be timestamped or notimestamp as appropriate -->
    <AspNetCoreRuntimePackageFlavor>notimestamp</AspNetCoreRuntimePackageFlavor>
    <!--BranchName and AspNetCoreVersion will not always be the same-->
    <AspNetCoreBranchName>2.0.0</AspNetCoreBranchName>
    <AspNetCoreRelease>rtm</AspNetCoreRelease>
    <AspNetCoreVersion>2.0.0</AspNetCoreVersion>
    <AspNetCoreRuntimePackageTimestamp>26452</AspNetCoreRuntimePackageTimestamp>

    <AspNetCoreRuntimePackageBrandName>aspnetcore-store</AspNetCoreRuntimePackageBrandName>
    <AspNetCoreVersionAndRelease>$(AspNetCoreVersion)-$(AspNetCoreRelease)</AspNetCoreVersionAndRelease>
    <AspNetCoreRuntimeAzureblobStoresSubfolderName>$(AspNetCoreBranchName)-$(AspNetCoreRuntimePackageTimestamp)</AspNetCoreRuntimeAzureblobStoresSubfolderName>
  </PropertyGroup>

  <!-- infrastructure and test only dependencies -->
  <PropertyGroup>
    <VersionToolsVersion>1.0.27-prerelease-01723-01</VersionToolsVersion>
    <DotnetDebToolVersion>2.0.0-preview2-25331-01</DotnetDebToolVersion>
  </PropertyGroup>
</Project><|MERGE_RESOLUTION|>--- conflicted
+++ resolved
@@ -6,14 +6,9 @@
     <CLI_Roslyn_Version>2.6.0-beta1-62126-01</CLI_Roslyn_Version>
     <CLI_DiaSymNative_Version>1.6.0-beta2-25304</CLI_DiaSymNative_Version>
     <CLI_FSharp_Version>4.2.0-rtm-170926-0</CLI_FSharp_Version>
-<<<<<<< HEAD
-    <CLI_FSharp_Satellites_Version>4.4.1-pre-20171012-1</CLI_FSharp_Satellites_Version>
-=======
-
     <CLI_Deps_Satellites_Build>pre-20171012-1</CLI_Deps_Satellites_Build>
     <CLI_Roslyn_Satellites_Version>2.6.0-$(CLI_Deps_Satellites_Build)</CLI_Roslyn_Satellites_Version>
     <CLI_FSharp_Satellites_Version>4.4.1-$(CLI_Deps_Satellites_Build)</CLI_FSharp_Satellites_Version>
->>>>>>> 7ed2a559
 
     <!-- We'll usually want to keep these versions in sync, but we may want to diverge in some
          cases, so use separate properties but derive one from the other unless we want to
