--- conflicted
+++ resolved
@@ -7,20 +7,8 @@
   <Target Name="SetupBuildTestProjectInputs">
     <ItemGroup>
       <PreTestProjectsToExclude Condition=" 'Non-test projects in test directory' != 'consider moving elsewhere' "
-<<<<<<< HEAD
-                             Include="test/Microsoft.DotNet.Tools.Tests.Utilities/Microsoft.DotNet.Tools.Tests.Utilities.csproj;
-                                      test/Microsoft.DotNet.TestFramework/Microsoft.DotNet.TestFramework.csproj" />
-=======
-                             Include="test/ArgumentsReflector/ArgumentsReflector.csproj;
-                                      test/Microsoft.DotNet.Tools.Tests.Utilities/Microsoft.DotNet.Tools.Tests.Utilities.csproj;
-                                      test/Microsoft.DotNet.Tools.Tests.ComponentMocks/Microsoft.DotNet.Tools.Tests.ComponentMocks.csproj;
-                                      test/Msbuild.Tests.Utilities/Msbuild.Tests.Utilities.csproj;
-                                      test/Performance/Performance.csproj;
-                                      test/Microsoft.DotNet.TestFramework/Microsoft.DotNet.TestFramework.csproj" />
-
-      <PreTestProjectsToExclude Condition=" 'Executed after primary test phase.' != ' Consider moving.' "
-                             Include="test/Installer/Microsoft.DotNet.Cli.Msi.Tests/Microsoft.DotNet.Cli.Msi.Tests.csproj;" />
->>>>>>> 0e346aa5
+                                Include="test/Microsoft.DotNet.Tools.Tests.Utilities/Microsoft.DotNet.Tools.Tests.Utilities.csproj;
+                                         test/Microsoft.DotNet.TestFramework/Microsoft.DotNet.TestFramework.csproj" />
 
       <TestProjectsToExclude Include="%(PreTestProjectsToExclude.Fullpath)" />
 
