<?xml version="1.0" encoding="utf-8"?>
<WixLocalization Culture="en-us" Language="1033" xmlns="http://schemas.microsoft.com/wix/2006/localization">
  <String Id="Caption">Programme d'installation de [WixBundleName]</String>
  <String Id="Title">[BUNDLEMONIKER]</String>
  <String Id="ConfirmCancelMessage">Voulez-vous vraiment annuler ?</String>
  <String Id="ExecuteUpgradeRelatedBundleMessage">Version précédente</String>
  <String Id="HelpHeader">Aide à l'installation</String>
  <String Id="HelpText">/install | /repair | /uninstall | /layout [\[]"directory"[\]] - installe, répare, désinstalle
   ou crée une copie locale complète du bundle dans le répertoire. '/install' est la valeur par défaut.

/passive | /quiet - affiche une IU (interface utilisateur) minimale, sans invite, ou n'affiche 
   aucune IU, ni aucune invite. Par défaut, l'IU et toutes les invites sont affichées.

/norestart - supprime toutes les tentatives de redémarrage. Par défaut, l'IU affiche une invite avant le redémarrage.
/log [\[]"log.txt"[\]] - enregistre les informations dans un fichier spécifique. Par défaut, un fichier journal est créé dans %TEMP%.</String>
  <String Id="HelpCloseButton">&amp;Fermer</String>
  <String Id="InstallAcceptCheckbox">J'&amp;accepte les conditions générales de la licence</String>
  <String Id="InstallOptionsButton">&amp;Options</String>
  <String Id="InstallInstallButton">&amp;Installer</String>
  <String Id="InstallCloseButton">&amp;Fermer</String>
  <String Id="ProgressHeader">Avancement de l'installation</String>
  <String Id="ProgressLabel">En cours :</String>
  <String Id="OverallProgressPackageText">Initialisation...</String>
  <String Id="ProgressCancelButton">&amp;Annuler</String>
  <String Id="ModifyHeader">Modifier l'installation</String>
  <String Id="ModifyRepairButton">&amp;Réparer</String>
  <String Id="ModifyUninstallButton">&amp;Désinstaller</String>
  <String Id="ModifyCloseButton">&amp;Fermer</String>
  <String Id="SuccessRepairHeader">Réparation terminée avec succès</String>
  <String Id="SuccessUninstallHeader">Désinstallation terminée avec succès</String>
  <String Id="SuccessHeader">Installation/désinstallation réussie</String>
  <String Id="SuccessLaunchButton">&amp;Lancer</String>
  <String Id="SuccessRestartText">Vous devez redémarrer l'ordinateur pour achever l'installation du logiciel.</String>
  <String Id="SuccessRestartButton">&amp;Redémarrer</String>
  <String Id="SuccessCloseButton">&amp;Fermer</String>
  <String Id="FailureHeader">Échec de l'installation</String>
  <String Id="FailureInstallHeader">Échec de l'installation</String>
  <String Id="FailureUninstallHeader">Échec de la désinstallation</String>
  <String Id="FailureRepairHeader">Échec de la réparation</String>
  <String Id="FailureHyperlinkLogText">Un ou plusieurs problèmes sont à l'origine de l'échec de l'installation. Corrigez ces problèmes, puis recommencez l'installation. Pour plus d'informations, voir le &lt;a href="#"&gt;fichier journal&lt;/a&gt;.</String>
  <String Id="FailureRestartText">Vous devez redémarrer votre ordinateur afin de terminer la restauration du logiciel.</String>
  <String Id="FailureRestartButton">&amp;Redémarrer</String>
  <String Id="FailureCloseButton">&amp;Fermer</String>
  <String Id="FilesInUseHeader">Fichiers en cours d'utilisation</String>
  <String Id="FilesInUseLabel">Les applications suivantes utilisent des fichiers nécessitant une mise à jour :</String>
  <String Id="FilesInUseCloseRadioButton">&amp;Fermer les applications essayez de les ouvrir de nouveau.</String>
  <String Id="FilesInUseDontCloseRadioButton">&amp;Ne pas fermer les applications. Un redémarrage sera nécessaire.</String>
  <String Id="FilesInUseOkButton">&amp;OK</String>
  <String Id="FilesInUseCancelButton">&amp;Annuler</String>
  <String Id="FirstTimeWelcomeMessage">L'installation a réussi.

Les éléments suivants ont été installés sur : '[DOTNETHOME]'
    • Kit SDK .NET [DOTNETSDKVERSION]
    • Runtime .NET [DOTNETRUNTIMEVERSION]
    • Runtime ASP.NET Core [ASPNETCOREVERSION]
    • Runtime .NET Windows Desktop [WINFORMSANDWPFVERSION]

Ce produit collecte des données d'utilisation
    • Plus informations et refus d'adhésion sur https://aka.ms/dotnet-cli-telemetry

Ressources
    • Documentation .NET sur https://aka.ms/dotnet-docs
    • Documentation de kit SDK sur https://aka.ms/dotnet-sdk-docs
    • Notes de publication sur https://aka.ms/dotnet5-release-notes
    • Tutoriels sur https://aka.ms/dotnet-tutorials</String>
<<<<<<< HEAD
  <String Id="WelcomeHeaderMessage">SDK .NET</String>
=======
<String Id="FirstTimeWelcomeMessageArm64">L'installation a réussi.

Les éléments suivants ont été installés sur : '[DOTNETHOME]'
    • Kit SDK .NET [DOTNETSDKVERSION]
    • Runtime .NET [DOTNETRUNTIMEVERSION]
    • Runtime ASP.NET Core [ASPNETCOREVERSION]

Ce produit collecte des données d'utilisation
    • Pour plus d'informations ou pour vous y opposer, accédez à https://aka.ms/dotnet-cli-telemetry

Ressources
    • Documentation .NET sur https://aka.ms/dotnet-docs
    • Documentation de kit SDK sur https://aka.ms/dotnet-sdk-docs
    • Notes de publication sur https://aka.ms/dotnet5-release-notes
    • Tutoriels sur https://aka.ms/dotnet-tutorials</String>
  <String Id="WelcomeHeaderMessage">Kit SDK .NET</String>
>>>>>>> 3bd0d468
  <String Id="WelcomeDescription">
    Le kit SDK .NET permet de générer, d'exécuter et de tester des applications .NET. Vous pouvez choisir parmi plusieurs langages, éditeurs et outils de développement. De plus, vous pouvez bénéficier d'un vaste écosystème de bibliothèques afin de générer des applications pour le web, les appareils mobiles, les ordinateurs de bureau, les jeux et l'IoT. Nous espérons que vous l'apprécierez !</String>
  <String Id="LearnMoreTitle">En savoir plus sur .NET</String>
  <String Id="ResourcesHeader">Ressources</String>
  <String Id="CoreDocumentationLink">&lt;A HREF="https://aka.ms/dotnet-docs"&gt;Documentation .NET&lt;/A&gt;</String>
  <String Id="SDKDocumentation">&lt;A HREF="https://aka.ms/dotnet-cli-docs"&gt;Documentation du kit SDK&lt;/A&gt;</String>
  <String Id="PrivacyStatementLink">&lt;A HREF="https://aka.ms/dev-privacy"&gt;Déclaration de confidentialité&lt;/A&gt;</String>
  <String Id="DotNetEulaLink">&lt;A HREF="https://aka.ms/dotnet-license-windows"&gt;Informations de licence pour .NET&lt;/A&gt;</String>
  <String Id="DotNetCLITelemetryLink">&lt;A HREF="https://aka.ms/dotnet-cli-telemetry"&gt;Collecte et désactivation de la télémétrie&lt;/A&gt;</String>
  <String Id="InstallationNoteTitle">Note d'installation</String>
  <String Id="InstallationNote">Une commande va être exécutée pendant le processus d'installation, ce qui va améliorer la vitesse de restauration du projet et permettre l'accès hors connexion. L'opération va prendre environ une minute.
  </String>
  <String Id="VisualStudioWarning">Si vous comptez utiliser .NET 5.0 avec Visual Studio, Visual Studio 2019 16.8 ou une version ultérieure est nécessaire. &lt;A HREF="https://aka.ms/dotnet5-release-notes"&gt;En savoir plus&lt;/A&gt;.
  </String>
  <String Id="LicenseAssent">En cliquant sur Installer, vous acceptez les conditions suivantes.</String>
</WixLocalization><|MERGE_RESOLUTION|>--- conflicted
+++ resolved
@@ -63,26 +63,7 @@
     • Documentation de kit SDK sur https://aka.ms/dotnet-sdk-docs
     • Notes de publication sur https://aka.ms/dotnet5-release-notes
     • Tutoriels sur https://aka.ms/dotnet-tutorials</String>
-<<<<<<< HEAD
   <String Id="WelcomeHeaderMessage">SDK .NET</String>
-=======
-<String Id="FirstTimeWelcomeMessageArm64">L'installation a réussi.
-
-Les éléments suivants ont été installés sur : '[DOTNETHOME]'
-    • Kit SDK .NET [DOTNETSDKVERSION]
-    • Runtime .NET [DOTNETRUNTIMEVERSION]
-    • Runtime ASP.NET Core [ASPNETCOREVERSION]
-
-Ce produit collecte des données d'utilisation
-    • Pour plus d'informations ou pour vous y opposer, accédez à https://aka.ms/dotnet-cli-telemetry
-
-Ressources
-    • Documentation .NET sur https://aka.ms/dotnet-docs
-    • Documentation de kit SDK sur https://aka.ms/dotnet-sdk-docs
-    • Notes de publication sur https://aka.ms/dotnet5-release-notes
-    • Tutoriels sur https://aka.ms/dotnet-tutorials</String>
-  <String Id="WelcomeHeaderMessage">Kit SDK .NET</String>
->>>>>>> 3bd0d468
   <String Id="WelcomeDescription">
     Le kit SDK .NET permet de générer, d'exécuter et de tester des applications .NET. Vous pouvez choisir parmi plusieurs langages, éditeurs et outils de développement. De plus, vous pouvez bénéficier d'un vaste écosystème de bibliothèques afin de générer des applications pour le web, les appareils mobiles, les ordinateurs de bureau, les jeux et l'IoT. Nous espérons que vous l'apprécierez !</String>
   <String Id="LearnMoreTitle">En savoir plus sur .NET</String>
