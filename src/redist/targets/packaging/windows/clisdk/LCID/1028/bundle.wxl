--- conflicted
+++ resolved
@@ -63,24 +63,6 @@
     • 如需 SDK 文件，請前往 https://aka.ms/dotnet-sdk-docs
     • 如需版本資訊，請前往 https://aka.ms/dotnet5-release-notes
     • 如需教學課程，請前往 https://aka.ms/dotnet-tutorials</String>
-<<<<<<< HEAD
-=======
-<String Id="FirstTimeWelcomeMessageArm64">安裝成功。
-
-下列項目已安裝在: '[DOTNETHOME]'
-    • .NET SDK [DOTNETSDKVERSION]
-    • .NET 執行階段 [DOTNETRUNTIMEVERSION]
-    • ASP.NET Core 執行階段 [ASPNETCOREVERSION]
-
-此產品會收集使用量資料
-    • 詳細資訊與退出功能 https://aka.ms/dotnet-cli-telemetry
-
-資源
-    • .NET 文件 https://aka.ms/dotnet-docs
-    • SDK 文件 https://aka.ms/dotnet-sdk-docs
-    • 版本資訊 https://aka.ms/dotnet5-release-notes
-    • 教學課程 https://aka.ms/dotnet-tutorials</String>
->>>>>>> 3bd0d468
   <String Id="WelcomeHeaderMessage">.NET SDK</String>
   <String Id="WelcomeDescription">
     .NET SDK 可用於建置、執行及測試 .NET 應用程式。您可以選擇多種語言、編輯器以及開發人員工具，並可利用程式庫的大型生態系統，來建置 Web、行動裝置、桌面、遊戲及 IoT 的應用程式。希望您會喜歡!</String>
