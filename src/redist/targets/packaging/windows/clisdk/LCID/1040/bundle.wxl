--- conflicted
+++ resolved
@@ -63,24 +63,6 @@
     • Documentazione dell'SDK https://aka.ms/dotnet-sdk-docs
     • Note sulla versione https://aka.ms/dotnet5-release-notes
     • Esercitazioni https://aka.ms/dotnet-tutorials</String>
-<<<<<<< HEAD
-=======
-<String Id="FirstTimeWelcomeMessageArm64">L'installazione è riuscita.
-
-I componenti seguenti sono stati installati in '[DOTNETHOME]'
-    • .NET SDK [DOTNETSDKVERSION]
-    • Runtime di .NET [DOTNETRUNTIMEVERSION]
-    • Runtime di ASP.NET Core [ASPNETCOREVERSION]
-
-Questo prodotto consente di raccogliere i dati sull'utilizzo
-    • Altre informazioni e annullamento sottoscrizione https://aka.ms/dotnet-cli-telemetry
-
-Risorse
-    • Documentazione di .NET https://aka.ms/dotnet-docs
-    • Documentazione dell'SDK https://aka.ms/dotnet-sdk-docs
-    • Note sulla versione https://aka.ms/dotnet5-release-notes
-    • Esercitazioni https://aka.ms/dotnet-tutorials</String>
->>>>>>> 3bd0d468
   <String Id="WelcomeHeaderMessage">.NET SDK</String>
   <String Id="WelcomeDescription">
     .NET SDK consente di creare, eseguire e testare applicazioni NET. È possibile scegliere tra più linguaggi, editor e strumenti di sviluppo e sfruttare un vasto ecosistema di librerie per creare app per Web, dispositivi mobili, desktop, giochi e IoT.</String>
