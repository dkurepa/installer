--- conflicted
+++ resolved
@@ -63,24 +63,6 @@
     • Dokumentacja zestawu SDK: https://aka.ms/dotnet-sdk-docs
     • Informacje o wersji: https://aka.ms/dotnet5-release-notes
     • Samouczki: https://aka.ms/dotnet-tutorials</String>
-<<<<<<< HEAD
-=======
-<String Id="FirstTimeWelcomeMessageArm64">Instalacja zakończyła się pomyślnie.
-
-Następujące elementy zostały zainstalowane w: „[DOTNETHOME]”
-    • Zestaw .NET SDK [DOTNETSDKVERSION]
-    • Środowisko uruchomieniowe platformy .NET [DOTNETRUNTIMEVERSION]
-    • Środowisko uruchomieniowe platformy ASP.NET Core [ASPNETCOREVERSION]
-
-Ten produkt gromadzi dane dotyczące użycia
-    • Więcej informacji i rezygnacja: https://aka.ms/dotnet-cli-telemetry
-
-Zasoby
-    • Dokumentacja platformy .NET: https://aka.ms/dotnet-docs
-    • Dokumentacja zestawu SDK: https://aka.ms/dotnet-sdk-docs
-    • Informacje o wersji: https://aka.ms/dotnet5-release-notes
-    • Samouczki: https://aka.ms/dotnet-tutorials</String>
->>>>>>> 3bd0d468
   <String Id="WelcomeHeaderMessage">.NET SDK</String>
   <String Id="WelcomeDescription">
     Zestaw SDK platformy .NET służy do tworzenia, uruchamiania i testowania aplikacji platformy .NET. Możesz wybierać spośród wielu języków, edytorów i narzędzi deweloperskich oraz korzystać z dużego ekosystemu bibliotek do tworzenia aplikacji dla sieci Web, urządzeń przenośnych, komputerów, środowisk gier i technologii IoT. Mamy nadzieję, że Ci się podoba!</String>
