<?xml version="1.0" encoding="utf-8"?>
<WixLocalization Culture="en-us" Language="1033" xmlns="http://schemas.microsoft.com/wix/2006/localization">
  <String Id="Caption">[WixBundleName] 설치 관리자</String>
  <String Id="Title">[BUNDLEMONIKER]</String>
  <String Id="ConfirmCancelMessage">취소하시겠습니까?</String>
  <String Id="ExecuteUpgradeRelatedBundleMessage">이전 버전</String>
  <String Id="HelpHeader">설치 도움말</String>
  <String Id="HelpText">/install | /repair | /uninstall | /layout [\[]"directory"[\]] - 디렉터리에 번들의 전체 로컬 복사본을 설치, 복구, 제거 또는
   작성합니다. '/install'이 기본값입니다.

/passive | /quiet -  프롬프트 없이 최소 UI를 표시하거나 UI 및
   프롬프트를 표시하지 않습니다. 기본적으로 UI와 모든 프롬프트가 표시됩니다.

/norestart   - 다시 시작하지 않게 합니다. 기본적으로 UI에서는 다시 시작하기 전에 묻는 메시지를 표시합니다.
/log [\[]"log.txt"[\]] - 특정 파일에 기록합니다. 기본적으로 로그 파일은 %TEMP%에 만들어집니다.</String>
  <String Id="HelpCloseButton">닫기(&amp;C)</String>
  <String Id="InstallAcceptCheckbox">동의함(&amp;A)</String>
  <String Id="InstallOptionsButton">옵션(&amp;O)</String>
  <String Id="InstallInstallButton">설치(&amp;I)</String>
  <String Id="InstallCloseButton">닫기(&amp;C)</String>
  <String Id="ProgressHeader">설치 진행률</String>
  <String Id="ProgressLabel">처리 중:</String>
  <String Id="OverallProgressPackageText">초기화 중...</String>
  <String Id="ProgressCancelButton">취소(&amp;C)</String>
  <String Id="ModifyHeader">설치 수정</String>
  <String Id="ModifyRepairButton">복구(&amp;R)</String>
  <String Id="ModifyUninstallButton">제거(&amp;U)</String>
  <String Id="ModifyCloseButton">닫기(&amp;C)</String>
  <String Id="SuccessRepairHeader">복구 완료됨</String>
  <String Id="SuccessUninstallHeader">제거 완료됨</String>
  <String Id="SuccessHeader">설치 완료</String>
  <String Id="SuccessLaunchButton">시작(&amp;L)</String>
  <String Id="SuccessRestartText">소프트웨어 설치를 완료하려면 컴퓨터를 다시 시작해야 합니다.</String>
  <String Id="SuccessRestartButton">다시 시작(&amp;R)</String>
  <String Id="SuccessCloseButton">닫기(&amp;C)</String>
  <String Id="FailureHeader">설치 실패</String>
  <String Id="FailureInstallHeader">설치 실패</String>
  <String Id="FailureUninstallHeader">제거 실패</String>
  <String Id="FailureRepairHeader">복구 실패</String>
  <String Id="FailureHyperlinkLogText">하나 이상의 문제가 발생하여 설치하지 못했습니다. 문제를 해결한 다음 설치를 다시 시도하십시오. 자세한 내용은 &lt;a href="#"&gt;로그 파일&lt;/a&gt;을 참조하십시오.</String>
  <String Id="FailureRestartText">소프트웨어 롤백을 완료하려면 컴퓨터를 다시 시작해야 합니다.</String>
  <String Id="FailureRestartButton">다시 시작(&amp;R)</String>
  <String Id="FailureCloseButton">닫기(&amp;C)</String>
  <String Id="FilesInUseHeader">사용 중인 파일</String>
  <String Id="FilesInUseLabel">다음의 애플리케이션이 업데이트해야 할 파일을 사용 중입니다.</String>
  <String Id="FilesInUseCloseRadioButton">애플리케이션을 닫고 다시 시작합니다(&amp;A).</String>
  <String Id="FilesInUseDontCloseRadioButton">애플리케이션을 닫지 않습니다(&amp;D). 다시 부팅해야 합니다.</String>
  <String Id="FilesInUseOkButton">확인(&amp;O)</String>
  <String Id="FilesInUseCancelButton">취소(&amp;C)</String>
  <String Id="FirstTimeWelcomeMessage">설치가 완료되었습니다.

다음이 '[DOTNETHOME]'에 설치되었습니다.
    • .NET SDK [DOTNETSDKVERSION]
    • .NET 런타임 [DOTNETRUNTIMEVERSION]
    • ASP.NET Core 런타임 [ASPNETCOREVERSION]
    • .NET Windows 데스크톱 런타임 [WINFORMSANDWPFVERSION]

이 제품은 사용량 현황 데이터를 수집합니다.
    • 추가 정보 및 옵트아웃 https://aka.ms/dotnet-cli-telemetry

리소스
    • .NET 설명서 https://aka.ms/dotnet-docs
    • SDK 설명서 https://aka.ms/dotnet-sdk-docs
    • 릴리스 정보 https://aka.ms/netcore3releasenotes
    • 자습서 https://aka.ms/dotnet-tutorials</String>
  <String Id="WelcomeHeaderMessage">.NET SDK</String>
  <String Id="WelcomeDescription">
    Microsoft가 지원하는 플랫폼 간 오픈 소스인 .NET을 사용하여 C#, F# 또는 VB로 다음 앱을 빌드할 수 있습니다. .NET Core를 유용하게 사용하시길 바랍니다.</String>
  <String Id="LearnMoreTitle">.NET에 대한 자세한 정보</String>
  <String Id="ResourcesHeader">리소스</String>
  <String Id="CoreDocumentationLink">&lt;A HREF="https://aka.ms/dotnet-docs"&gt;.NET 설명서&lt;/A&gt;</String>
  <String Id="SDKDocumentation">&lt;A HREF="https://aka.ms/dotnet-cli-docs"&gt;SDK 설명서&lt;/A&gt;</String>
  <String Id="PrivacyStatementLink">&lt;A HREF="https://aka.ms/dev-privacy"&gt;개인정보처리방침&lt;/A&gt;</String>
  <String Id="DotNetEulaLink">&lt;A HREF="https://go.microsoft.com/fwlink/?LinkId=329770"&gt;.NET Library EULA&lt;/A&gt;</String>
  <String Id="InstallationNoteTitle">설치 정보</String>
  <String Id="InstallationNote">프로젝트 복원 속도를 향상하고 오프라인 액세스를 사용할 수 있도록 하는 설치 프로세스 중 명령이 실행됩니다. 완료하는 데 최대 1분이 걸립니다.
  </String>
<<<<<<< HEAD
  <String Id="VisualStudioWarning">Visual Studio와 함께 .NET Core 3.1을 사용하려면 Visual Studio 2019 16.4 이상이 필요합니다. &lt;A HREF="https://aka.ms/dotnet5-release-notes"&gt;자세한 정보&lt;/A&gt;
=======
  <String Id="VisualStudioWarning">Visual Studio와 함께 .NET 5.0을 사용하려면 Visual Studio 2019 16.6 이상이 필요합니다. &lt;A HREF="https://go.microsoft.com/fwlink/?linkid=866799"&gt;자세한 정보&lt;/A&gt;.
>>>>>>> 00255dd1
  </String>
</WixLocalization><|MERGE_RESOLUTION|>--- conflicted
+++ resolved
@@ -75,10 +75,6 @@
   <String Id="InstallationNoteTitle">설치 정보</String>
   <String Id="InstallationNote">프로젝트 복원 속도를 향상하고 오프라인 액세스를 사용할 수 있도록 하는 설치 프로세스 중 명령이 실행됩니다. 완료하는 데 최대 1분이 걸립니다.
   </String>
-<<<<<<< HEAD
-  <String Id="VisualStudioWarning">Visual Studio와 함께 .NET Core 3.1을 사용하려면 Visual Studio 2019 16.4 이상이 필요합니다. &lt;A HREF="https://aka.ms/dotnet5-release-notes"&gt;자세한 정보&lt;/A&gt;
-=======
   <String Id="VisualStudioWarning">Visual Studio와 함께 .NET 5.0을 사용하려면 Visual Studio 2019 16.6 이상이 필요합니다. &lt;A HREF="https://go.microsoft.com/fwlink/?linkid=866799"&gt;자세한 정보&lt;/A&gt;.
->>>>>>> 00255dd1
   </String>
 </WixLocalization>