<?xml version="1.0" encoding="utf-8"?>
<WixLocalization Culture="en-us" Language="1033" xmlns="http://schemas.microsoft.com/wix/2006/localization">
  <String Id="Caption">[WixBundleName] 설치 관리자</String>
  <String Id="Title">[BUNDLEMONIKER]</String>
  <String Id="ConfirmCancelMessage">취소하시겠습니까?</String>
  <String Id="ExecuteUpgradeRelatedBundleMessage">이전 버전</String>
  <String Id="HelpHeader">설치 도움말</String>
  <String Id="HelpText">/install | /repair | /uninstall | /layout [\[]"directory"[\]] - 디렉터리에 번들의 전체 로컬 복사본을 설치, 복구, 제거 또는
   작성합니다. '/install'이 기본값입니다.

/passive | /quiet - 프롬프트 없이 최소 UI를 표시하거나 UI 및
   프롬프트를 표시하지 않습니다. 기본적으로 UI와 모든 프롬프트가 표시됩니다.

/norestart - 다시 시작하지 않게 합니다. 기본적으로 UI에서는 다시 시작하기 전에 묻는 메시지를 표시합니다.
/log [\[]"log.txt"[\]] - 특정 파일에 기록합니다. 기본적으로 로그 파일은 %TEMP%에 만들어집니다.</String>
  <String Id="HelpCloseButton">닫기(&amp;C)</String>
  <String Id="InstallAcceptCheckbox">동의함(&amp;A)</String>
  <String Id="InstallOptionsButton">옵션(&amp;O)</String>
  <String Id="InstallInstallButton">설치(&amp;I)</String>
  <String Id="InstallCloseButton">닫기(&amp;C)</String>
  <String Id="ProgressHeader">설치 진행률</String>
  <String Id="ProgressLabel">진행 중:</String>
  <String Id="OverallProgressPackageText">초기화 중...</String>
  <String Id="ProgressCancelButton">취소(&amp;C)</String>
  <String Id="ModifyHeader">설치 수정</String>
  <String Id="ModifyRepairButton">복구(&amp;R)</String>
  <String Id="ModifyUninstallButton">제거(&amp;U)</String>
  <String Id="ModifyCloseButton">닫기(&amp;C)</String>
  <String Id="SuccessRepairHeader">복구 완료됨</String>
  <String Id="SuccessUninstallHeader">제거 완료됨</String>
  <String Id="SuccessHeader">설치 완료</String>
  <String Id="SuccessLaunchButton">시작(&amp;L)</String>
  <String Id="SuccessRestartText">소프트웨어 설치를 완료하려면 컴퓨터를 다시 시작해야 합니다.</String>
  <String Id="SuccessRestartButton">다시 시작(&amp;R)</String>
  <String Id="SuccessCloseButton">닫기(&amp;C)</String>
  <String Id="FailureHeader">설치 실패</String>
  <String Id="FailureInstallHeader">설치 실패</String>
  <String Id="FailureUninstallHeader">제거 실패</String>
  <String Id="FailureRepairHeader">복구 실패</String>
  <String Id="FailureHyperlinkLogText">하나 이상의 문제가 발생하여 설치하지 못했습니다. 문제를 해결한 다음 설치를 다시 시도하십시오. 자세한 내용은 &lt;a href="#"&gt;로그 파일&lt;/a&gt;을 참조하십시오.</String>
  <String Id="FailureRestartText">소프트웨어 롤백을 완료하려면 먼저 컴퓨터를 다시 시작해야 합니다.</String>
  <String Id="FailureRestartButton">다시 시작(&amp;R)</String>
  <String Id="FailureCloseButton">닫기(&amp;C)</String>
  <String Id="FilesInUseHeader">사용 중인 파일</String>
  <String Id="FilesInUseLabel">다음의 응용 프로그램이 업데이트해야 할 파일을 사용 중입니다.</String>
  <String Id="FilesInUseCloseRadioButton">응용 프로그램을 닫고 다시 시작합니다(&amp;A).</String>
  <String Id="FilesInUseDontCloseRadioButton">애플리케이션을 닫지 않습니다(&amp;D). 다시 부팅해야 합니다.</String>
  <String Id="FilesInUseOkButton">확인(&amp;O)</String>
  <String Id="FilesInUseCancelButton">취소(&amp;C)</String>
  <String Id="FirstTimeWelcomeMessage">설치가 완료되었습니다.

다음이 '[DOTNETHOME]'에 설치되었습니다.
    • .NET SDK [DOTNETSDKVERSION]
    • .NET 런타임 [DOTNETRUNTIMEVERSION]
    • ASP.NET Core 런타임 [ASPNETCOREVERSION]
    • .NET Windows 데스크톱 런타임 [WINFORMSANDWPFVERSION]

이 제품은 사용량 현황 데이터를 수집합니다.
    • 추가 정보 및 옵트아웃 https://aka.ms/dotnet-cli-telemetry

리소스
    • .NET 설명서 https://aka.ms/dotnet-docs
    • SDK 설명서 https://aka.ms/dotnet-sdk-docs
    • 릴리스 정보 https://aka.ms/dotnet5-release-notes
    • 자습서 https://aka.ms/dotnet-tutorials</String>
<<<<<<< HEAD
=======
<String Id="FirstTimeWelcomeMessageArm64">설치가 완료되었습니다.

다음이 '[DOTNETHOME]'에 설치되었습니다.
    • .NET SDK [DOTNETSDKVERSION]
    • .NET 런타임 [DOTNETRUNTIMEVERSION]
    • ASP.NET Core 런타임 [ASPNETCOREVERSION]

이 제품은 사용량 현황 데이터를 수집합니다.
    • 추가 정보 및 옵트아웃 https://aka.ms/dotnet-cli-telemetry

리소스
    • .NET 설명서 https://aka.ms/dotnet-docs
    • SDK 설명서 https://aka.ms/dotnet-sdk-docs
    • 릴리스 정보 https://aka.ms/dotnet5-release-notes
    • 자습서 https://aka.ms/dotnet-tutorials</String>
>>>>>>> 3bd0d468
  <String Id="WelcomeHeaderMessage">.NET SDK</String>
  <String Id="WelcomeDescription">
    .NET SDK는 .NET 애플리케이션을 빌드, 실행 및 테스트하는 데 사용됩니다. 여러 언어, 편집기 및 개발자 도구 중에서 선택하고 대규모 라이브러리 에코시스템을 활용하여 웹, 모바일, 데스크톱, 게임 및 IoT용 앱을 빌드할 수 있습니다. .NET SDK를 유용하게 사용하시길 바랍니다.</String>
  <String Id="LearnMoreTitle">.NET에 대한 자세한 정보</String>
  <String Id="ResourcesHeader">리소스</String>
  <String Id="CoreDocumentationLink">&lt;A HREF="https://aka.ms/dotnet-docs"&gt;.NET 설명서&lt;/A&gt;</String>
  <String Id="SDKDocumentation">&lt;A HREF="https://aka.ms/dotnet-cli-docs"&gt;SDK 설명서&lt;/A&gt;</String>
  <String Id="PrivacyStatementLink">&lt;A HREF="https://aka.ms/dev-privacy"&gt;개인정보처리방침&lt;/A&gt;</String>
  <String Id="DotNetEulaLink">&lt;A HREF="https://aka.ms/dotnet-license-windows"&gt;.NET에 대한 라이선스 정보&lt;/A&gt;</String>
  <String Id="DotNetCLITelemetryLink">&lt;A HREF="https://aka.ms/dotnet-cli-telemetry"&gt;원격 분석 수집 및 옵트아웃&lt;/A&gt;</String>
  <String Id="InstallationNoteTitle">설치 정보</String>
  <String Id="InstallationNote">프로젝트 복원 속도를 향상하고 오프라인 액세스를 사용할 수 있도록 하는 설치 프로세스 중 명령이 실행됩니다. 완료하는 데 최대 1분이 걸립니다.
  </String>
  <String Id="VisualStudioWarning">Visual Studio와 함께 .NET 5.0을 사용하려면 Visual Studio 2019 16.8 이상이 필요합니다. &lt;A HREF="https://aka.ms/dotnet5-release-notes"&gt;자세한 정보&lt;/A&gt;.
  </String>
  <String Id="LicenseAssent">[설치]를 클릭하면 다음 사용 약관에 동의하는 것입니다.</String>
</WixLocalization><|MERGE_RESOLUTION|>--- conflicted
+++ resolved
@@ -63,24 +63,6 @@
     • SDK 설명서 https://aka.ms/dotnet-sdk-docs
     • 릴리스 정보 https://aka.ms/dotnet5-release-notes
     • 자습서 https://aka.ms/dotnet-tutorials</String>
-<<<<<<< HEAD
-=======
-<String Id="FirstTimeWelcomeMessageArm64">설치가 완료되었습니다.
-
-다음이 '[DOTNETHOME]'에 설치되었습니다.
-    • .NET SDK [DOTNETSDKVERSION]
-    • .NET 런타임 [DOTNETRUNTIMEVERSION]
-    • ASP.NET Core 런타임 [ASPNETCOREVERSION]
-
-이 제품은 사용량 현황 데이터를 수집합니다.
-    • 추가 정보 및 옵트아웃 https://aka.ms/dotnet-cli-telemetry
-
-리소스
-    • .NET 설명서 https://aka.ms/dotnet-docs
-    • SDK 설명서 https://aka.ms/dotnet-sdk-docs
-    • 릴리스 정보 https://aka.ms/dotnet5-release-notes
-    • 자습서 https://aka.ms/dotnet-tutorials</String>
->>>>>>> 3bd0d468
   <String Id="WelcomeHeaderMessage">.NET SDK</String>
   <String Id="WelcomeDescription">
     .NET SDK는 .NET 애플리케이션을 빌드, 실행 및 테스트하는 데 사용됩니다. 여러 언어, 편집기 및 개발자 도구 중에서 선택하고 대규모 라이브러리 에코시스템을 활용하여 웹, 모바일, 데스크톱, 게임 및 IoT용 앱을 빌드할 수 있습니다. .NET SDK를 유용하게 사용하시길 바랍니다.</String>
