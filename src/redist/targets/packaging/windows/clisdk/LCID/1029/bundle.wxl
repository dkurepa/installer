<?xml version="1.0" encoding="utf-8"?>
<WixLocalization Culture="en-us" Language="1033" xmlns="http://schemas.microsoft.com/wix/2006/localization">
  <String Id="Caption">Instalační program pro [WixBundleName]</String>
  <String Id="Title">[BUNDLEMONIKER]</String>
  <String Id="ConfirmCancelMessage">Opravdu chcete akci zrušit?</String>
  <String Id="ExecuteUpgradeRelatedBundleMessage">Předchozí verze</String>
  <String Id="HelpHeader">Nápověda k instalaci</String>
  <String Id="HelpText">/install | /repair | /uninstall | /layout [\[]"adresář"[\]] – Nainstaluje, opraví, odinstaluje nebo
   vytvoří úplnou místní kopii svazku v adresáři. Výchozí možností je /install.

/passive | /quiet – Zobrazí minimální uživatelské rozhraní bez výzev nebo nezobrazí žádné uživatelské rozhraní a
   žádné výzvy. Výchozí možností je zobrazení uživatelského rozhraní a všech výzev.

/norestart – Potlačí všechny pokusy o restartování. Ve výchozím nastavení uživatelské rozhraní před restartováním zobrazí výzvu.
/log [\[]"log.txt"[\]] – Uloží protokol do konkrétního souboru. Ve výchozím nastavení se soubor protokolu vytvoří v adresáři %TEMP%.</String>
  <String Id="HelpCloseButton">&amp;Zavřít</String>
  <String Id="InstallAcceptCheckbox">Souhl&amp;asím s licenčními podmínkami.</String>
  <String Id="InstallOptionsButton">&amp;Možnosti</String>
  <String Id="InstallInstallButton">&amp;Nainstalovat</String>
  <String Id="InstallCloseButton">&amp;Zavřít</String>
  <String Id="ProgressHeader">Průběh instalace</String>
  <String Id="ProgressLabel">Zpracování:</String>
  <String Id="OverallProgressPackageText">Inicializuje se...</String>
  <String Id="ProgressCancelButton">&amp;Zrušit</String>
  <String Id="ModifyHeader">Změnit instalaci</String>
  <String Id="ModifyRepairButton">Op&amp;ravit</String>
  <String Id="ModifyUninstallButton">Odi&amp;nstalovat</String>
  <String Id="ModifyCloseButton">&amp;Zavřít</String>
  <String Id="SuccessRepairHeader">Oprava se úspěšně dokončila.</String>
  <String Id="SuccessUninstallHeader">Odinstalace se úspěšně dokončila.</String>
  <String Id="SuccessHeader">Nastavení proběhlo úspěšně.</String>
  <String Id="SuccessLaunchButton">&amp;Spustit</String>
  <String Id="SuccessRestartText">Aby bylo možné dokončit instalaci softwaru, je nutné restartovat počítač.</String>
  <String Id="SuccessRestartButton">&amp;Restartovat</String>
  <String Id="SuccessCloseButton">&amp;Zavřít</String>
  <String Id="FailureHeader">Instalace se nepovedla.</String>
  <String Id="FailureInstallHeader">Instalace se nepovedla.</String>
  <String Id="FailureUninstallHeader">Odinstalace se nepovedla.</String>
  <String Id="FailureRepairHeader">Oprava se nepovedla.</String>
  <String Id="FailureHyperlinkLogText">Instalace se nepovedla kvůli jednomu nebo víc problémům. Opravte tyto problémy a zkuste software znovu nainstalovat. Další informace najdete v &lt;a href="#"&gt;souboru protokolu&lt;/a&gt;.</String>
  <String Id="FailureRestartText">Pro dokončení vrácení změn tohoto softwaru je potřeba restartovat počítač.</String>
  <String Id="FailureRestartButton">&amp;Restartovat</String>
  <String Id="FailureCloseButton">&amp;Zavřít</String>
  <String Id="FilesInUseHeader">Používané soubory</String>
  <String Id="FilesInUseLabel">Následující aplikace používají soubory, které je potřeba aktualizovat:</String>
  <String Id="FilesInUseCloseRadioButton">Zavřete &amp;aplikace a zkuste je restartovat.</String>
  <String Id="FilesInUseDontCloseRadioButton">A&amp;plikace nezavírejte. Bude potřeba provést restart.</String>
  <String Id="FilesInUseOkButton">&amp;OK</String>
  <String Id="FilesInUseCancelButton">&amp;Zrušit</String>
  <String Id="FirstTimeWelcomeMessage">Instalace proběhla úspěšně.

Do [DOTNETHOME] byly nainstalovány tyto součásti:
    • Sada .NET SDK [DOTNETSDKVERSION]
    • Modul runtime .NET [DOTNETRUNTIMEVERSION]
    • Modul runtime ASP.NET Core [ASPNETCOREVERSION]
    • Modul runtime .NET Windows Desktop [WINFORMSANDWPFVERSION]

Tento produkt shromažďuje data o využití.
    • Další informace a vyjádření výslovného nesouhlasu: https://aka.ms/dotnet-cli-telemetry

Zdroje informací
    • Dokumentace k .NET : https://aka.ms/dotnet-docs
    • Dokumentace k sadě SDK: https://aka.ms/dotnet-sdk-docs
    • Zpráva k vydání verze: https://aka.ms/dotnet5-release-notes
    • Kurzy: https://aka.ms/dotnet-tutorials</String>
<<<<<<< HEAD
=======
<String Id="FirstTimeWelcomeMessageArm64">Instalace proběhla úspěšně.

Do [DOTNETHOME] byly nainstalovány tyto součásti:
    • Sada .NET SDK [DOTNETSDKVERSION]
    • Modul runtime .NET [DOTNETRUNTIMEVERSION]
    • Modul runtime ASP.NET Core [ASPNETCOREVERSION]

Tento produkt shromažďuje data o využití.
    • Další informace a vyjádření výslovného nesouhlasu: https://aka.ms/dotnet-cli-telemetry

Zdroje informací
    • Dokumentace k .NET : https://aka.ms/dotnet-docs
    • Dokumentace k sadě SDK: https://aka.ms/dotnet-sdk-docs
    • Zpráva k vydání verze: https://aka.ms/dotnet5-release-notes
    • Kurzy: https://aka.ms/dotnet-tutorials</String>
>>>>>>> 3bd0d468
  <String Id="WelcomeHeaderMessage">Sada .NET SDK</String>
  <String Id="WelcomeDescription">
    Sada .NET SDK se používá k vytváření, spouštění a testování aplikací .NET. Můžete si vybrat z několika jazyků, editorů a vývojářských nástrojů. K dispozici jsou výhody rozsáhlého ekosystému knihoven, se kterými můžete vytvářet aplikace pro web, mobilní zařízení, desktop, herní zařízení a IoT. Doufáme, že se vám bude líbit!</String>
  <String Id="LearnMoreTitle">Další informace o .NET</String>
  <String Id="ResourcesHeader">Prostředky</String>
  <String Id="CoreDocumentationLink">&lt;A HREF="https://aka.ms/dotnet-docs"&gt;Dokumentace k architektuře .NET&lt;/A&gt;</String>
  <String Id="SDKDocumentation">&lt;A HREF="https://aka.ms/dotnet-cli-docs"&gt;Dokumentace k sadě SDK&lt;/A&gt;</String>
  <String Id="PrivacyStatementLink">&lt;A HREF="https://aka.ms/dev-privacy"&gt;Prohlášení o zásadách ochrany osobních údajů&lt;/A&gt;</String>
  <String Id="DotNetEulaLink">&lt;A HREF="https://aka.ms/dotnet-license-windows"&gt;Informace o licencování pro .NET&lt;/A&gt;</String>
  <String Id="DotNetCLITelemetryLink">&lt;A HREF="https://aka.ms/dotnet-cli-telemetry"&gt;Kolekce telemetrie a výslovný nesouhlas&lt;/A&gt;</String>
  <String Id="InstallationNoteTitle">Poznámka k instalaci</String>
  <String Id="InstallationNote">Během procesu instalace se spustí příkaz, který zlepší rychlost obnovení projektu a povolí offline přístup. Akce se dokončí přibližně za minutu.
  </String>
  <String Id="VisualStudioWarning">Pokud se chystáte používat .NET 5.0 se sadou Visual Studio, potřebujete Visual Studio 2019 16.8 nebo novější. &lt;A HREF="https://aka.ms/dotnet5-release-notes"&gt;Další informace&lt;/A&gt;.
  </String>
  <String Id="LicenseAssent">Kliknutím na Nainstalovat vyjadřujete souhlas s následujícími podmínkami.</String>
</WixLocalization><|MERGE_RESOLUTION|>--- conflicted
+++ resolved
@@ -63,24 +63,6 @@
     • Dokumentace k sadě SDK: https://aka.ms/dotnet-sdk-docs
     • Zpráva k vydání verze: https://aka.ms/dotnet5-release-notes
     • Kurzy: https://aka.ms/dotnet-tutorials</String>
-<<<<<<< HEAD
-=======
-<String Id="FirstTimeWelcomeMessageArm64">Instalace proběhla úspěšně.
-
-Do [DOTNETHOME] byly nainstalovány tyto součásti:
-    • Sada .NET SDK [DOTNETSDKVERSION]
-    • Modul runtime .NET [DOTNETRUNTIMEVERSION]
-    • Modul runtime ASP.NET Core [ASPNETCOREVERSION]
-
-Tento produkt shromažďuje data o využití.
-    • Další informace a vyjádření výslovného nesouhlasu: https://aka.ms/dotnet-cli-telemetry
-
-Zdroje informací
-    • Dokumentace k .NET : https://aka.ms/dotnet-docs
-    • Dokumentace k sadě SDK: https://aka.ms/dotnet-sdk-docs
-    • Zpráva k vydání verze: https://aka.ms/dotnet5-release-notes
-    • Kurzy: https://aka.ms/dotnet-tutorials</String>
->>>>>>> 3bd0d468
   <String Id="WelcomeHeaderMessage">Sada .NET SDK</String>
   <String Id="WelcomeDescription">
     Sada .NET SDK se používá k vytváření, spouštění a testování aplikací .NET. Můžete si vybrat z několika jazyků, editorů a vývojářských nástrojů. K dispozici jsou výhody rozsáhlého ekosystému knihoven, se kterými můžete vytvářet aplikace pro web, mobilní zařízení, desktop, herní zařízení a IoT. Doufáme, že se vám bude líbit!</String>
