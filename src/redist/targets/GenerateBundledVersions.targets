<Project>

  <Target Name="GenerateBundledVersions"
          Condition="'$(PgoInstrument)' != 'true'"
          DependsOnTargets="GenerateBundledVersionsProps;GenerateBundledCliToolsProps" >

    <WriteLinesToFile
      File="$(ArtifactsShippingPackagesDir)productVersion.txt"
      Lines="$(PackageVersion)"
      Overwrite="true"
      Encoding="ASCII" />

    <WriteLinesToFile
      File="$(ArtifactsShippingPackagesDir)sdk-productVersion.txt"
      Lines="$(PackageVersion)"
      Overwrite="true"
      Encoding="ASCII" />

    <WriteLinesToFile
      File="$(ArtifactsShippingPackagesDir)productCommit-$(Rid).txt"
      Lines="$(BUILD_SOURCEVERSION)%0A$(PackageVersion)"
      Overwrite="true"
      Encoding="ASCII"/>

  </Target>

  <PropertyGroup>
      <VersionFeature21>30</VersionFeature21>
<<<<<<< HEAD
      <VersionFeature31>21</VersionFeature31>
      <VersionFeature50>12</VersionFeature50>
      <VersionFeature60>0</VersionFeature60>
=======
      <VersionFeature31>22</VersionFeature31>
      <VersionFeature50>13</VersionFeature50>
>>>>>>> d1c1e6ea
  </PropertyGroup>

  <Target Name="GenerateBundledVersionsProps" DependsOnTargets="SetupBundledComponents">
    <PropertyGroup>
      <BundledVersionsPropsFileName>Microsoft.NETCoreSdk.BundledVersions.props</BundledVersionsPropsFileName>
    </PropertyGroup>

    <PropertyGroup>
      <_NETCoreAppPackageVersion>$(MicrosoftNETCoreAppRuntimePackageVersion)</_NETCoreAppPackageVersion>
      <_NETStandardLibraryPackageVersion>$(NETStandardLibraryRefPackageVersion)</_NETStandardLibraryPackageVersion>
      <_NETCorePlatformsPackageVersion>$(MicrosoftNETCorePlatformsPackageVersion)</_NETCorePlatformsPackageVersion>

      <_NET60RuntimePackVersion>6.0.$(VersionFeature60)</_NET60RuntimePackVersion>
      <_NET60TargetingPackVersion>6.0.0</_NET60TargetingPackVersion>
      <_WindowsDesktop60RuntimePackVersion>6.0.$(VersionFeature60)</_WindowsDesktop60RuntimePackVersion>
      <_WindowsDesktop60TargetingPackVersion>6.0.0</_WindowsDesktop60TargetingPackVersion>
      <_AspNet60RuntimePackVersion>6.0.$(VersionFeature60)</_AspNet60RuntimePackVersion>
      <_AspNet60TargetingPackVersion>6.0.0</_AspNet60TargetingPackVersion>

      <_NET50RuntimePackVersion>5.0.$(VersionFeature50)</_NET50RuntimePackVersion>
      <_NET50TargetingPackVersion>5.0.0</_NET50TargetingPackVersion>
      <_WindowsDesktop50RuntimePackVersion>5.0.$(VersionFeature50)</_WindowsDesktop50RuntimePackVersion>
      <_WindowsDesktop50TargetingPackVersion>5.0.0</_WindowsDesktop50TargetingPackVersion>
      <_AspNet50RuntimePackVersion>5.0.$(VersionFeature50)</_AspNet50RuntimePackVersion>
      <_AspNet50TargetingPackVersion>5.0.0</_AspNet50TargetingPackVersion>

      <_NETCoreApp30RuntimePackVersion>3.0.3</_NETCoreApp30RuntimePackVersion>
      <_NETCoreApp30TargetingPackVersion>3.0.0</_NETCoreApp30TargetingPackVersion>

      <_NETCoreApp31RuntimePackVersion>3.1.$(VersionFeature31)</_NETCoreApp31RuntimePackVersion>
      <_NETCoreApp31TargetingPackVersion>3.1.0</_NETCoreApp31TargetingPackVersion>

      <_WindowsDesktop30RuntimePackVersion>3.0.3</_WindowsDesktop30RuntimePackVersion>
      <_WindowsDesktop30TargetingPackVersion>3.0.0</_WindowsDesktop30TargetingPackVersion>

      <_WindowsDesktop31RuntimePackVersion>3.1.$(VersionFeature31)</_WindowsDesktop31RuntimePackVersion>
      <_WindowsDesktop31TargetingPackVersion>3.1.0</_WindowsDesktop31TargetingPackVersion>

      <_AspNet30RuntimePackVersion>3.0.3</_AspNet30RuntimePackVersion>
      <_AspNet30TargetingPackVersion>3.0.1</_AspNet30TargetingPackVersion>

      <_AspNet31RuntimePackVersion>3.1.$(VersionFeature31)</_AspNet31RuntimePackVersion>
      <_AspNet31TargetingPackVersion>3.1.10</_AspNet31TargetingPackVersion>

      <!-- Use only major and minor in target framework version -->
      <_NETCoreAppTargetFrameworkVersion>$(_NETCoreAppPackageVersion.Split('.')[0]).$(_NETCoreAppPackageVersion.Split('.')[1])</_NETCoreAppTargetFrameworkVersion>
      <_NETStandardTargetFrameworkVersion>$(_NETStandardLibraryPackageVersion.Split('.')[0]).$(_NETStandardLibraryPackageVersion.Split('.')[1])</_NETStandardTargetFrameworkVersion>

      <_NETCoreSdkBeingBuiltIsPreview Condition=" '$(DotNetFinalVersionKind)' != 'release' ">true</_NETCoreSdkBeingBuiltIsPreview>
      <_NETCoreSdkBeingBuiltIsPreview Condition=" '$(DotNetFinalVersionKind)' == 'release' ">false</_NETCoreSdkBeingBuiltIsPreview>
    </PropertyGroup>

    <ItemGroup>
      <NetCore30RuntimePackRids Include="
          linux-arm;
          linux-arm64;
          linux-musl-arm64;
          linux-musl-x64;
          linux-x64;
          osx-x64;
          rhel.6-x64;
          tizen.4.0.0-armel;
          tizen.5.0.0-armel;
          win-arm;
          win-arm64;
          win-x64;
          win-x86;
          " />

      <NetCore31RuntimePackRids Include="@(NetCore30RuntimePackRids)"/>

      <Net50AppHostRids Include="
          @(NetCore31RuntimePackRids);
          linux-musl-arm;
          "/>

      <Net50RuntimePackRids Include="
          @(Net50AppHostRids);
          browser-wasm;
          " />

      <Net60AppHostRids Include="
          @(Net50AppHostRids);
          osx-arm64;
          linux-s390x;
          "/>

      <Net60RuntimePackRids Include="
          @(Net50RuntimePackRids);
          osx-arm64;
          maccatalyst-x64;
          maccatalyst-arm64;
          linux-s390x;
          " />

      <!-- In .NET 6 the browser-wasm runtime pack started using the Mono naming pattern -->
      <Net60RuntimePackRids Remove="browser-wasm" />

      <NetCoreAppHostRids Include="@(Net60AppHostRids)" />
      <NetCoreRuntimePackRids Include="@(Net60RuntimePackRids)" />

      <!--
        In source-build, we build the current RID from source, which may be
        non-portable and/or not an official RID. However, we can only use the
        apphost pack, not the runtime pack, because:
        - Apphost packs are distributed in the SDK.
        - Runtime packs are not shipped with the SDK, only on NuGet.

        Adding the ability to distribute and use source-built runtime packs is
        tracked by: https://github.com/dotnet/source-build/issues/1215
      -->
      <NetCoreAppHostRids
        Condition="'$(DotNetBuildFromSource)' == 'true'"
        Include="$(ProductMonikerRid)" />

      <MonoRuntimePackRids Include="
          @(NetCoreRuntimePackRids);
          browser-wasm;
          ios-arm64;
          ios-arm;
          iossimulator-arm64;
          iossimulator-x64;
          iossimulator-x86;
          tvos-arm64;
          tvossimulator-arm64;
          tvossimulator-x64;
          android-arm64;
          android-arm;
          android-x64;
          android-x86;
          " />

      <!-- Mono doesn't support these RIDs -->
      <MonoRuntimePackRids Remove="tizen.4.0.0-armel;tizen.5.0.0-armel" />

      <AspNetCore30RuntimePackRids Include="
        win-x64;
        win-x86;
        win-arm;
        osx-x64;
        linux-musl-x64;
        linux-musl-arm64;
        linux-x64;
        linux-arm;
        linux-arm64;
        " />

      <Net50Crossgen2SupportedRids Include="linux-musl-x64;linux-x64;win-x64" />

      <Net60Crossgen2SupportedRids Include="
          @(Net50Crossgen2SupportedRids);
          linux-arm;
          linux-arm64;
          linux-musl-arm;
          linux-musl-arm64;
          osx-arm64;
          osx-x64;
          win-arm;
          win-arm64;
          win-x86;
          " />

      <Crossgen2SupportedRids Include="@(Net60Crossgen2SupportedRids)" />

      <AspNetCore31RuntimePackRids Include="@(AspNetCore30RuntimePackRids)" />
      <AspNetCore50RuntimePackRids Include="@(AspNetCore31RuntimePackRids);linux-musl-arm;win-arm64" />
      <AspNetCoreRuntimePackRids Include="@(AspNetCore50RuntimePackRids);osx-arm64;linux-s390x" />

      <WindowsDesktop30RuntimePackRids Include="win-x64;win-x86" />
      <WindowsDesktop31RuntimePackRids Include="@(WindowsDesktop30RuntimePackRids)" />
      <WindowsDesktop50RuntimePackRids Include="@(WindowsDesktop31RuntimePackRids);win-arm64" />
      <WindowsDesktopRuntimePackRids Include="@(WindowsDesktop50RuntimePackRids)" />
    </ItemGroup>

    <!--
        Generate default runtime framework versions
      -->
    <GenerateDefaultRuntimeFrameworkVersion RuntimePackVersion="$(MicrosoftNETCoreAppRuntimePackageVersion)">
      <Output TaskParameter="DefaultRuntimeFrameworkVersion" PropertyName="MicrosoftNETCoreAppDefaultRuntimeFrameworkVersion" />
    </GenerateDefaultRuntimeFrameworkVersion>
    <GenerateDefaultRuntimeFrameworkVersion RuntimePackVersion="$(MicrosoftWindowsDesktopAppRuntimePackageVersion)">
      <Output TaskParameter="DefaultRuntimeFrameworkVersion" PropertyName="MicrosoftWindowsDesktopAppDefaultRuntimeFrameworkVersion" />
    </GenerateDefaultRuntimeFrameworkVersion>
    <GenerateDefaultRuntimeFrameworkVersion RuntimePackVersion="$(MicrosoftAspNetCoreAppRuntimePackageVersion)">
      <Output TaskParameter="DefaultRuntimeFrameworkVersion" PropertyName="MicrosoftAspNetCoreAppDefaultRuntimeFrameworkVersion" />
    </GenerateDefaultRuntimeFrameworkVersion>

    <ItemGroup>
      <ImplicitPackageVariable Include="Microsoft.NETCore.App"
                               TargetFrameworkVersion="1.0"
                               DefaultVersion="1.0.5"
                               LatestVersion="1.0.16" />
      <ImplicitPackageVariable Include="Microsoft.NETCore.App"
                               TargetFrameworkVersion="1.1"
                               DefaultVersion="1.1.2"
                               LatestVersion="1.1.13" />
      <ImplicitPackageVariable Include="Microsoft.NETCore.App"
                               TargetFrameworkVersion="2.0"
                               DefaultVersion="2.0.0"
                               LatestVersion="2.0.9" />
      <ImplicitPackageVariable Include="Microsoft.NETCore.App"
                               TargetFrameworkVersion="2.1"
                               DefaultVersion="2.1.0"
                               LatestVersion="2.1.$(VersionFeature21)" />
      <ImplicitPackageVariable Include="Microsoft.NETCore.App"
                               TargetFrameworkVersion="2.2"
                               DefaultVersion="2.2.0"
                               LatestVersion="2.2.8" />
      <ImplicitPackageVariable Include="Microsoft.AspNetCore.App"
                               TargetFrameworkVersion="2.1"
                               DefaultVersion="2.1.1"
                               LatestVersion="2.1.$(VersionFeature21)"/>
      <ImplicitPackageVariable Include="Microsoft.AspNetCore.All"
                               TargetFrameworkVersion="2.1"
                               DefaultVersion="2.1.1"
                               LatestVersion="2.1.$(VersionFeature21)"/>

      <ImplicitPackageVariable Include="Microsoft.AspNetCore.App"
                               TargetFrameworkVersion="2.2"
                               DefaultVersion="2.2.0"
                               LatestVersion="2.2.8"/>
      <ImplicitPackageVariable Include="Microsoft.AspNetCore.All"
                               TargetFrameworkVersion="2.2"
                               DefaultVersion="2.2.0"
                               LatestVersion="2.2.8"/>
    </ItemGroup>

    <PropertyGroup>
      <PortableProductMonikerRid Condition="'$(PortableProductMonikerRid)' == ''">$(ProductMonikerRid)</PortableProductMonikerRid>
    </PropertyGroup>


    <PropertyGroup>
      <BundledVersionsPropsContent>
<![CDATA[
<!--
***********************************************************************************************
$(BundledVersionsPropsFileName)

WARNING:  DO NOT MODIFY this file unless you are knowledgeable about MSBuild and have
          created a backup copy.  Incorrect changes to this file will make it
          impossible to load or build your projects from the command-line or the IDE.

Copyright (c) .NET Foundation. All rights reserved.
***********************************************************************************************
-->
<Project>
  <PropertyGroup>
    <NetCoreRoot Condition="'%24(NetCoreRoot)' == ''">%24([MSBuild]::NormalizePath('%24(MSBuildThisFileDirectory)..\..\'))</NetCoreRoot>
    <NetCoreTargetingPackRoot Condition="'%24(NetCoreTargetingPackRoot)' == ''">%24([MSBuild]::EnsureTrailingSlash('%24(NetCoreRoot)'))packs</NetCoreTargetingPackRoot>

    <NETCoreAppMaximumVersion>$(_NETCoreAppTargetFrameworkVersion)</NETCoreAppMaximumVersion>
    <BundledNETCoreAppTargetFrameworkVersion>$(_NETCoreAppTargetFrameworkVersion)</BundledNETCoreAppTargetFrameworkVersion>
    <BundledNETCoreAppPackageVersion>$(_NETCoreAppPackageVersion)</BundledNETCoreAppPackageVersion>
    <BundledNETStandardTargetFrameworkVersion>$(_NETStandardTargetFrameworkVersion)</BundledNETStandardTargetFrameworkVersion>
    <BundledNETStandardPackageVersion>$(_NETStandardLibraryPackageVersion)</BundledNETStandardPackageVersion>
    <BundledNETCorePlatformsPackageVersion>$(_NETCorePlatformsPackageVersion)</BundledNETCorePlatformsPackageVersion>
    <BundledRuntimeIdentifierGraphFile>%24(MSBuildThisFileDirectory)RuntimeIdentifierGraph.json</BundledRuntimeIdentifierGraphFile>
    <NETCoreSdkVersion>$(Version)</NETCoreSdkVersion>
    <NETCoreSdkRuntimeIdentifier>$(ProductMonikerRid)</NETCoreSdkRuntimeIdentifier>
    <NETCoreSdkPortableRuntimeIdentifier>$(PortableProductMonikerRid)</NETCoreSdkPortableRuntimeIdentifier>
    <_NETCoreSdkIsPreview>$(_NETCoreSdkBeingBuiltIsPreview)</_NETCoreSdkIsPreview>
  </PropertyGroup>
  <ItemGroup>
    @(ImplicitPackageVariable->'<ImplicitPackageReferenceVersion Include="%(Identity)" TargetFrameworkVersion="%(TargetFrameworkVersion)" DefaultVersion="%(DefaultVersion)" LatestVersion="%(LatestVersion)"/>', '
    ')

    <!-- .NET 7.0 -->
    <KnownFrameworkReference Include="Microsoft.NETCore.App"
                              TargetFramework="net7.0"
                              RuntimeFrameworkName="Microsoft.NETCore.App"
                              DefaultRuntimeFrameworkVersion="$(MicrosoftNETCoreAppDefaultRuntimeFrameworkVersion)"
                              LatestRuntimeFrameworkVersion="$(MicrosoftNETCoreAppRuntimePackageVersion)"
                              TargetingPackName="Microsoft.NETCore.App.Ref"
                              TargetingPackVersion="$(MicrosoftNETCoreAppRefPackageVersion)"
                              RuntimePackNamePatterns="Microsoft.NETCore.App.Runtime.**RID**"
                              RuntimePackRuntimeIdentifiers="@(NetCoreRuntimePackRids, '%3B')"
                              />

    <KnownAppHostPack Include="Microsoft.NETCore.App"
                      TargetFramework="net7.0"
                      AppHostPackNamePattern="Microsoft.NETCore.App.Host.**RID**"
                      AppHostPackVersion="$(_NETCoreAppPackageVersion)"
                      AppHostRuntimeIdentifiers="@(NetCoreAppHostRids, '%3B')"
                      />

    <KnownCrossgen2Pack Include="Microsoft.NETCore.App.Crossgen2"
                        TargetFramework="net7.0"
                        Crossgen2PackNamePattern="Microsoft.NETCore.App.Crossgen2.**RID**"
                        Crossgen2PackVersion="$(MicrosoftNETCoreAppRuntimePackageVersion)"
                        Crossgen2RuntimeIdentifiers="@(Crossgen2SupportedRids, '%3B')"
                        />

    <KnownRuntimePack Include="Microsoft.NETCore.App"
                      TargetFramework="net7.0"
                      RuntimeFrameworkName="Microsoft.NETCore.App"
                      LatestRuntimeFrameworkVersion="$(MicrosoftNETCoreAppRuntimePackageVersion)"
                      RuntimePackNamePatterns="Microsoft.NETCore.App.Runtime.Mono.**RID**"
                      RuntimePackRuntimeIdentifiers="@(MonoRuntimePackRids, '%3B')"
                      RuntimePackLabels="Mono"
                      />

    <KnownFrameworkReference Include="Microsoft.WindowsDesktop.App"
                              TargetFramework="net7.0"
                              RuntimeFrameworkName="Microsoft.WindowsDesktop.App"
                              DefaultRuntimeFrameworkVersion="$(MicrosoftWindowsDesktopAppDefaultRuntimeFrameworkVersion)"
                              LatestRuntimeFrameworkVersion="$(MicrosoftWindowsDesktopAppRuntimePackageVersion)"
                              TargetingPackName="Microsoft.WindowsDesktop.App.Ref"
                              TargetingPackVersion="$(MicrosoftWindowsDesktopAppRefPackageVersion)"
                              RuntimePackNamePatterns="Microsoft.WindowsDesktop.App.Runtime.**RID**"
                              RuntimePackRuntimeIdentifiers="@(WindowsDesktopRuntimePackRids, '%3B')"
                              IsWindowsOnly="true"
                              />

    <KnownFrameworkReference Include="Microsoft.WindowsDesktop.App.WPF"
                              TargetFramework="net7.0"
                              RuntimeFrameworkName="Microsoft.WindowsDesktop.App"
                              DefaultRuntimeFrameworkVersion="$(MicrosoftWindowsDesktopAppDefaultRuntimeFrameworkVersion)"
                              LatestRuntimeFrameworkVersion="$(MicrosoftWindowsDesktopAppRuntimePackageVersion)"
                              TargetingPackName="Microsoft.WindowsDesktop.App.Ref"
                              TargetingPackVersion="$(MicrosoftWindowsDesktopAppRefPackageVersion)"
                              RuntimePackNamePatterns="Microsoft.WindowsDesktop.App.Runtime.**RID**"
                              RuntimePackRuntimeIdentifiers="@(WindowsDesktopRuntimePackRids, '%3B')"
                              IsWindowsOnly="true"
                              Profile="WPF"
                              />

    <KnownFrameworkReference Include="Microsoft.WindowsDesktop.App.WindowsForms"
                              TargetFramework="net7.0"
                              RuntimeFrameworkName="Microsoft.WindowsDesktop.App"
                              DefaultRuntimeFrameworkVersion="$(MicrosoftWindowsDesktopAppDefaultRuntimeFrameworkVersion)"
                              LatestRuntimeFrameworkVersion="$(MicrosoftWindowsDesktopAppRuntimePackageVersion)"
                              TargetingPackName="Microsoft.WindowsDesktop.App.Ref"
                              TargetingPackVersion="$(MicrosoftWindowsDesktopAppRefPackageVersion)"
                              RuntimePackNamePatterns="Microsoft.WindowsDesktop.App.Runtime.**RID**"
                              RuntimePackRuntimeIdentifiers="@(WindowsDesktopRuntimePackRids, '%3B')"
                              IsWindowsOnly="true"
                              Profile="WindowsForms"
                              />

    <KnownFrameworkReference Include="Microsoft.AspNetCore.App"
                              TargetFramework="net7.0"
                              RuntimeFrameworkName="Microsoft.AspNetCore.App"
                              DefaultRuntimeFrameworkVersion="$(MicrosoftAspNetCoreAppDefaultRuntimeFrameworkVersion)"
                              LatestRuntimeFrameworkVersion="$(MicrosoftAspNetCoreAppRuntimePackageVersion)"
                              TargetingPackName="Microsoft.AspNetCore.App.Ref"
                              TargetingPackVersion="$(MicrosoftAspNetCoreAppRefPackageVersion)"
                              RuntimePackNamePatterns="Microsoft.AspNetCore.App.Runtime.**RID**"
                              RuntimePackRuntimeIdentifiers="@(AspNetCoreRuntimePackRids, '%3B')"
                              RuntimePackExcludedRuntimeIdentifiers="android"
                              />

    <KnownFrameworkReference Include="Microsoft.Windows.SDK.NET.Ref"
                              TargetFramework="net7.0-windows10.0.17763.0"
                              RuntimeFrameworkName="Microsoft.Windows.SDK.NET.Ref"
                              DefaultRuntimeFrameworkVersion="$(MicrosoftWindowsSDKNETRef10_0_17763PackageVersion)"
                              LatestRuntimeFrameworkVersion="$(MicrosoftWindowsSDKNETRef10_0_17763PackageVersion)"
                              TargetingPackName="Microsoft.Windows.SDK.NET.Ref"
                              TargetingPackVersion="$(MicrosoftWindowsSDKNETRef10_0_17763PackageVersion)"
                              RuntimePackAlwaysCopyLocal="true"
                              RuntimePackNamePatterns="Microsoft.Windows.SDK.NET.Ref"
                              RuntimePackRuntimeIdentifiers="any"
                              IsWindowsOnly="true"
                              />

    <KnownFrameworkReference Include="Microsoft.Windows.SDK.NET.Ref"
                              TargetFramework="net7.0-windows10.0.18362.0"
                              RuntimeFrameworkName="Microsoft.Windows.SDK.NET.Ref"
                              DefaultRuntimeFrameworkVersion="$(MicrosoftWindowsSDKNETRef10_0_18362PackageVersion)"
                              LatestRuntimeFrameworkVersion="$(MicrosoftWindowsSDKNETRef10_0_18362PackageVersion)"
                              TargetingPackName="Microsoft.Windows.SDK.NET.Ref"
                              TargetingPackVersion="$(MicrosoftWindowsSDKNETRef10_0_18362PackageVersion)"
                              RuntimePackAlwaysCopyLocal="true"
                              RuntimePackNamePatterns="Microsoft.Windows.SDK.NET.Ref"
                              RuntimePackRuntimeIdentifiers="any"
                              IsWindowsOnly="true"
                              />

    <KnownFrameworkReference Include="Microsoft.Windows.SDK.NET.Ref"
                              TargetFramework="net7.0-windows10.0.19041.0"
                              RuntimeFrameworkName="Microsoft.Windows.SDK.NET.Ref"
                              DefaultRuntimeFrameworkVersion="$(MicrosoftWindowsSDKNETRef10_0_19041PackageVersion)"
                              LatestRuntimeFrameworkVersion="$(MicrosoftWindowsSDKNETRef10_0_19041PackageVersion)"
                              TargetingPackName="Microsoft.Windows.SDK.NET.Ref"
                              TargetingPackVersion="$(MicrosoftWindowsSDKNETRef10_0_19041PackageVersion)"
                              RuntimePackAlwaysCopyLocal="true"
                              RuntimePackNamePatterns="Microsoft.Windows.SDK.NET.Ref"
                              RuntimePackRuntimeIdentifiers="any"
                              IsWindowsOnly="true"
                              />

    <!-- .NET 6.0 -->
    <KnownFrameworkReference Include="Microsoft.NETCore.App"
                              TargetFramework="net6.0"
                              RuntimeFrameworkName="Microsoft.NETCore.App"
                              DefaultRuntimeFrameworkVersion="$(_NET60RuntimePackVersion)"
                              LatestRuntimeFrameworkVersion="$(_NET60RuntimePackVersion)"
                              TargetingPackName="Microsoft.NETCore.App.Ref"
                              TargetingPackVersion="$(_NET60TargetingPackVersion)"
                              RuntimePackNamePatterns="Microsoft.NETCore.App.Runtime.**RID**"
                              RuntimePackRuntimeIdentifiers="@(NetCoreRuntimePackRids, '%3B')"
                              />

    <KnownAppHostPack Include="Microsoft.NETCore.App"
                      TargetFramework="net6.0"
                      AppHostPackNamePattern="Microsoft.NETCore.App.Host.**RID**"
                      AppHostPackVersion="$(_NET60RuntimePackVersion)"
                      AppHostRuntimeIdentifiers="@(NetCoreAppHostRids, '%3B')"
                      />

    <KnownCrossgen2Pack Include="Microsoft.NETCore.App.Crossgen2"
                        TargetFramework="net6.0"
                        Crossgen2PackNamePattern="Microsoft.NETCore.App.Crossgen2.**RID**"
                        Crossgen2PackVersion="$(_NET60RuntimePackVersion)"
                        Crossgen2RuntimeIdentifiers="@(Crossgen2SupportedRids, '%3B')"
                        />

    <KnownRuntimePack Include="Microsoft.NETCore.App"
                      TargetFramework="net6.0"
                      RuntimeFrameworkName="Microsoft.NETCore.App"
                      LatestRuntimeFrameworkVersion="$(_NET60RuntimePackVersion)"
                      RuntimePackNamePatterns="Microsoft.NETCore.App.Runtime.Mono.**RID**"
                      RuntimePackRuntimeIdentifiers="@(MonoRuntimePackRids, '%3B')"
                      RuntimePackLabels="Mono"
                      />

    <KnownFrameworkReference Include="Microsoft.WindowsDesktop.App"
                              TargetFramework="net6.0"
                              RuntimeFrameworkName="Microsoft.WindowsDesktop.App"
                              DefaultRuntimeFrameworkVersion="$(_WindowsDesktop60RuntimePackVersion)"
                              LatestRuntimeFrameworkVersion="$(_WindowsDesktop60RuntimePackVersion)"
                              TargetingPackName="Microsoft.WindowsDesktop.App.Ref"
                              TargetingPackVersion="$(_WindowsDesktop60TargetingPackVersion)"
                              RuntimePackNamePatterns="Microsoft.WindowsDesktop.App.Runtime.**RID**"
                              RuntimePackRuntimeIdentifiers="@(WindowsDesktopRuntimePackRids, '%3B')"
                              IsWindowsOnly="true"
                              />

    <KnownFrameworkReference Include="Microsoft.WindowsDesktop.App.WPF"
                              TargetFramework="net6.0"
                              RuntimeFrameworkName="Microsoft.WindowsDesktop.App"
                              DefaultRuntimeFrameworkVersion="$(_WindowsDesktop60RuntimePackVersion)"
                              LatestRuntimeFrameworkVersion="$(_WindowsDesktop60RuntimePackVersion)"
                              TargetingPackName="Microsoft.WindowsDesktop.App.Ref"
                              TargetingPackVersion="$(_WindowsDesktop60TargetingPackVersion)"
                              RuntimePackNamePatterns="Microsoft.WindowsDesktop.App.Runtime.**RID**"
                              RuntimePackRuntimeIdentifiers="@(WindowsDesktopRuntimePackRids, '%3B')"
                              IsWindowsOnly="true"
                              Profile="WPF"
                              />

    <KnownFrameworkReference Include="Microsoft.WindowsDesktop.App.WindowsForms"
                              TargetFramework="net6.0"
                              RuntimeFrameworkName="Microsoft.WindowsDesktop.App"
                              DefaultRuntimeFrameworkVersion="$(_WindowsDesktop60RuntimePackVersion)"
                              LatestRuntimeFrameworkVersion="$(_WindowsDesktop60RuntimePackVersion)"
                              TargetingPackName="Microsoft.WindowsDesktop.App.Ref"
                              TargetingPackVersion="$(_WindowsDesktop60TargetingPackVersion)"
                              RuntimePackNamePatterns="Microsoft.WindowsDesktop.App.Runtime.**RID**"
                              RuntimePackRuntimeIdentifiers="@(WindowsDesktopRuntimePackRids, '%3B')"
                              IsWindowsOnly="true"
                              Profile="WindowsForms"
                              />

    <KnownFrameworkReference Include="Microsoft.AspNetCore.App"
                              TargetFramework="net6.0"
                              RuntimeFrameworkName="Microsoft.AspNetCore.App"
                              DefaultRuntimeFrameworkVersion="$(_AspNet60RuntimePackVersion)"
                              LatestRuntimeFrameworkVersion="$(_AspNet60RuntimePackVersion)"
                              TargetingPackName="Microsoft.AspNetCore.App.Ref"
                              TargetingPackVersion="$(_AspNet60TargetingPackVersion)"
                              RuntimePackNamePatterns="Microsoft.AspNetCore.App.Runtime.**RID**"
                              RuntimePackRuntimeIdentifiers="@(AspNetCoreRuntimePackRids, '%3B')"
                              />

    <KnownFrameworkReference Include="Microsoft.Windows.SDK.NET.Ref"
                              TargetFramework="net6.0-windows10.0.17763.0"
                              RuntimeFrameworkName="Microsoft.Windows.SDK.NET.Ref"
                              DefaultRuntimeFrameworkVersion="$(MicrosoftWindowsSDKNETRef10_0_17763PackageVersion)"
                              LatestRuntimeFrameworkVersion="$(MicrosoftWindowsSDKNETRef10_0_17763PackageVersion)"
                              TargetingPackName="Microsoft.Windows.SDK.NET.Ref"
                              TargetingPackVersion="$(MicrosoftWindowsSDKNETRef10_0_17763PackageVersion)"
                              RuntimePackAlwaysCopyLocal="true"
                              RuntimePackNamePatterns="Microsoft.Windows.SDK.NET.Ref"
                              RuntimePackRuntimeIdentifiers="any"
                              IsWindowsOnly="true"
                              />

    <KnownFrameworkReference Include="Microsoft.Windows.SDK.NET.Ref"
                              TargetFramework="net6.0-windows10.0.18362.0"
                              RuntimeFrameworkName="Microsoft.Windows.SDK.NET.Ref"
                              DefaultRuntimeFrameworkVersion="$(MicrosoftWindowsSDKNETRef10_0_18362PackageVersion)"
                              LatestRuntimeFrameworkVersion="$(MicrosoftWindowsSDKNETRef10_0_18362PackageVersion)"
                              TargetingPackName="Microsoft.Windows.SDK.NET.Ref"
                              TargetingPackVersion="$(MicrosoftWindowsSDKNETRef10_0_18362PackageVersion)"
                              RuntimePackAlwaysCopyLocal="true"
                              RuntimePackNamePatterns="Microsoft.Windows.SDK.NET.Ref"
                              RuntimePackRuntimeIdentifiers="any"
                              IsWindowsOnly="true"
                              />

    <KnownFrameworkReference Include="Microsoft.Windows.SDK.NET.Ref"
                              TargetFramework="net6.0-windows10.0.19041.0"
                              RuntimeFrameworkName="Microsoft.Windows.SDK.NET.Ref"
                              DefaultRuntimeFrameworkVersion="$(MicrosoftWindowsSDKNETRef10_0_19041PackageVersion)"
                              LatestRuntimeFrameworkVersion="$(MicrosoftWindowsSDKNETRef10_0_19041PackageVersion)"
                              TargetingPackName="Microsoft.Windows.SDK.NET.Ref"
                              TargetingPackVersion="$(MicrosoftWindowsSDKNETRef10_0_19041PackageVersion)"
                              RuntimePackAlwaysCopyLocal="true"
                              RuntimePackNamePatterns="Microsoft.Windows.SDK.NET.Ref"
                              RuntimePackRuntimeIdentifiers="any"
                              IsWindowsOnly="true"
                              />

    <!-- .NET 5.0 -->
    <KnownFrameworkReference Include="Microsoft.NETCore.App"
                              TargetFramework="net5.0"
                              RuntimeFrameworkName="Microsoft.NETCore.App"
                              DefaultRuntimeFrameworkVersion="5.0.0"
                              LatestRuntimeFrameworkVersion="$(_NET50RuntimePackVersion)"
                              TargetingPackName="Microsoft.NETCore.App.Ref"
                              TargetingPackVersion="$(_NET50TargetingPackVersion)"
                              RuntimePackNamePatterns="Microsoft.NETCore.App.Runtime.**RID**"
                              RuntimePackRuntimeIdentifiers="@(Net50RuntimePackRids, '%3B')"
                              IsTrimmable="true"
                              />

    <KnownAppHostPack Include="Microsoft.NETCore.App"
                      TargetFramework="net5.0"
                      AppHostPackNamePattern="Microsoft.NETCore.App.Host.**RID**"
                      AppHostPackVersion="$(_NET50RuntimePackVersion)"
                      AppHostRuntimeIdentifiers="@(Net50AppHostRids, '%3B')"
                      />

    <KnownCrossgen2Pack Include="Microsoft.NETCore.App.Crossgen2"
                        TargetFramework="net5.0"
                        Crossgen2PackNamePattern="Microsoft.NETCore.App.Crossgen2.**RID**"
                        Crossgen2PackVersion="$(_NET50RuntimePackVersion)"
                        Crossgen2RuntimeIdentifiers="@(Net50Crossgen2SupportedRids, '%3B')"
                        />

    <KnownFrameworkReference Include="Microsoft.WindowsDesktop.App"
                              TargetFramework="net5.0"
                              RuntimeFrameworkName="Microsoft.WindowsDesktop.App"
                              DefaultRuntimeFrameworkVersion="5.0.0"
                              LatestRuntimeFrameworkVersion="$(_WindowsDesktop50RuntimePackVersion)"
                              TargetingPackName="Microsoft.WindowsDesktop.App.Ref"
                              TargetingPackVersion="$(_WindowsDesktop50TargetingPackVersion)"
                              RuntimePackNamePatterns="Microsoft.WindowsDesktop.App.Runtime.**RID**"
                              RuntimePackRuntimeIdentifiers="@(WindowsDesktop50RuntimePackRids, '%3B')"
                              IsWindowsOnly="true"
                              />

    <KnownFrameworkReference Include="Microsoft.WindowsDesktop.App.WPF"
                              TargetFramework="net5.0"
                              RuntimeFrameworkName="Microsoft.WindowsDesktop.App"
                              DefaultRuntimeFrameworkVersion="5.0.0"
                              LatestRuntimeFrameworkVersion="$(_WindowsDesktop50RuntimePackVersion)"
                              TargetingPackName="Microsoft.WindowsDesktop.App.Ref"
                              TargetingPackVersion="$(_WindowsDesktop50TargetingPackVersion)"
                              RuntimePackNamePatterns="Microsoft.WindowsDesktop.App.Runtime.**RID**"
                              RuntimePackRuntimeIdentifiers="@(WindowsDesktop50RuntimePackRids, '%3B')"
                              IsWindowsOnly="true"
                              Profile="WPF"
                              />

    <KnownFrameworkReference Include="Microsoft.WindowsDesktop.App.WindowsForms"
                              TargetFramework="net5.0"
                              RuntimeFrameworkName="Microsoft.WindowsDesktop.App"
                              DefaultRuntimeFrameworkVersion="5.0.0"
                              LatestRuntimeFrameworkVersion="$(_WindowsDesktop50RuntimePackVersion)"
                              TargetingPackName="Microsoft.WindowsDesktop.App.Ref"
                              TargetingPackVersion="$(_WindowsDesktop50TargetingPackVersion)"
                              RuntimePackNamePatterns="Microsoft.WindowsDesktop.App.Runtime.**RID**"
                              RuntimePackRuntimeIdentifiers="@(WindowsDesktop50RuntimePackRids, '%3B')"
                              IsWindowsOnly="true"
                              Profile="WindowsForms"
                              />

    <KnownFrameworkReference Include="Microsoft.AspNetCore.App"
                              TargetFramework="net5.0"
                              RuntimeFrameworkName="Microsoft.AspNetCore.App"
                              DefaultRuntimeFrameworkVersion="5.0.0"
                              LatestRuntimeFrameworkVersion="$(_AspNet50RuntimePackVersion)"
                              TargetingPackName="Microsoft.AspNetCore.App.Ref"
                              TargetingPackVersion="$(_AspNet50TargetingPackVersion)"
                              RuntimePackNamePatterns="Microsoft.AspNetCore.App.Runtime.**RID**"
                              RuntimePackRuntimeIdentifiers="@(AspNetCore50RuntimePackRids, '%3B')"
                              />

    <KnownFrameworkReference Include="Microsoft.Windows.SDK.NET.Ref"
                              TargetFramework="net5.0-windows10.0.17763.0"
                              RuntimeFrameworkName="Microsoft.Windows.SDK.NET.Ref"
                              DefaultRuntimeFrameworkVersion="$(MicrosoftWindowsSDKNETRef10_0_17763PackageVersion)"
                              LatestRuntimeFrameworkVersion="$(MicrosoftWindowsSDKNETRef10_0_17763PackageVersion)"
                              TargetingPackName="Microsoft.Windows.SDK.NET.Ref"
                              TargetingPackVersion="$(MicrosoftWindowsSDKNETRef10_0_17763PackageVersion)"
                              RuntimePackAlwaysCopyLocal="true"
                              RuntimePackNamePatterns="Microsoft.Windows.SDK.NET.Ref"
                              RuntimePackRuntimeIdentifiers="any"
                              IsWindowsOnly="true"
                              />

    <KnownFrameworkReference Include="Microsoft.Windows.SDK.NET.Ref"
                              TargetFramework="net5.0-windows10.0.18362.0"
                              RuntimeFrameworkName="Microsoft.Windows.SDK.NET.Ref"
                              DefaultRuntimeFrameworkVersion="$(MicrosoftWindowsSDKNETRef10_0_18362PackageVersion)"
                              LatestRuntimeFrameworkVersion="$(MicrosoftWindowsSDKNETRef10_0_18362PackageVersion)"
                              TargetingPackName="Microsoft.Windows.SDK.NET.Ref"
                              TargetingPackVersion="$(MicrosoftWindowsSDKNETRef10_0_18362PackageVersion)"
                              RuntimePackAlwaysCopyLocal="true"
                              RuntimePackNamePatterns="Microsoft.Windows.SDK.NET.Ref"
                              RuntimePackRuntimeIdentifiers="any"
                              IsWindowsOnly="true"
                              />

    <KnownFrameworkReference Include="Microsoft.Windows.SDK.NET.Ref"
                              TargetFramework="net5.0-windows10.0.19041.0"
                              RuntimeFrameworkName="Microsoft.Windows.SDK.NET.Ref"
                              DefaultRuntimeFrameworkVersion="$(MicrosoftWindowsSDKNETRef10_0_19041PackageVersion)"
                              LatestRuntimeFrameworkVersion="$(MicrosoftWindowsSDKNETRef10_0_19041PackageVersion)"
                              TargetingPackName="Microsoft.Windows.SDK.NET.Ref"
                              TargetingPackVersion="$(MicrosoftWindowsSDKNETRef10_0_19041PackageVersion)"
                              RuntimePackAlwaysCopyLocal="true"
                              RuntimePackNamePatterns="Microsoft.Windows.SDK.NET.Ref"
                              RuntimePackRuntimeIdentifiers="any"
                              IsWindowsOnly="true"
                              />

    <!-- .NET Core 3.1  -->
    <KnownFrameworkReference Include="Microsoft.NETCore.App"
                              TargetFramework="netcoreapp3.1"
                              RuntimeFrameworkName="Microsoft.NETCore.App"
                              DefaultRuntimeFrameworkVersion="3.1.0"
                              LatestRuntimeFrameworkVersion="$(_NETCoreApp31RuntimePackVersion)"
                              TargetingPackName="Microsoft.NETCore.App.Ref"
                              TargetingPackVersion="$(_NETCoreApp31TargetingPackVersion)"
                              RuntimePackNamePatterns="Microsoft.NETCore.App.Runtime.**RID**"
                              RuntimePackRuntimeIdentifiers="@(NetCore31RuntimePackRids, '%3B')"
                              IsTrimmable="true"
                              />

    <KnownAppHostPack Include="Microsoft.NETCore.App"
                      TargetFramework="netcoreapp3.1"
                      AppHostPackNamePattern="Microsoft.NETCore.App.Host.**RID**"
                      AppHostPackVersion="$(_NETCoreApp31RuntimePackVersion)"
                      AppHostRuntimeIdentifiers="@(NetCore31RuntimePackRids, '%3B')"
                      />

    <KnownFrameworkReference Include="Microsoft.WindowsDesktop.App"
                              TargetFramework="netcoreapp3.1"
                              RuntimeFrameworkName="Microsoft.WindowsDesktop.App"
                              DefaultRuntimeFrameworkVersion="3.1.0"
                              LatestRuntimeFrameworkVersion="$(_WindowsDesktop31RuntimePackVersion)"
                              TargetingPackName="Microsoft.WindowsDesktop.App.Ref"
                              TargetingPackVersion="$(_WindowsDesktop31TargetingPackVersion)"
                              RuntimePackNamePatterns="Microsoft.WindowsDesktop.App.Runtime.**RID**"
                              RuntimePackRuntimeIdentifiers="@(WindowsDesktop31RuntimePackRids, '%3B')"
                              IsWindowsOnly="true"
                              />

    <KnownFrameworkReference Include="Microsoft.WindowsDesktop.App.WPF"
                              TargetFramework="netcoreapp3.1"
                              RuntimeFrameworkName="Microsoft.WindowsDesktop.App"
                              DefaultRuntimeFrameworkVersion="3.1.0"
                              LatestRuntimeFrameworkVersion="$(_WindowsDesktop31RuntimePackVersion)"
                              TargetingPackName="Microsoft.WindowsDesktop.App.Ref"
                              TargetingPackVersion="$(_WindowsDesktop31TargetingPackVersion)"
                              RuntimePackNamePatterns="Microsoft.WindowsDesktop.App.Runtime.**RID**"
                              RuntimePackRuntimeIdentifiers="@(WindowsDesktop31RuntimePackRids, '%3B')"
                              IsWindowsOnly="true"
                              Profile="WPF"
                              />

    <KnownFrameworkReference Include="Microsoft.WindowsDesktop.App.WindowsForms"
                              TargetFramework="netcoreapp3.1"
                              RuntimeFrameworkName="Microsoft.WindowsDesktop.App"
                              DefaultRuntimeFrameworkVersion="3.1.0"
                              LatestRuntimeFrameworkVersion="$(_WindowsDesktop31RuntimePackVersion)"
                              TargetingPackName="Microsoft.WindowsDesktop.App.Ref"
                              TargetingPackVersion="$(_WindowsDesktop31TargetingPackVersion)"
                              RuntimePackNamePatterns="Microsoft.WindowsDesktop.App.Runtime.**RID**"
                              RuntimePackRuntimeIdentifiers="@(WindowsDesktop31RuntimePackRids, '%3B')"
                              IsWindowsOnly="true"
                              Profile="WindowsForms"
                              />

    <KnownFrameworkReference Include="Microsoft.AspNetCore.App"
                              TargetFramework="netcoreapp3.1"
                              RuntimeFrameworkName="Microsoft.AspNetCore.App"
                              DefaultRuntimeFrameworkVersion="3.1.0"
                              LatestRuntimeFrameworkVersion="$(_AspNet31RuntimePackVersion)"
                              TargetingPackName="Microsoft.AspNetCore.App.Ref"
                              TargetingPackVersion="$(_AspNet31TargetingPackVersion)"
                              RuntimePackNamePatterns="Microsoft.AspNetCore.App.Runtime.**RID**"
                              RuntimePackRuntimeIdentifiers="@(AspNetCore31RuntimePackRids, '%3B')"
                              />


    <!-- .NET Core 3.0 -->
    <KnownFrameworkReference Include="Microsoft.NETCore.App"
                              TargetFramework="netcoreapp3.0"
                              RuntimeFrameworkName="Microsoft.NETCore.App"
                              DefaultRuntimeFrameworkVersion="3.0.0"
                              LatestRuntimeFrameworkVersion="$(_NETCoreApp30RuntimePackVersion)"
                              TargetingPackName="Microsoft.NETCore.App.Ref"
                              TargetingPackVersion="$(_NETCoreApp30TargetingPackVersion)"
                              RuntimePackNamePatterns="Microsoft.NETCore.App.Runtime.**RID**"
                              RuntimePackRuntimeIdentifiers="@(NetCore30RuntimePackRids, '%3B')"
                              IsTrimmable="true"
                              />

    <KnownAppHostPack Include="Microsoft.NETCore.App"
                      TargetFramework="netcoreapp3.0"
                      AppHostPackNamePattern="Microsoft.NETCore.App.Host.**RID**"
                      AppHostPackVersion="$(_NETCoreApp30RuntimePackVersion)"
                      AppHostRuntimeIdentifiers="@(NetCore30RuntimePackRids, '%3B')"
                      />

    <KnownFrameworkReference Include="Microsoft.WindowsDesktop.App"
                              TargetFramework="netcoreapp3.0"
                              RuntimeFrameworkName="Microsoft.WindowsDesktop.App"
                              DefaultRuntimeFrameworkVersion="3.0.0"
                              LatestRuntimeFrameworkVersion="$(_WindowsDesktop30RuntimePackVersion)"
                              TargetingPackName="Microsoft.WindowsDesktop.App.Ref"
                              TargetingPackVersion="$(_WindowsDesktop30TargetingPackVersion)"
                              RuntimePackNamePatterns="Microsoft.WindowsDesktop.App.Runtime.**RID**"
                              RuntimePackRuntimeIdentifiers="@(WindowsDesktop30RuntimePackRids, '%3B')"
                              IsWindowsOnly="true"
                              />

    <KnownFrameworkReference Include="Microsoft.WindowsDesktop.App.WPF"
                              TargetFramework="netcoreapp3.0"
                              RuntimeFrameworkName="Microsoft.WindowsDesktop.App"
                              DefaultRuntimeFrameworkVersion="3.0.0"
                              LatestRuntimeFrameworkVersion="$(_WindowsDesktop30RuntimePackVersion)"
                              TargetingPackName="Microsoft.WindowsDesktop.App.Ref"
                              TargetingPackVersion="$(_WindowsDesktop30TargetingPackVersion)"
                              RuntimePackNamePatterns="Microsoft.WindowsDesktop.App.Runtime.**RID**"
                              RuntimePackRuntimeIdentifiers="@(WindowsDesktop30RuntimePackRids, '%3B')"
                              IsWindowsOnly="true"
                              Profile="WPF"
                              />

    <KnownFrameworkReference Include="Microsoft.WindowsDesktop.App.WindowsForms"
                              TargetFramework="netcoreapp3.0"
                              RuntimeFrameworkName="Microsoft.WindowsDesktop.App"
                              DefaultRuntimeFrameworkVersion="3.0.0"
                              LatestRuntimeFrameworkVersion="$(_WindowsDesktop30RuntimePackVersion)"
                              TargetingPackName="Microsoft.WindowsDesktop.App.Ref"
                              TargetingPackVersion="$(_WindowsDesktop30TargetingPackVersion)"
                              RuntimePackNamePatterns="Microsoft.WindowsDesktop.App.Runtime.**RID**"
                              RuntimePackRuntimeIdentifiers="@(WindowsDesktop30RuntimePackRids, '%3B')"
                              IsWindowsOnly="true"
                              Profile="WindowsForms"
                              />

    <KnownFrameworkReference Include="Microsoft.AspNetCore.App"
                              TargetFramework="netcoreapp3.0"
                              RuntimeFrameworkName="Microsoft.AspNetCore.App"
                              DefaultRuntimeFrameworkVersion="3.0.0"
                              LatestRuntimeFrameworkVersion="$(_AspNet30RuntimePackVersion)"
                              TargetingPackName="Microsoft.AspNetCore.App.Ref"
                              TargetingPackVersion="$(_AspNet30TargetingPackVersion)"
                              RuntimePackNamePatterns="Microsoft.AspNetCore.App.Runtime.**RID**"
                              RuntimePackRuntimeIdentifiers="@(AspNetCore30RuntimePackRids, '%3B')"
                              />

    <KnownFrameworkReference Include="NETStandard.Library"
                              TargetFramework="netstandard2.1"
                              TargetingPackName="NETStandard.Library.Ref"
                              TargetingPackVersion="$(NETStandardLibraryRefPackageVersion)"
                              />

    <!-- Supported Windows versions -->
    <WindowsSdkSupportedTargetPlatformVersion Include="10.0.22000.0" WindowsSdkPackageVersion="$(MicrosoftWindowsSDKNETRef10_0_22000PackageVersion)" MinimumNETVersion="5.0" />
    <WindowsSdkSupportedTargetPlatformVersion Include="10.0.20348.0" WindowsSdkPackageVersion="$(MicrosoftWindowsSDKNETRef10_0_20348PackageVersion)" MinimumNETVersion="5.0" />
    <WindowsSdkSupportedTargetPlatformVersion Include="10.0.19041.0" WindowsSdkPackageVersion="$(MicrosoftWindowsSDKNETRef10_0_19041PackageVersion)" MinimumNETVersion="5.0" />
    <WindowsSdkSupportedTargetPlatformVersion Include="10.0.18362.0" WindowsSdkPackageVersion="$(MicrosoftWindowsSDKNETRef10_0_18362PackageVersion)" MinimumNETVersion="5.0" />
    <WindowsSdkSupportedTargetPlatformVersion Include="10.0.17763.0" WindowsSdkPackageVersion="$(MicrosoftWindowsSDKNETRef10_0_17763PackageVersion)" MinimumNETVersion="5.0" />
    <WindowsSdkSupportedTargetPlatformVersion Include="8.0" />
    <WindowsSdkSupportedTargetPlatformVersion Include="7.0" />

  </ItemGroup>
</Project>
]]>
    </BundledVersionsPropsContent>
  </PropertyGroup>

    <WriteLinesToFile File="$(SdkOutputDirectory)$(BundledVersionsPropsFileName)"
                      Lines="$(BundledVersionsPropsContent)"
                      Overwrite="true" />
  </Target>

  <Target Name="GenerateBundledCliToolsProps" DependsOnTargets="SetupBundledComponents">
    <PropertyGroup>
      <BundledBundledCliToolsPropsFileName>Microsoft.NETCoreSdk.BundledCliTools.props</BundledBundledCliToolsPropsFileName>
    </PropertyGroup>

    <PropertyGroup>
      <BundledBundledCliToolsPropsContent>
<![CDATA[
<!--
***********************************************************************************************
$(BundledBundledCliToolsPropsFileName)

WARNING:  DO NOT MODIFY this file unless you are knowledgeable about MSBuild and have
          created a backup copy.  Incorrect changes to this file will make it
          impossible to load or build your projects from the command-line or the IDE.

Copyright (c) .NET Foundation. All rights reserved.
***********************************************************************************************
-->
<Project>
  <ItemGroup>
@(BundledDotnetTools->HasMetadata('ObsoletesCliTool')->'    %3CBundledDotNetCliToolReference Include="%(ObsoletesCliTool)" /%3E','%0A')
  </ItemGroup>
</Project>
]]>
    </BundledBundledCliToolsPropsContent>
  </PropertyGroup>

    <WriteLinesToFile File="$(SdkOutputDirectory)$(BundledBundledCliToolsPropsFileName)"
                      Lines="$(BundledBundledCliToolsPropsContent)"
                      Overwrite="true" />
  </Target>

  <ItemGroup>
    <PackageDownload Include="Microsoft.NETCore.Platforms" Version="[$(MicrosoftNETCorePlatformsPackageVersion)]" />
  </ItemGroup>

  <Target Name="LayoutRuntimeGraph"
          DependsOnTargets="GenerateBundledVersionsProps">

    <Copy SourceFiles="$(NuGetPackageRoot)/microsoft.netcore.platforms/$(_NETCorePlatformsPackageVersion)/runtime.json"
          DestinationFiles="$(SdkOutputDirectory)RuntimeIdentifierGraph.json"
          SkipUnchangedFiles="true"/>

    <GenerateSdkRuntimeIdentifierChain
          RuntimeIdentifier="$(PortableProductMonikerRid)"
          RuntimeIdentifierGraphPath="$(SdkOutputDirectory)RuntimeIdentifierGraph.json"
          RuntimeIdentifierChainOutputPath="$(SdkOutputDirectory)NETCoreSdkRuntimeIdentifierChain.txt"/>

  </Target>
</Project><|MERGE_RESOLUTION|>--- conflicted
+++ resolved
@@ -26,14 +26,9 @@
 
   <PropertyGroup>
       <VersionFeature21>30</VersionFeature21>
-<<<<<<< HEAD
-      <VersionFeature31>21</VersionFeature31>
-      <VersionFeature50>12</VersionFeature50>
-      <VersionFeature60>0</VersionFeature60>
-=======
       <VersionFeature31>22</VersionFeature31>
       <VersionFeature50>13</VersionFeature50>
->>>>>>> d1c1e6ea
+      <VersionFeature60>0</VersionFeature60>
   </PropertyGroup>
 
   <Target Name="GenerateBundledVersionsProps" DependsOnTargets="SetupBundledComponents">
