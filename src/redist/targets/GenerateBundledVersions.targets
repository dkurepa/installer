<Project>

  <Target Name="GenerateBundledVersions"
          Condition="'$(PgoInstrument)' != 'true'"
<<<<<<< HEAD
          DependsOnTargets="GenerateBundledVersionsProps;GenerateBundledCliToolsProps">
=======
          DependsOnTargets="GenerateBundledVersionsProps;GenerateBundledCliToolsProps;GenerateBundledMSBuildProps" >

>>>>>>> 85f1744c
    <WriteLinesToFile
      File="$(ArtifactsShippingPackagesDir)productVersion.txt"
      Lines="$(PackageVersion)"
      Overwrite="true"
      Encoding="ASCII" />

    <WriteLinesToFile
      File="$(ArtifactsShippingPackagesDir)sdk-productVersion.txt"
      Lines="$(PackageVersion)"
      Overwrite="true"
      Encoding="ASCII" />

    <GetDependencyInfo
      VersionDetailsXmlFile="$(RepoRoot)eng/Version.Details.xml"
      DependencyName="Microsoft.NETCore.App.Ref">
       <Output TaskParameter="DependencyVersion" PropertyName="DepRuntimeVersion" />
       <Output TaskParameter="DependencyCommit" PropertyName="DepRuntimeCommit" />
    </GetDependencyInfo>

    <GetDependencyInfo
      VersionDetailsXmlFile="$(RepoRoot)eng/Version.Details.xml"
      DependencyName="Microsoft.AspNetCore.App.Ref">
       <Output TaskParameter="DependencyVersion" PropertyName="DepAspNetCoreVersion" />
       <Output TaskParameter="DependencyCommit" PropertyName="DepAspNetCoreCommit" />
    </GetDependencyInfo>

    <GetDependencyInfo
      VersionDetailsXmlFile="$(RepoRoot)eng/Version.Details.xml"
      DependencyName="Microsoft.WindowsDesktop.App.Ref">
       <Output TaskParameter="DependencyVersion" PropertyName="DepWindowsDesktopVersion" />
       <Output TaskParameter="DependencyCommit" PropertyName="DepWindowsDesktopCommit" />
    </GetDependencyInfo>

    <GetDependencyInfo
      VersionDetailsXmlFile="$(RepoRoot)eng/Version.Details.xml"
      DependencyName="Microsoft.NET.Sdk">
       <Output TaskParameter="DependencyVersion" PropertyName="DepDotNetSdkVersion" />
       <Output TaskParameter="DependencyCommit" PropertyName="DepDotNetSdkCommit" />
    </GetDependencyInfo>

    <ItemGroup>
      <Line Include="installer" Version="$(PackageVersion)" Commit="$(BUILD_SOURCEVERSION)" />
      <Line Include="runtime" Version="$(DepRuntimeVersion)" Commit="$(DepRuntimeCommit)" />
      <Line Include="aspnetcore" Version="$(DepAspNetCoreVersion)" Commit="$(DepAspNetCoreCommit)" />
      <Line Include="windowsdesktop" Version="$(DepWindowsDesktopVersion)" Commit="$(DepWindowsDesktopCommit)" />
      <Line Include="sdk" Version="$(DepDotNetSdkVersion)" Commit="$(DepDotNetSdkCommit)" />
    </ItemGroup>

    <!-- Format for productCommits-%rid%.txt:
       installer_commit="%commit%" installer_version="%version%"
       runtime_commit="%commit%" runtime_version="%version%"
       aspnetcore_commit="%commit%" aspnetcore_version="%version%"
       windowsdesktop_commit="%commit%" windowsdesktop_version="%version%"
       sdk_commit="%commit%" sdk_version="%version%"
    -->
    <WriteLinesToFile
      File="$(ArtifactsShippingPackagesDir)productCommit-$(Rid).txt"
      Lines="@(Line->'%(Identity)_commit=&quot;%(Commit)&quot; %(Identity)_version=&quot;%(Version)&quot;', '%0A')"
      Overwrite="true"
      Encoding="ASCII" />

    <!-- Format for productCommits-%rid%.json:
      {
        "installer": { "commit": "%commit%", "version": "%version%" },
        "runtime": { "commit": "%commit%", "version": "%version%" },
        "aspnetcore": { "commit": "%commit%", "version": "%version%" },
        "windowsdesktop": { "commit": "%commit%", "version": "%version%" },
        "sdk": { "commit": "%commit%", "version": "%version%" }
      }
    -->
    <PropertyGroup>
      <JsonContents>{%0A@(Line->'  &quot;%(Identity)&quot;: { &quot;commit&quot;: &quot;%(Commit)&quot;, &quot;version&quot;: &quot;%(Version)&quot; }', ',%0A')%0A}</JsonContents>
    </PropertyGroup>
    <WriteLinesToFile
      File="$(ArtifactsShippingPackagesDir)productCommit-$(Rid).json"
      Lines="$(JsonContents)"
      Overwrite="true"
      Encoding="ASCII" />
  </Target>

  <Target Name="GenerateBundledVersionsProps" DependsOnTargets="SetupBundledComponents">
    <PropertyGroup>
      <BundledVersionsPropsFileName>Microsoft.NETCoreSdk.BundledVersions.props</BundledVersionsPropsFileName>
    </PropertyGroup>

    <PropertyGroup>
      <_NETCoreAppPackageVersion>$(MicrosoftNETCoreAppRuntimePackageVersion)</_NETCoreAppPackageVersion>
      <_NETStandardLibraryPackageVersion>$(NETStandardLibraryRefPackageVersion)</_NETStandardLibraryPackageVersion>
      <_NETCorePlatformsPackageVersion>$(MicrosoftNETCorePlatformsPackageVersion)</_NETCorePlatformsPackageVersion>

      <_NET80RuntimePackVersion>8.0.$(VersionFeature80)</_NET80RuntimePackVersion>
      <_NET80TargetingPackVersion>8.0.$(VersionFeature80)</_NET80TargetingPackVersion>
      <_WindowsDesktop80RuntimePackVersion>8.0.$(VersionFeature80)</_WindowsDesktop80RuntimePackVersion>
      <_WindowsDesktop80TargetingPackVersion>8.0.$(VersionFeature80)</_WindowsDesktop80TargetingPackVersion>
      <_AspNet80RuntimePackVersion>8.0.$(VersionFeature80)</_AspNet80RuntimePackVersion>
      <_AspNet80TargetingPackVersion>8.0.$(VersionFeature80)</_AspNet80TargetingPackVersion>

      <_NET70RuntimePackVersion>7.0.$(VersionFeature70)</_NET70RuntimePackVersion>
      <_NET70TargetingPackVersion>7.0.$(VersionFeature70)</_NET70TargetingPackVersion>
      <_WindowsDesktop70RuntimePackVersion>7.0.$(VersionFeature70)</_WindowsDesktop70RuntimePackVersion>
      <_WindowsDesktop70TargetingPackVersion>7.0.$(VersionFeature70)</_WindowsDesktop70TargetingPackVersion>
      <_AspNet70RuntimePackVersion>7.0.$(VersionFeature70)</_AspNet70RuntimePackVersion>
      <_AspNet70TargetingPackVersion>7.0.$(VersionFeature70)</_AspNet70TargetingPackVersion>

      <_NET60RuntimePackVersion>6.0.$(VersionFeature60)</_NET60RuntimePackVersion>
      <_NET60TargetingPackVersion>6.0.$(VersionFeature60)</_NET60TargetingPackVersion>
      <_WindowsDesktop60RuntimePackVersion>6.0.$(VersionFeature60)</_WindowsDesktop60RuntimePackVersion>
      <_WindowsDesktop60TargetingPackVersion>6.0.$(VersionFeature60)</_WindowsDesktop60TargetingPackVersion>
      <_AspNet60RuntimePackVersion>6.0.$(VersionFeature60)</_AspNet60RuntimePackVersion>
      <_AspNet60TargetingPackVersion>6.0.$(VersionFeature60)</_AspNet60TargetingPackVersion>

      <_NET50RuntimePackVersion>5.0.$(VersionFeature50)</_NET50RuntimePackVersion>
      <_NET50TargetingPackVersion>5.0.0</_NET50TargetingPackVersion>
      <_WindowsDesktop50RuntimePackVersion>5.0.$(VersionFeature50)</_WindowsDesktop50RuntimePackVersion>
      <_WindowsDesktop50TargetingPackVersion>5.0.0</_WindowsDesktop50TargetingPackVersion>
      <_AspNet50RuntimePackVersion>5.0.$(VersionFeature50)</_AspNet50RuntimePackVersion>
      <_AspNet50TargetingPackVersion>5.0.0</_AspNet50TargetingPackVersion>

      <_NETCoreApp30RuntimePackVersion>3.0.3</_NETCoreApp30RuntimePackVersion>
      <_NETCoreApp30TargetingPackVersion>3.0.0</_NETCoreApp30TargetingPackVersion>

      <_NETCoreApp31RuntimePackVersion>3.1.$(VersionFeature31)</_NETCoreApp31RuntimePackVersion>
      <_NETCoreApp31TargetingPackVersion>3.1.0</_NETCoreApp31TargetingPackVersion>

      <_WindowsDesktop30RuntimePackVersion>3.0.3</_WindowsDesktop30RuntimePackVersion>
      <_WindowsDesktop30TargetingPackVersion>3.0.0</_WindowsDesktop30TargetingPackVersion>

      <_WindowsDesktop31RuntimePackVersion>3.1.$(VersionFeature31)</_WindowsDesktop31RuntimePackVersion>
      <_WindowsDesktop31TargetingPackVersion>3.1.0</_WindowsDesktop31TargetingPackVersion>

      <_AspNet30RuntimePackVersion>3.0.3</_AspNet30RuntimePackVersion>
      <_AspNet30TargetingPackVersion>3.0.1</_AspNet30TargetingPackVersion>

      <_AspNet31RuntimePackVersion>3.1.$(VersionFeature31)</_AspNet31RuntimePackVersion>
      <_AspNet31TargetingPackVersion>3.1.10</_AspNet31TargetingPackVersion>

      <!-- Use only major and minor in target framework version -->
      <_NETCoreAppTargetFrameworkVersion>$(_NETCoreAppPackageVersion.Split('.')[0]).$(_NETCoreAppPackageVersion.Split('.')[1])</_NETCoreAppTargetFrameworkVersion>
      <_NETStandardTargetFrameworkVersion>$(_NETStandardLibraryPackageVersion.Split('.')[0]).$(_NETStandardLibraryPackageVersion.Split('.')[1])</_NETStandardTargetFrameworkVersion>

      <_NETCoreSdkBeingBuiltIsPreview Condition=" '$(DotNetFinalVersionKind)' != 'release' ">true</_NETCoreSdkBeingBuiltIsPreview>
      <_NETCoreSdkBeingBuiltIsPreview Condition=" '$(DotNetFinalVersionKind)' == 'release' ">false</_NETCoreSdkBeingBuiltIsPreview>
    </PropertyGroup>

    <ItemGroup>
      <NetCore30RuntimePackRids Include="
          linux-arm;
          linux-arm64;
          linux-musl-arm64;
          linux-musl-x64;
          linux-x64;
          osx-x64;
          rhel.6-x64;
          tizen.4.0.0-armel;
          tizen.5.0.0-armel;
          win-arm;
          win-arm64;
          win-x64;
          win-x86;
          " />

      <NetCore31RuntimePackRids Include="@(NetCore30RuntimePackRids)" />

      <Net50AppHostRids Include="
          @(NetCore31RuntimePackRids);
          linux-musl-arm;
          " />

      <Net50RuntimePackRids Include="
          @(Net50AppHostRids);
          browser-wasm;
          " />

      <Net60AppHostRids Include="
          @(Net50AppHostRids);
          osx-arm64;
          linux-s390x;
          linux-loongarch64;
          " />

      <Net60RuntimePackRids Include="
          @(Net50RuntimePackRids);
          osx-arm64;
          linux-s390x;
          linux-loongarch64;
          " />

      <!-- In .NET 6 the browser-wasm runtime pack started using the Mono naming pattern -->
      <Net60RuntimePackRids Remove="browser-wasm" />

      <Net70AppHostRids Include="
          @(Net60AppHostRids);
          linux-bionic-arm;
          linux-bionic-arm64;
          linux-bionic-x64;
          linux-bionic-x86;
          linux-ppc64le;
          " />

      <Net70RuntimePackRids Include="
          @(Net60RuntimePackRids);
          linux-bionic-arm;
          linux-bionic-arm64;
          linux-bionic-x64;
          linux-bionic-x86;
          linux-ppc64le;
          " />

      <Net80AppHostRids Include="
          @(Net70AppHostRids);
          freebsd-x64;
          freebsd-arm64;
          " />

      <Net80AppHostRids Remove="win-arm" />

      <Net80RuntimePackRids Include="
          @(Net70RuntimePackRids);
          freebsd-x64;
          freebsd-arm64;
          " />

      <Net80RuntimePackRids Remove="win-arm" />

      <Net90AppHostRids Include="
          @(Net80AppHostRids);
          linux-riscv64;
          linux-musl-riscv64;
          " />

      <Net90RuntimePackRids Include="
          @(Net80RuntimePackRids);
          linux-riscv64;
          linux-musl-riscv64;
          " />

      <NetCoreAppHostRids Include="@(Net90AppHostRids)" />

      <NetCoreRuntimePackRids Include="@(Net90RuntimePackRids)" />

      <!--
        In source-only builds, we build the current RID from source, which may be
        non-portable and/or not an official RID.
        These packs for the non-portable RID are distributed with the SDK:
        - NETCore.App.Host
        - NETCore.App.Runtime    (when BundleRuntimePacks)
        - AspNetCore.App.Runtime (when BundleRuntimePacks)
      -->
      <NetCoreAppHostRids
        Condition="'$(DotNetBuildSourceOnly)' == 'true'"
        Include="$(ProductMonikerRid)" />

      <NetCoreRuntimePackRids
        Condition="'$(BundleRuntimePacks)' == 'true'"
        Include="$(ProductMonikerRid)" />

      <AspNetCoreRuntimePackRids
        Condition="'$(BundleRuntimePacks)' == 'true'"
        Include="$(ProductMonikerRid)" />

      <ILCompilerSupportedRids
        Condition="'$(BundleNativeAotCompiler)' == 'true'"
        Include="$(ProductMonikerRid)" />

      <Net60MonoRuntimePackRids Include="
          @(Net60RuntimePackRids);
          browser-wasm;
          ios-arm64;
          ios-arm;
          iossimulator-arm64;
          iossimulator-x64;
          iossimulator-x86;
          tvos-arm64;
          tvossimulator-arm64;
          tvossimulator-x64;
          maccatalyst-x64;
          maccatalyst-arm64;
          android-arm64;
          android-arm;
          android-x64;
          android-x86;
          " />

      <!-- Mono doesn't support these RIDs -->
      <Net60MonoRuntimePackRids Remove="tizen.4.0.0-armel;tizen.5.0.0-armel" />

      <Net70MonoRuntimePackRids Include="
        @(Net60MonoRuntimePackRids);
        " />

      <Net80MonoRuntimePackRids Include="
        @(Net70MonoRuntimePackRids);
        freebsd-x64;
        freebsd-arm64;
        " />

      <Net80MonoRuntimePackRids Remove="win-arm" />

      <Net90MonoRuntimePackRids Include="
        @(Net80MonoRuntimePackRids);
        linux-riscv64;
        linux-musl-riscv64;
        " />

      <MonoRuntimePackRids Include="@(Net90MonoRuntimePackRids)" />

      <AspNetCore30RuntimePackRids Include="
        win-x64;
        win-x86;
        win-arm;
        osx-x64;
        linux-musl-x64;
        linux-musl-arm64;
        linux-x64;
        linux-arm;
        linux-arm64;
        " />

      <Net50Crossgen2SupportedRids Include="linux-musl-x64;linux-x64;win-x64" />

      <Net60Crossgen2SupportedRids Include="
          @(Net50Crossgen2SupportedRids);
          linux-arm;
          linux-arm64;
          linux-musl-arm;
          linux-musl-arm64;
          osx-arm64;
          osx-x64;
          win-arm;
          win-arm64;
          win-x86;
          " />

      <Net70Crossgen2SupportedRids Include="@(Net60Crossgen2SupportedRids)" />

      <Net80Crossgen2SupportedRids Include="
        @(Net70Crossgen2SupportedRids);
        freebsd-x64;
        freebsd-arm64;
        " />

      <Net80Crossgen2SupportedRids Remove="win-arm" />

      <Net90Crossgen2SupportedRids Include="
        @(Net80Crossgen2SupportedRids);
        linux-riscv64;
        linux-musl-riscv64
        " />

      <Crossgen2SupportedRids Include="@(Net90Crossgen2SupportedRids);" />

      <Net70ILCompilerSupportedRids Include="
        linux-arm64;
        linux-musl-arm64;
        linux-musl-x64;
        linux-x64;
        win-arm64;
        win-x64;
        " />

      <Net80ILCompilerSupportedRids Include="
        @(Net70ILCompilerSupportedRids);
        osx-x64;
        osx-arm64;
        freebsd-x64;
        freebsd-arm64;
        " />

      <Net90ILCompilerSupportedRids Include="
        @(Net80ILCompilerSupportedRids);
        linux-arm;
        linux-musl-arm;
        " />

      <!-- The subset of ILCompiler target RIDs that are officially supported. Should be a subset of
           https://github.com/dotnet/runtime/blob/main/src/installer/pkg/projects/Microsoft.DotNet.ILCompiler/ILCompilerRIDs.props -->
      <ILCompilerSupportedRids Include="@(Net90ILCompilerSupportedRids)" />

      <Net80NativeAOTRuntimePackRids Include="
          ios-arm64;
          iossimulator-arm64;
          iossimulator-x64;
          tvos-arm64;
          tvossimulator-arm64;
          tvossimulator-x64;
          maccatalyst-arm64;
          maccatalyst-x64;
          linux-bionic-arm64;
          linux-bionic-x64;
          osx-arm64;
          osx-x64;
          freebsd-arm64;
          freebsd-x64;
          "
          />

      <Net90NativeAOTRuntimePackRids Include="
          @(Net80NativeAOTRuntimePackRids);
          linux-x64;
          linux-arm;
          linux-arm64;
          linux-bionic-arm;
          linux-musl-x64;
          linux-musl-arm;
          linux-musl-arm64;
          win-x64;
          win-arm64;
          browser-wasm;
          wasi-wasm;
          "
          />

      <NativeAOTRuntimePackRids Include="@(Net90NativeAOTRuntimePackRids)" />

      <AspNetCore31RuntimePackRids Include="@(AspNetCore30RuntimePackRids)" />
      <AspNetCore50RuntimePackRids Include="@(AspNetCore31RuntimePackRids);linux-musl-arm;win-arm64" />
      <AspNetCore60RuntimePackRids Include="@(AspNetCore50RuntimePackRids);osx-arm64;linux-s390x;linux-loongarch64" />
      <AspNetCore70RuntimePackRids Include="@(AspNetCore60RuntimePackRids);linux-ppc64le" />
      <AspNetCore80RuntimePackRids Include="@(AspNetCore70RuntimePackRids);freebsd-x64;freebsd-arm64" />
      <AspNetCore80RuntimePackRids Remove="win-arm" />
      <AspNetCore90RuntimePackRids Include="@(AspNetCore80RuntimePackRids);linux-riscv64;linux-musl-riscv64" />
      <AspNetCoreRuntimePackRids Include="@(AspNetCore90RuntimePackRids)" />

      <WindowsDesktop30RuntimePackRids Include="win-x64;win-x86" />
      <WindowsDesktop31RuntimePackRids Include="@(WindowsDesktop30RuntimePackRids)" />
      <WindowsDesktop50RuntimePackRids Include="@(WindowsDesktop31RuntimePackRids);win-arm64" />
      <WindowsDesktopRuntimePackRids Include="@(WindowsDesktop50RuntimePackRids)" />

      <_KnownRuntimeIdentiferPlatforms Include="any;aot;freebsd;illumos;solaris;unix" />
      <_ExcludedKnownRuntimeIdentiferPlatforms Include="rhel.6;tizen.4.0.0;tizen.5.0.0" Condition="'$(DotNetBuildSourceOnly)' != 'true'" />
      <_ExcludedKnownRuntimeIdentiferPlatforms Include="rhel.6" Condition="'$(DotNetBuildSourceOnly)' == 'true' and !$(ProductMonikerRid.StartsWith('rhel.6-'))" />
      <_ExcludedKnownRuntimeIdentiferPlatforms Include="tizen.4.0.0" Condition="'$(DotNetBuildSourceOnly)' == 'true' and !$(ProductMonikerRid.StartsWith('tizen.4.0.0-'))" />
      <_ExcludedKnownRuntimeIdentiferPlatforms Include="tizen.5.0.0" Condition="'$(DotNetBuildSourceOnly)' == 'true' and !$(ProductMonikerRid.StartsWith('tizen.5.0.0-'))" />
    </ItemGroup>

    <!--
        Generate default runtime framework versions
      -->
    <GenerateDefaultRuntimeFrameworkVersion RuntimePackVersion="$(MicrosoftNETCoreAppRuntimePackageVersion)">
      <Output TaskParameter="DefaultRuntimeFrameworkVersion" PropertyName="MicrosoftNETCoreAppDefaultRuntimeFrameworkVersion" />
    </GenerateDefaultRuntimeFrameworkVersion>
    <GenerateDefaultRuntimeFrameworkVersion RuntimePackVersion="$(MicrosoftWindowsDesktopAppRuntimePackageVersion)">
      <Output TaskParameter="DefaultRuntimeFrameworkVersion" PropertyName="MicrosoftWindowsDesktopAppDefaultRuntimeFrameworkVersion" />
    </GenerateDefaultRuntimeFrameworkVersion>
    <GenerateDefaultRuntimeFrameworkVersion RuntimePackVersion="$(MicrosoftAspNetCoreAppRuntimePackageVersion)">
      <Output TaskParameter="DefaultRuntimeFrameworkVersion" PropertyName="MicrosoftAspNetCoreAppDefaultRuntimeFrameworkVersion" />
    </GenerateDefaultRuntimeFrameworkVersion>

    <ItemGroup>
      <ImplicitPackageVariable Include="Microsoft.NETCore.App"
                               TargetFrameworkVersion="1.0"
                               DefaultVersion="1.0.5"
                               LatestVersion="1.0.16" />
      <ImplicitPackageVariable Include="Microsoft.NETCore.App"
                               TargetFrameworkVersion="1.1"
                               DefaultVersion="1.1.2"
                               LatestVersion="1.1.13" />
      <ImplicitPackageVariable Include="Microsoft.NETCore.App"
                               TargetFrameworkVersion="2.0"
                               DefaultVersion="2.0.0"
                               LatestVersion="2.0.9" />
      <ImplicitPackageVariable Include="Microsoft.NETCore.App"
                               TargetFrameworkVersion="2.1"
                               DefaultVersion="2.1.0"
                               LatestVersion="2.1.$(VersionFeature21)" />
      <ImplicitPackageVariable Include="Microsoft.NETCore.App"
                               TargetFrameworkVersion="2.2"
                               DefaultVersion="2.2.0"
                               LatestVersion="2.2.8" />
      <ImplicitPackageVariable Include="Microsoft.AspNetCore.App"
                               TargetFrameworkVersion="2.1"
                               DefaultVersion="2.1.1"
                               LatestVersion="2.1.$(VersionFeature21)" />
      <ImplicitPackageVariable Include="Microsoft.AspNetCore.All"
                               TargetFrameworkVersion="2.1"
                               DefaultVersion="2.1.1"
                               LatestVersion="2.1.$(VersionFeature21)" />
      <ImplicitPackageVariable Include="Microsoft.AspNetCore.App"
                               TargetFrameworkVersion="2.2"
                               DefaultVersion="2.2.0"
                               LatestVersion="2.2.8" />
      <ImplicitPackageVariable Include="Microsoft.AspNetCore.All"
                               TargetFrameworkVersion="2.2"
                               DefaultVersion="2.2.0"
                               LatestVersion="2.2.8" />
    </ItemGroup>

    <PropertyGroup>
      <PortableProductMonikerRid Condition="'$(PortableProductMonikerRid)' == ''">$(ProductMonikerRid)</PortableProductMonikerRid>
    </PropertyGroup>

    <PropertyGroup>
      <BundledVersionsPropsContent>
<![CDATA[
<!--
***********************************************************************************************
$(BundledVersionsPropsFileName)

WARNING:  DO NOT MODIFY this file unless you are knowledgeable about MSBuild and have
          created a backup copy.  Incorrect changes to this file will make it
          impossible to load or build your projects from the command-line or the IDE.

Copyright (c) .NET Foundation. All rights reserved.
***********************************************************************************************
-->
<Project>

  <PropertyGroup>
    <NetCoreRoot Condition="'%24(NetCoreRoot)' == ''">%24([MSBuild]::NormalizePath('%24(MSBuildThisFileDirectory)..\..\'))</NetCoreRoot>
    <NetCoreTargetingPackRoot Condition="'%24(NetCoreTargetingPackRoot)' == ''">%24([MSBuild]::EnsureTrailingSlash('%24(NetCoreRoot)'))packs</NetCoreTargetingPackRoot>

    <_NetFrameworkHostedCompilersVersion>$(MicrosoftNetCompilersToolsetPackageVersion)</_NetFrameworkHostedCompilersVersion>
    <NETCoreAppMaximumVersion>$(_NETCoreAppTargetFrameworkVersion)</NETCoreAppMaximumVersion>
    <BundledNETCoreAppTargetFrameworkVersion>$(_NETCoreAppTargetFrameworkVersion)</BundledNETCoreAppTargetFrameworkVersion>
    <BundledNETCoreAppPackageVersion>$(_NETCoreAppPackageVersion)</BundledNETCoreAppPackageVersion>
    <BundledNETStandardTargetFrameworkVersion>$(_NETStandardTargetFrameworkVersion)</BundledNETStandardTargetFrameworkVersion>
    <BundledNETStandardPackageVersion>$(_NETStandardLibraryPackageVersion)</BundledNETStandardPackageVersion>
    <BundledNETCorePlatformsPackageVersion>$(_NETCorePlatformsPackageVersion)</BundledNETCorePlatformsPackageVersion>
    <BundledRuntimeIdentifierGraphFile>%24(MSBuildThisFileDirectory)RuntimeIdentifierGraph.json</BundledRuntimeIdentifierGraphFile>
    <NETCoreSdkVersion>$(Version)</NETCoreSdkVersion>
    <SdkAnalysisLevel>$(SdkFeatureBand)</SdkAnalysisLevel>
    <NETCoreSdkRuntimeIdentifier>$(ProductMonikerRid)</NETCoreSdkRuntimeIdentifier>
    <NETCoreSdkPortableRuntimeIdentifier>$(PortableProductMonikerRid)</NETCoreSdkPortableRuntimeIdentifier>
    <_NETCoreSdkIsPreview>$(_NETCoreSdkBeingBuiltIsPreview)</_NETCoreSdkIsPreview>
  </PropertyGroup>
  <ItemGroup>
    @(ImplicitPackageVariable->'<ImplicitPackageReferenceVersion Include="%(Identity)" TargetFrameworkVersion="%(TargetFrameworkVersion)" DefaultVersion="%(DefaultVersion)" LatestVersion="%(LatestVersion)" />', '
    ')

    <!-- .NET 9.0 -->
    <KnownFrameworkReference Include="Microsoft.NETCore.App"
                              TargetFramework="net9.0"
                              RuntimeFrameworkName="Microsoft.NETCore.App"
                              DefaultRuntimeFrameworkVersion="$(MicrosoftNETCoreAppDefaultRuntimeFrameworkVersion)"
                              LatestRuntimeFrameworkVersion="$(MicrosoftNETCoreAppRuntimePackageVersion)"
                              TargetingPackName="Microsoft.NETCore.App.Ref"
                              TargetingPackVersion="$(MicrosoftNETCoreAppRefPackageVersion)"
                              RuntimePackNamePatterns="Microsoft.NETCore.App.Runtime.**RID**"
                              RuntimePackRuntimeIdentifiers="@(NetCoreRuntimePackRids, '%3B')"
                              />

    <KnownAppHostPack Include="Microsoft.NETCore.App"
                      TargetFramework="net9.0"
                      AppHostPackNamePattern="Microsoft.NETCore.App.Host.**RID**"
                      AppHostPackVersion="$(_NETCoreAppPackageVersion)"
                      AppHostRuntimeIdentifiers="@(NetCoreAppHostRids, '%3B')"
                      ExcludedRuntimeIdentifiers="android"
                      />

    <KnownCrossgen2Pack Include="Microsoft.NETCore.App.Crossgen2"
                        TargetFramework="net9.0"
                        Crossgen2PackNamePattern="Microsoft.NETCore.App.Crossgen2.**RID**"
                        Crossgen2PackVersion="$(MicrosoftNETCoreAppRuntimePackageVersion)"
                        Crossgen2RuntimeIdentifiers="@(Crossgen2SupportedRids, '%3B')"
                        />

    <KnownILCompilerPack Include="Microsoft.DotNet.ILCompiler"
                         TargetFramework="net9.0"
                         ILCompilerPackNamePattern="runtime.**RID**.Microsoft.DotNet.ILCompiler"
                         ILCompilerPackVersion="$(MicrosoftNETCoreAppRuntimePackageVersion)"
                         ILCompilerRuntimeIdentifiers="@(ILCompilerSupportedRids, '%3B')"
                         />

    <KnownRuntimePack Include="Microsoft.NETCore.App"
                      TargetFramework="net9.0"
                      RuntimeFrameworkName="Microsoft.NETCore.App"
                      LatestRuntimeFrameworkVersion="$(MicrosoftNETCoreAppRuntimePackageVersion)"
                      RuntimePackNamePatterns="Microsoft.NETCore.App.Runtime.NativeAOT.**RID**"
                      RuntimePackRuntimeIdentifiers="@(NativeAOTRuntimePackRids, '%3B')"
                      RuntimePackLabels="NativeAOT"
                      />

    <KnownILLinkPack Include="Microsoft.NET.ILLink.Tasks"
                     TargetFramework="net9.0"
                     ILLinkPackVersion="$(MicrosoftNETCoreAppRuntimePackageVersion)" />
    
    <KnownWebAssemblySdkPack Include="Microsoft.NET.Sdk.WebAssembly.Pack"
                             TargetFramework="net9.0"
                             WebAssemblySdkPackVersion="$(MicrosoftNETCoreAppRuntimePackageVersion)" />

    <KnownRuntimePack Include="Microsoft.NETCore.App"
                      TargetFramework="net9.0"
                      RuntimeFrameworkName="Microsoft.NETCore.App"
                      LatestRuntimeFrameworkVersion="$(MicrosoftNETCoreAppRuntimePackageVersion)"
                      RuntimePackNamePatterns="Microsoft.NETCore.App.Runtime.Mono.**RID**"
                      RuntimePackRuntimeIdentifiers="@(MonoRuntimePackRids, '%3B')"
                      RuntimePackLabels="Mono"
                      />

    <KnownFrameworkReference Include="Microsoft.WindowsDesktop.App"
                              TargetFramework="net9.0"
                              RuntimeFrameworkName="Microsoft.WindowsDesktop.App"
                              DefaultRuntimeFrameworkVersion="$(MicrosoftWindowsDesktopAppDefaultRuntimeFrameworkVersion)"
                              LatestRuntimeFrameworkVersion="$(MicrosoftWindowsDesktopAppRuntimePackageVersion)"
                              TargetingPackName="Microsoft.WindowsDesktop.App.Ref"
                              TargetingPackVersion="$(MicrosoftWindowsDesktopAppRefPackageVersion)"
                              RuntimePackNamePatterns="Microsoft.WindowsDesktop.App.Runtime.**RID**"
                              RuntimePackRuntimeIdentifiers="@(WindowsDesktopRuntimePackRids, '%3B')"
                              IsWindowsOnly="true"
                              />

    <KnownFrameworkReference Include="Microsoft.WindowsDesktop.App.WPF"
                              TargetFramework="net9.0"
                              RuntimeFrameworkName="Microsoft.WindowsDesktop.App"
                              DefaultRuntimeFrameworkVersion="$(MicrosoftWindowsDesktopAppDefaultRuntimeFrameworkVersion)"
                              LatestRuntimeFrameworkVersion="$(MicrosoftWindowsDesktopAppRuntimePackageVersion)"
                              TargetingPackName="Microsoft.WindowsDesktop.App.Ref"
                              TargetingPackVersion="$(MicrosoftWindowsDesktopAppRefPackageVersion)"
                              RuntimePackNamePatterns="Microsoft.WindowsDesktop.App.Runtime.**RID**"
                              RuntimePackRuntimeIdentifiers="@(WindowsDesktopRuntimePackRids, '%3B')"
                              IsWindowsOnly="true"
                              Profile="WPF"
                              />

    <KnownFrameworkReference Include="Microsoft.WindowsDesktop.App.WindowsForms"
                              TargetFramework="net9.0"
                              RuntimeFrameworkName="Microsoft.WindowsDesktop.App"
                              DefaultRuntimeFrameworkVersion="$(MicrosoftWindowsDesktopAppDefaultRuntimeFrameworkVersion)"
                              LatestRuntimeFrameworkVersion="$(MicrosoftWindowsDesktopAppRuntimePackageVersion)"
                              TargetingPackName="Microsoft.WindowsDesktop.App.Ref"
                              TargetingPackVersion="$(MicrosoftWindowsDesktopAppRefPackageVersion)"
                              RuntimePackNamePatterns="Microsoft.WindowsDesktop.App.Runtime.**RID**"
                              RuntimePackRuntimeIdentifiers="@(WindowsDesktopRuntimePackRids, '%3B')"
                              IsWindowsOnly="true"
                              Profile="WindowsForms"
                              />

    <KnownFrameworkReference Include="Microsoft.AspNetCore.App"
                              TargetFramework="net9.0"
                              RuntimeFrameworkName="Microsoft.AspNetCore.App"
                              DefaultRuntimeFrameworkVersion="$(MicrosoftAspNetCoreAppDefaultRuntimeFrameworkVersion)"
                              LatestRuntimeFrameworkVersion="$(MicrosoftAspNetCoreAppRuntimePackageVersion)"
                              TargetingPackName="Microsoft.AspNetCore.App.Ref"
                              TargetingPackVersion="$(MicrosoftAspNetCoreAppRefPackageVersion)"
                              RuntimePackNamePatterns="Microsoft.AspNetCore.App.Runtime.**RID**"
                              RuntimePackRuntimeIdentifiers="@(AspNetCoreRuntimePackRids, '%3B')"
                              RuntimePackExcludedRuntimeIdentifiers="android%3Blinux-bionic"
                              />

    <!-- .NET 8.0 -->
    <KnownFrameworkReference Include="Microsoft.NETCore.App"
                              TargetFramework="net8.0"
                              RuntimeFrameworkName="Microsoft.NETCore.App"
                              DefaultRuntimeFrameworkVersion="8.0.0"
                              LatestRuntimeFrameworkVersion="$(_NET80RuntimePackVersion)"
                              TargetingPackName="Microsoft.NETCore.App.Ref"
                              TargetingPackVersion="$(_NET80TargetingPackVersion)"
                              RuntimePackNamePatterns="Microsoft.NETCore.App.Runtime.**RID**"
                              RuntimePackRuntimeIdentifiers="@(Net80RuntimePackRids, '%3B')"
                              />

    <KnownAppHostPack Include="Microsoft.NETCore.App"
                      TargetFramework="net8.0"
                      AppHostPackNamePattern="Microsoft.NETCore.App.Host.**RID**"
                      AppHostPackVersion="$(_NET80RuntimePackVersion)"
                      AppHostRuntimeIdentifiers="@(Net80AppHostRids, '%3B')"
                      ExcludedRuntimeIdentifiers="android"
                      />

    <KnownCrossgen2Pack Include="Microsoft.NETCore.App.Crossgen2"
                        TargetFramework="net8.0"
                        Crossgen2PackNamePattern="Microsoft.NETCore.App.Crossgen2.**RID**"
                        Crossgen2PackVersion="$(_NET80RuntimePackVersion)"
                        Crossgen2RuntimeIdentifiers="@(Net80Crossgen2SupportedRids, '%3B')"
                        />

    <KnownILCompilerPack Include="Microsoft.DotNet.ILCompiler"
                         TargetFramework="net8.0"
                         ILCompilerPackNamePattern="runtime.**RID**.Microsoft.DotNet.ILCompiler"
                         ILCompilerPackVersion="$(_NET80RuntimePackVersion)"
                         ILCompilerRuntimeIdentifiers="@(Net80ILCompilerSupportedRids, '%3B')"
                         />

    <KnownRuntimePack Include="Microsoft.NETCore.App"
                      TargetFramework="net8.0"
                      RuntimeFrameworkName="Microsoft.NETCore.App"
                      LatestRuntimeFrameworkVersion="$(_NET80RuntimePackVersion)"
                      RuntimePackNamePatterns="Microsoft.NETCore.App.Runtime.NativeAOT.**RID**"
                      RuntimePackRuntimeIdentifiers="@(Net80NativeAOTRuntimePackRids, '%3B')"
                      RuntimePackLabels="NativeAOT"
                      />

    <KnownILLinkPack Include="Microsoft.NET.ILLink.Tasks"
                     TargetFramework="net8.0"
                     ILLinkPackVersion="$(_NET80RuntimePackVersion)" />

    <KnownWebAssemblySdkPack Include="Microsoft.NET.Sdk.WebAssembly.Pack"
                             TargetFramework="net8.0"
                             WebAssemblySdkPackVersion="$(MicrosoftNETCoreAppRuntimePackageVersion)" />

    <KnownRuntimePack Include="Microsoft.NETCore.App"
                      TargetFramework="net8.0"
                      RuntimeFrameworkName="Microsoft.NETCore.App"
                      LatestRuntimeFrameworkVersion="$(_NET80RuntimePackVersion)"
                      RuntimePackNamePatterns="Microsoft.NETCore.App.Runtime.Mono.**RID**"
                      RuntimePackRuntimeIdentifiers="@(Net80MonoRuntimePackRids, '%3B')"
                      RuntimePackLabels="Mono"
                      />

    <KnownFrameworkReference Include="Microsoft.WindowsDesktop.App"
                              TargetFramework="net8.0"
                              RuntimeFrameworkName="Microsoft.WindowsDesktop.App"
                              DefaultRuntimeFrameworkVersion="8.0.0"
                              LatestRuntimeFrameworkVersion="$(_WindowsDesktop80RuntimePackVersion)"
                              TargetingPackName="Microsoft.WindowsDesktop.App.Ref"
                              TargetingPackVersion="$(_WindowsDesktop80TargetingPackVersion)"
                              RuntimePackNamePatterns="Microsoft.WindowsDesktop.App.Runtime.**RID**"
                              RuntimePackRuntimeIdentifiers="@(WindowsDesktopRuntimePackRids, '%3B')"
                              IsWindowsOnly="true"
                              />

    <KnownFrameworkReference Include="Microsoft.WindowsDesktop.App.WPF"
                              TargetFramework="net8.0"
                              RuntimeFrameworkName="Microsoft.WindowsDesktop.App"
                              DefaultRuntimeFrameworkVersion="8.0.0"
                              LatestRuntimeFrameworkVersion="$(_WindowsDesktop80RuntimePackVersion)"
                              TargetingPackName="Microsoft.WindowsDesktop.App.Ref"
                              TargetingPackVersion="$(_WindowsDesktop80TargetingPackVersion)"
                              RuntimePackNamePatterns="Microsoft.WindowsDesktop.App.Runtime.**RID**"
                              RuntimePackRuntimeIdentifiers="@(WindowsDesktopRuntimePackRids, '%3B')"
                              IsWindowsOnly="true"
                              Profile="WPF"
                              />

    <KnownFrameworkReference Include="Microsoft.WindowsDesktop.App.WindowsForms"
                              TargetFramework="net8.0"
                              RuntimeFrameworkName="Microsoft.WindowsDesktop.App"
                              DefaultRuntimeFrameworkVersion="8.0.0"
                              LatestRuntimeFrameworkVersion="$(_WindowsDesktop80RuntimePackVersion)"
                              TargetingPackName="Microsoft.WindowsDesktop.App.Ref"
                              TargetingPackVersion="$(_WindowsDesktop80TargetingPackVersion)"
                              RuntimePackNamePatterns="Microsoft.WindowsDesktop.App.Runtime.**RID**"
                              RuntimePackRuntimeIdentifiers="@(WindowsDesktopRuntimePackRids, '%3B')"
                              IsWindowsOnly="true"
                              Profile="WindowsForms"
                              />

    <KnownFrameworkReference Include="Microsoft.AspNetCore.App"
                              TargetFramework="net8.0"
                              RuntimeFrameworkName="Microsoft.AspNetCore.App"
                              DefaultRuntimeFrameworkVersion="8.0.0"
                              LatestRuntimeFrameworkVersion="$(_AspNet80RuntimePackVersion)"
                              TargetingPackName="Microsoft.AspNetCore.App.Ref"
                              TargetingPackVersion="$(_AspNet80TargetingPackVersion)"
                              RuntimePackNamePatterns="Microsoft.AspNetCore.App.Runtime.**RID**"
                              RuntimePackRuntimeIdentifiers="@(AspNetCore80RuntimePackRids, '%3B')"
                              RuntimePackExcludedRuntimeIdentifiers="android%3Blinux-bionic"
                              />

    <!-- .NET 7.0 -->
    <KnownFrameworkReference Include="Microsoft.NETCore.App"
                              TargetFramework="net7.0"
                              RuntimeFrameworkName="Microsoft.NETCore.App"
                              DefaultRuntimeFrameworkVersion="7.0.0"
                              LatestRuntimeFrameworkVersion="$(_NET70RuntimePackVersion)"
                              TargetingPackName="Microsoft.NETCore.App.Ref"
                              TargetingPackVersion="$(_NET70TargetingPackVersion)"
                              RuntimePackNamePatterns="Microsoft.NETCore.App.Runtime.**RID**"
                              RuntimePackRuntimeIdentifiers="@(Net70RuntimePackRids, '%3B')"
                              />

    <KnownAppHostPack Include="Microsoft.NETCore.App"
                      TargetFramework="net7.0"
                      AppHostPackNamePattern="Microsoft.NETCore.App.Host.**RID**"
                      AppHostPackVersion="$(_NET70RuntimePackVersion)"
                      AppHostRuntimeIdentifiers="@(Net70AppHostRids, '%3B')"
                      ExcludedRuntimeIdentifiers="android"
                      />

    <KnownCrossgen2Pack Include="Microsoft.NETCore.App.Crossgen2"
                        TargetFramework="net7.0"
                        Crossgen2PackNamePattern="Microsoft.NETCore.App.Crossgen2.**RID**"
                        Crossgen2PackVersion="$(_NET70RuntimePackVersion)"
                        Crossgen2RuntimeIdentifiers="@(Net70Crossgen2SupportedRids, '%3B')"
                        />

    <KnownILCompilerPack Include="Microsoft.DotNet.ILCompiler"
                         TargetFramework="net7.0"
                         ILCompilerPackNamePattern="runtime.**RID**.Microsoft.DotNet.ILCompiler"
                         ILCompilerPackVersion="$(_NET70RuntimePackVersion)"
                         ILCompilerRuntimeIdentifiers="@(Net70ILCompilerSupportedRids, '%3B')"
                         />

    <KnownILLinkPack Include="Microsoft.NET.ILLink.Tasks"
                     TargetFramework="net7.0"
                     ILLinkPackVersion="$(_NET70ILLinkPackVersion)" />

    <KnownWebAssemblySdkPack Include="Microsoft.NET.Sdk.WebAssembly.Pack"
                             TargetFramework="net7.0"
                             WebAssemblySdkPackVersion="$(MicrosoftNETCoreAppRuntimePackageVersion)" />

    <KnownRuntimePack Include="Microsoft.NETCore.App"
                      TargetFramework="net7.0"
                      RuntimeFrameworkName="Microsoft.NETCore.App"
                      LatestRuntimeFrameworkVersion="$(_NET70RuntimePackVersion)"
                      RuntimePackNamePatterns="Microsoft.NETCore.App.Runtime.Mono.**RID**"
                      RuntimePackRuntimeIdentifiers="@(Net70MonoRuntimePackRids, '%3B')"
                      RuntimePackLabels="Mono"
                      />

    <KnownFrameworkReference Include="Microsoft.WindowsDesktop.App"
                              TargetFramework="net7.0"
                              RuntimeFrameworkName="Microsoft.WindowsDesktop.App"
                              DefaultRuntimeFrameworkVersion="7.0.0"
                              LatestRuntimeFrameworkVersion="$(_WindowsDesktop70RuntimePackVersion)"
                              TargetingPackName="Microsoft.WindowsDesktop.App.Ref"
                              TargetingPackVersion="$(_WindowsDesktop70TargetingPackVersion)"
                              RuntimePackNamePatterns="Microsoft.WindowsDesktop.App.Runtime.**RID**"
                              RuntimePackRuntimeIdentifiers="@(WindowsDesktopRuntimePackRids, '%3B')"
                              IsWindowsOnly="true"
                              />

    <KnownFrameworkReference Include="Microsoft.WindowsDesktop.App.WPF"
                              TargetFramework="net7.0"
                              RuntimeFrameworkName="Microsoft.WindowsDesktop.App"
                              DefaultRuntimeFrameworkVersion="7.0.0"
                              LatestRuntimeFrameworkVersion="$(_WindowsDesktop70RuntimePackVersion)"
                              TargetingPackName="Microsoft.WindowsDesktop.App.Ref"
                              TargetingPackVersion="$(_WindowsDesktop70TargetingPackVersion)"
                              RuntimePackNamePatterns="Microsoft.WindowsDesktop.App.Runtime.**RID**"
                              RuntimePackRuntimeIdentifiers="@(WindowsDesktopRuntimePackRids, '%3B')"
                              IsWindowsOnly="true"
                              Profile="WPF"
                              />

    <KnownFrameworkReference Include="Microsoft.WindowsDesktop.App.WindowsForms"
                              TargetFramework="net7.0"
                              RuntimeFrameworkName="Microsoft.WindowsDesktop.App"
                              DefaultRuntimeFrameworkVersion="7.0.0"
                              LatestRuntimeFrameworkVersion="$(_WindowsDesktop70RuntimePackVersion)"
                              TargetingPackName="Microsoft.WindowsDesktop.App.Ref"
                              TargetingPackVersion="$(_WindowsDesktop70TargetingPackVersion)"
                              RuntimePackNamePatterns="Microsoft.WindowsDesktop.App.Runtime.**RID**"
                              RuntimePackRuntimeIdentifiers="@(WindowsDesktopRuntimePackRids, '%3B')"
                              IsWindowsOnly="true"
                              Profile="WindowsForms"
                              />

    <KnownFrameworkReference Include="Microsoft.AspNetCore.App"
                              TargetFramework="net7.0"
                              RuntimeFrameworkName="Microsoft.AspNetCore.App"
                              DefaultRuntimeFrameworkVersion="7.0.0"
                              LatestRuntimeFrameworkVersion="$(_AspNet70RuntimePackVersion)"
                              TargetingPackName="Microsoft.AspNetCore.App.Ref"
                              TargetingPackVersion="$(_AspNet70TargetingPackVersion)"
                              RuntimePackNamePatterns="Microsoft.AspNetCore.App.Runtime.**RID**"
                              RuntimePackRuntimeIdentifiers="@(AspNetCore70RuntimePackRids, '%3B')"
                              RuntimePackExcludedRuntimeIdentifiers="android"
                              />

    <!-- .NET 6.0 -->
    <KnownFrameworkReference Include="Microsoft.NETCore.App"
                              TargetFramework="net6.0"
                              RuntimeFrameworkName="Microsoft.NETCore.App"
                              DefaultRuntimeFrameworkVersion="6.0.0"
                              LatestRuntimeFrameworkVersion="$(_NET60RuntimePackVersion)"
                              TargetingPackName="Microsoft.NETCore.App.Ref"
                              TargetingPackVersion="$(_NET60TargetingPackVersion)"
                              RuntimePackNamePatterns="Microsoft.NETCore.App.Runtime.**RID**"
                              RuntimePackRuntimeIdentifiers="@(Net60RuntimePackRids, '%3B')"
                              />

    <KnownAppHostPack Include="Microsoft.NETCore.App"
                      TargetFramework="net6.0"
                      AppHostPackNamePattern="Microsoft.NETCore.App.Host.**RID**"
                      AppHostPackVersion="$(_NET60RuntimePackVersion)"
                      AppHostRuntimeIdentifiers="@(Net60AppHostRids, '%3B')"
                      ExcludedRuntimeIdentifiers="android"
                      />

    <KnownCrossgen2Pack Include="Microsoft.NETCore.App.Crossgen2"
                        TargetFramework="net6.0"
                        Crossgen2PackNamePattern="Microsoft.NETCore.App.Crossgen2.**RID**"
                        Crossgen2PackVersion="$(_NET60RuntimePackVersion)"
                        Crossgen2RuntimeIdentifiers="@(Net60Crossgen2SupportedRids, '%3B')"
                        />

    <KnownILLinkPack Include="Microsoft.NET.ILLink.Tasks"
                     TargetFramework="net6.0"
                     ILLinkPackVersion="$(_NET70ILLinkPackVersion)" />

    <KnownWebAssemblySdkPack Include="Microsoft.NET.Sdk.WebAssembly.Pack"
                             TargetFramework="net6.0"
                             WebAssemblySdkPackVersion="$(MicrosoftNETCoreAppRuntimePackageVersion)" />

    <KnownRuntimePack Include="Microsoft.NETCore.App"
                      TargetFramework="net6.0"
                      RuntimeFrameworkName="Microsoft.NETCore.App"
                      LatestRuntimeFrameworkVersion="$(_NET60RuntimePackVersion)"
                      RuntimePackNamePatterns="Microsoft.NETCore.App.Runtime.Mono.**RID**"
                      RuntimePackRuntimeIdentifiers="@(Net60MonoRuntimePackRids, '%3B')"
                      RuntimePackLabels="Mono"
                      />

    <KnownFrameworkReference Include="Microsoft.WindowsDesktop.App"
                              TargetFramework="net6.0"
                              RuntimeFrameworkName="Microsoft.WindowsDesktop.App"
                              DefaultRuntimeFrameworkVersion="6.0.0"
                              LatestRuntimeFrameworkVersion="$(_WindowsDesktop60RuntimePackVersion)"
                              TargetingPackName="Microsoft.WindowsDesktop.App.Ref"
                              TargetingPackVersion="$(_WindowsDesktop60TargetingPackVersion)"
                              RuntimePackNamePatterns="Microsoft.WindowsDesktop.App.Runtime.**RID**"
                              RuntimePackRuntimeIdentifiers="@(WindowsDesktopRuntimePackRids, '%3B')"
                              IsWindowsOnly="true"
                              />

    <KnownFrameworkReference Include="Microsoft.WindowsDesktop.App.WPF"
                              TargetFramework="net6.0"
                              RuntimeFrameworkName="Microsoft.WindowsDesktop.App"
                              DefaultRuntimeFrameworkVersion="6.0.0"
                              LatestRuntimeFrameworkVersion="$(_WindowsDesktop60RuntimePackVersion)"
                              TargetingPackName="Microsoft.WindowsDesktop.App.Ref"
                              TargetingPackVersion="$(_WindowsDesktop60TargetingPackVersion)"
                              RuntimePackNamePatterns="Microsoft.WindowsDesktop.App.Runtime.**RID**"
                              RuntimePackRuntimeIdentifiers="@(WindowsDesktopRuntimePackRids, '%3B')"
                              IsWindowsOnly="true"
                              Profile="WPF"
                              />

    <KnownFrameworkReference Include="Microsoft.WindowsDesktop.App.WindowsForms"
                              TargetFramework="net6.0"
                              RuntimeFrameworkName="Microsoft.WindowsDesktop.App"
                              DefaultRuntimeFrameworkVersion="6.0.0"
                              LatestRuntimeFrameworkVersion="$(_WindowsDesktop60RuntimePackVersion)"
                              TargetingPackName="Microsoft.WindowsDesktop.App.Ref"
                              TargetingPackVersion="$(_WindowsDesktop60TargetingPackVersion)"
                              RuntimePackNamePatterns="Microsoft.WindowsDesktop.App.Runtime.**RID**"
                              RuntimePackRuntimeIdentifiers="@(WindowsDesktopRuntimePackRids, '%3B')"
                              IsWindowsOnly="true"
                              Profile="WindowsForms"
                              />

    <KnownFrameworkReference Include="Microsoft.AspNetCore.App"
                              TargetFramework="net6.0"
                              RuntimeFrameworkName="Microsoft.AspNetCore.App"
                              DefaultRuntimeFrameworkVersion="6.0.0"
                              LatestRuntimeFrameworkVersion="$(_AspNet60RuntimePackVersion)"
                              TargetingPackName="Microsoft.AspNetCore.App.Ref"
                              TargetingPackVersion="$(_AspNet60TargetingPackVersion)"
                              RuntimePackNamePatterns="Microsoft.AspNetCore.App.Runtime.**RID**"
                              RuntimePackRuntimeIdentifiers="@(AspNetCore60RuntimePackRids, '%3B')"
                              />

    <!-- .NET 5.0 -->
    <KnownFrameworkReference Include="Microsoft.NETCore.App"
                              TargetFramework="net5.0"
                              RuntimeFrameworkName="Microsoft.NETCore.App"
                              DefaultRuntimeFrameworkVersion="5.0.0"
                              LatestRuntimeFrameworkVersion="$(_NET50RuntimePackVersion)"
                              TargetingPackName="Microsoft.NETCore.App.Ref"
                              TargetingPackVersion="$(_NET50TargetingPackVersion)"
                              RuntimePackNamePatterns="Microsoft.NETCore.App.Runtime.**RID**"
                              RuntimePackRuntimeIdentifiers="@(Net50RuntimePackRids, '%3B')"
                              IsTrimmable="true"
                              />

    <KnownAppHostPack Include="Microsoft.NETCore.App"
                      TargetFramework="net5.0"
                      AppHostPackNamePattern="Microsoft.NETCore.App.Host.**RID**"
                      AppHostPackVersion="$(_NET50RuntimePackVersion)"
                      AppHostRuntimeIdentifiers="@(Net50AppHostRids, '%3B')"
                      />

    <KnownCrossgen2Pack Include="Microsoft.NETCore.App.Crossgen2"
                        TargetFramework="net5.0"
                        Crossgen2PackNamePattern="Microsoft.NETCore.App.Crossgen2.**RID**"
                        Crossgen2PackVersion="$(_NET50RuntimePackVersion)"
                        Crossgen2RuntimeIdentifiers="@(Net50Crossgen2SupportedRids, '%3B')"
                        />

    <KnownILLinkPack Include="Microsoft.NET.ILLink.Tasks"
                     TargetFramework="net5.0"
                     ILLinkPackVersion="$(_NET70ILLinkPackVersion)" />

    <KnownFrameworkReference Include="Microsoft.WindowsDesktop.App"
                              TargetFramework="net5.0"
                              RuntimeFrameworkName="Microsoft.WindowsDesktop.App"
                              DefaultRuntimeFrameworkVersion="5.0.0"
                              LatestRuntimeFrameworkVersion="$(_WindowsDesktop50RuntimePackVersion)"
                              TargetingPackName="Microsoft.WindowsDesktop.App.Ref"
                              TargetingPackVersion="$(_WindowsDesktop50TargetingPackVersion)"
                              RuntimePackNamePatterns="Microsoft.WindowsDesktop.App.Runtime.**RID**"
                              RuntimePackRuntimeIdentifiers="@(WindowsDesktop50RuntimePackRids, '%3B')"
                              IsWindowsOnly="true"
                              />

    <KnownFrameworkReference Include="Microsoft.WindowsDesktop.App.WPF"
                              TargetFramework="net5.0"
                              RuntimeFrameworkName="Microsoft.WindowsDesktop.App"
                              DefaultRuntimeFrameworkVersion="5.0.0"
                              LatestRuntimeFrameworkVersion="$(_WindowsDesktop50RuntimePackVersion)"
                              TargetingPackName="Microsoft.WindowsDesktop.App.Ref"
                              TargetingPackVersion="$(_WindowsDesktop50TargetingPackVersion)"
                              RuntimePackNamePatterns="Microsoft.WindowsDesktop.App.Runtime.**RID**"
                              RuntimePackRuntimeIdentifiers="@(WindowsDesktop50RuntimePackRids, '%3B')"
                              IsWindowsOnly="true"
                              Profile="WPF"
                              />

    <KnownFrameworkReference Include="Microsoft.WindowsDesktop.App.WindowsForms"
                              TargetFramework="net5.0"
                              RuntimeFrameworkName="Microsoft.WindowsDesktop.App"
                              DefaultRuntimeFrameworkVersion="5.0.0"
                              LatestRuntimeFrameworkVersion="$(_WindowsDesktop50RuntimePackVersion)"
                              TargetingPackName="Microsoft.WindowsDesktop.App.Ref"
                              TargetingPackVersion="$(_WindowsDesktop50TargetingPackVersion)"
                              RuntimePackNamePatterns="Microsoft.WindowsDesktop.App.Runtime.**RID**"
                              RuntimePackRuntimeIdentifiers="@(WindowsDesktop50RuntimePackRids, '%3B')"
                              IsWindowsOnly="true"
                              Profile="WindowsForms"
                              />

    <KnownFrameworkReference Include="Microsoft.AspNetCore.App"
                              TargetFramework="net5.0"
                              RuntimeFrameworkName="Microsoft.AspNetCore.App"
                              DefaultRuntimeFrameworkVersion="5.0.0"
                              LatestRuntimeFrameworkVersion="$(_AspNet50RuntimePackVersion)"
                              TargetingPackName="Microsoft.AspNetCore.App.Ref"
                              TargetingPackVersion="$(_AspNet50TargetingPackVersion)"
                              RuntimePackNamePatterns="Microsoft.AspNetCore.App.Runtime.**RID**"
                              RuntimePackRuntimeIdentifiers="@(AspNetCore50RuntimePackRids, '%3B')"
                              />

    <!-- .NET Core 3.1  -->
    <KnownFrameworkReference Include="Microsoft.NETCore.App"
                              TargetFramework="netcoreapp3.1"
                              RuntimeFrameworkName="Microsoft.NETCore.App"
                              DefaultRuntimeFrameworkVersion="3.1.0"
                              LatestRuntimeFrameworkVersion="$(_NETCoreApp31RuntimePackVersion)"
                              TargetingPackName="Microsoft.NETCore.App.Ref"
                              TargetingPackVersion="$(_NETCoreApp31TargetingPackVersion)"
                              RuntimePackNamePatterns="Microsoft.NETCore.App.Runtime.**RID**"
                              RuntimePackRuntimeIdentifiers="@(NetCore31RuntimePackRids, '%3B')"
                              IsTrimmable="true"
                              />

    <KnownAppHostPack Include="Microsoft.NETCore.App"
                      TargetFramework="netcoreapp3.1"
                      AppHostPackNamePattern="Microsoft.NETCore.App.Host.**RID**"
                      AppHostPackVersion="$(_NETCoreApp31RuntimePackVersion)"
                      AppHostRuntimeIdentifiers="@(NetCore31RuntimePackRids, '%3B')"
                      />

    <KnownILLinkPack Include="Microsoft.NET.ILLink.Tasks"
                     TargetFramework="netcoreapp3.1"
                     ILLinkPackVersion="$(_NET70ILLinkPackVersion)" />

    <KnownFrameworkReference Include="Microsoft.WindowsDesktop.App"
                              TargetFramework="netcoreapp3.1"
                              RuntimeFrameworkName="Microsoft.WindowsDesktop.App"
                              DefaultRuntimeFrameworkVersion="3.1.0"
                              LatestRuntimeFrameworkVersion="$(_WindowsDesktop31RuntimePackVersion)"
                              TargetingPackName="Microsoft.WindowsDesktop.App.Ref"
                              TargetingPackVersion="$(_WindowsDesktop31TargetingPackVersion)"
                              RuntimePackNamePatterns="Microsoft.WindowsDesktop.App.Runtime.**RID**"
                              RuntimePackRuntimeIdentifiers="@(WindowsDesktop31RuntimePackRids, '%3B')"
                              IsWindowsOnly="true"
                              />

    <KnownFrameworkReference Include="Microsoft.WindowsDesktop.App.WPF"
                              TargetFramework="netcoreapp3.1"
                              RuntimeFrameworkName="Microsoft.WindowsDesktop.App"
                              DefaultRuntimeFrameworkVersion="3.1.0"
                              LatestRuntimeFrameworkVersion="$(_WindowsDesktop31RuntimePackVersion)"
                              TargetingPackName="Microsoft.WindowsDesktop.App.Ref"
                              TargetingPackVersion="$(_WindowsDesktop31TargetingPackVersion)"
                              RuntimePackNamePatterns="Microsoft.WindowsDesktop.App.Runtime.**RID**"
                              RuntimePackRuntimeIdentifiers="@(WindowsDesktop31RuntimePackRids, '%3B')"
                              IsWindowsOnly="true"
                              Profile="WPF"
                              />

    <KnownFrameworkReference Include="Microsoft.WindowsDesktop.App.WindowsForms"
                              TargetFramework="netcoreapp3.1"
                              RuntimeFrameworkName="Microsoft.WindowsDesktop.App"
                              DefaultRuntimeFrameworkVersion="3.1.0"
                              LatestRuntimeFrameworkVersion="$(_WindowsDesktop31RuntimePackVersion)"
                              TargetingPackName="Microsoft.WindowsDesktop.App.Ref"
                              TargetingPackVersion="$(_WindowsDesktop31TargetingPackVersion)"
                              RuntimePackNamePatterns="Microsoft.WindowsDesktop.App.Runtime.**RID**"
                              RuntimePackRuntimeIdentifiers="@(WindowsDesktop31RuntimePackRids, '%3B')"
                              IsWindowsOnly="true"
                              Profile="WindowsForms"
                              />

    <KnownFrameworkReference Include="Microsoft.AspNetCore.App"
                              TargetFramework="netcoreapp3.1"
                              RuntimeFrameworkName="Microsoft.AspNetCore.App"
                              DefaultRuntimeFrameworkVersion="3.1.0"
                              LatestRuntimeFrameworkVersion="$(_AspNet31RuntimePackVersion)"
                              TargetingPackName="Microsoft.AspNetCore.App.Ref"
                              TargetingPackVersion="$(_AspNet31TargetingPackVersion)"
                              RuntimePackNamePatterns="Microsoft.AspNetCore.App.Runtime.**RID**"
                              RuntimePackRuntimeIdentifiers="@(AspNetCore31RuntimePackRids, '%3B')"
                              />

    <!-- .NET Core 3.0 -->
    <KnownFrameworkReference Include="Microsoft.NETCore.App"
                              TargetFramework="netcoreapp3.0"
                              RuntimeFrameworkName="Microsoft.NETCore.App"
                              DefaultRuntimeFrameworkVersion="3.0.0"
                              LatestRuntimeFrameworkVersion="$(_NETCoreApp30RuntimePackVersion)"
                              TargetingPackName="Microsoft.NETCore.App.Ref"
                              TargetingPackVersion="$(_NETCoreApp30TargetingPackVersion)"
                              RuntimePackNamePatterns="Microsoft.NETCore.App.Runtime.**RID**"
                              RuntimePackRuntimeIdentifiers="@(NetCore30RuntimePackRids, '%3B')"
                              IsTrimmable="true"
                              />

    <KnownAppHostPack Include="Microsoft.NETCore.App"
                      TargetFramework="netcoreapp3.0"
                      AppHostPackNamePattern="Microsoft.NETCore.App.Host.**RID**"
                      AppHostPackVersion="$(_NETCoreApp30RuntimePackVersion)"
                      AppHostRuntimeIdentifiers="@(NetCore30RuntimePackRids, '%3B')"
                      />

    <KnownILLinkPack Include="Microsoft.NET.ILLink.Tasks"
                     TargetFramework="netcoreapp3.0"
                     ILLinkPackVersion="$(_NET70ILLinkPackVersion)" />

    <KnownFrameworkReference Include="Microsoft.WindowsDesktop.App"
                              TargetFramework="netcoreapp3.0"
                              RuntimeFrameworkName="Microsoft.WindowsDesktop.App"
                              DefaultRuntimeFrameworkVersion="3.0.0"
                              LatestRuntimeFrameworkVersion="$(_WindowsDesktop30RuntimePackVersion)"
                              TargetingPackName="Microsoft.WindowsDesktop.App.Ref"
                              TargetingPackVersion="$(_WindowsDesktop30TargetingPackVersion)"
                              RuntimePackNamePatterns="Microsoft.WindowsDesktop.App.Runtime.**RID**"
                              RuntimePackRuntimeIdentifiers="@(WindowsDesktop30RuntimePackRids, '%3B')"
                              IsWindowsOnly="true"
                              />

    <KnownFrameworkReference Include="Microsoft.WindowsDesktop.App.WPF"
                              TargetFramework="netcoreapp3.0"
                              RuntimeFrameworkName="Microsoft.WindowsDesktop.App"
                              DefaultRuntimeFrameworkVersion="3.0.0"
                              LatestRuntimeFrameworkVersion="$(_WindowsDesktop30RuntimePackVersion)"
                              TargetingPackName="Microsoft.WindowsDesktop.App.Ref"
                              TargetingPackVersion="$(_WindowsDesktop30TargetingPackVersion)"
                              RuntimePackNamePatterns="Microsoft.WindowsDesktop.App.Runtime.**RID**"
                              RuntimePackRuntimeIdentifiers="@(WindowsDesktop30RuntimePackRids, '%3B')"
                              IsWindowsOnly="true"
                              Profile="WPF"
                              />

    <KnownFrameworkReference Include="Microsoft.WindowsDesktop.App.WindowsForms"
                              TargetFramework="netcoreapp3.0"
                              RuntimeFrameworkName="Microsoft.WindowsDesktop.App"
                              DefaultRuntimeFrameworkVersion="3.0.0"
                              LatestRuntimeFrameworkVersion="$(_WindowsDesktop30RuntimePackVersion)"
                              TargetingPackName="Microsoft.WindowsDesktop.App.Ref"
                              TargetingPackVersion="$(_WindowsDesktop30TargetingPackVersion)"
                              RuntimePackNamePatterns="Microsoft.WindowsDesktop.App.Runtime.**RID**"
                              RuntimePackRuntimeIdentifiers="@(WindowsDesktop30RuntimePackRids, '%3B')"
                              IsWindowsOnly="true"
                              Profile="WindowsForms"
                              />

    <KnownFrameworkReference Include="Microsoft.AspNetCore.App"
                              TargetFramework="netcoreapp3.0"
                              RuntimeFrameworkName="Microsoft.AspNetCore.App"
                              DefaultRuntimeFrameworkVersion="3.0.0"
                              LatestRuntimeFrameworkVersion="$(_AspNet30RuntimePackVersion)"
                              TargetingPackName="Microsoft.AspNetCore.App.Ref"
                              TargetingPackVersion="$(_AspNet30TargetingPackVersion)"
                              RuntimePackNamePatterns="Microsoft.AspNetCore.App.Runtime.**RID**"
                              RuntimePackRuntimeIdentifiers="@(AspNetCore30RuntimePackRids, '%3B')"
                              />

    <KnownFrameworkReference Include="NETStandard.Library"
                              TargetFramework="netstandard2.1"
                              TargetingPackName="NETStandard.Library.Ref"
                              TargetingPackVersion="$(NETStandardLibraryRefPackageVersion)"
                              />

    <!-- Supported Windows versions -->
    <WindowsSdkSupportedTargetPlatformVersion Include="10.0.22621.0" WindowsSdkPackageVersion="$(MicrosoftWindowsSDKNETRef10_0_22621PackageVersion)" MinimumNETVersion="6.0" />
    <WindowsSdkSupportedTargetPlatformVersion Include="10.0.22000.0" WindowsSdkPackageVersion="$(MicrosoftWindowsSDKNETRef10_0_22000PackageVersion)" MinimumNETVersion="6.0" />
    <WindowsSdkSupportedTargetPlatformVersion Include="10.0.20348.0" WindowsSdkPackageVersion="$(MicrosoftWindowsSDKNETRef10_0_20348PackageVersion)" MinimumNETVersion="6.0" />
    <WindowsSdkSupportedTargetPlatformVersion Include="10.0.19041.0" WindowsSdkPackageVersion="$(MicrosoftWindowsSDKNETRef10_0_19041PackageVersion)" MinimumNETVersion="6.0" />
    <WindowsSdkSupportedTargetPlatformVersion Include="10.0.18362.0" WindowsSdkPackageVersion="$(MicrosoftWindowsSDKNETRef10_0_18362PackageVersion)" MinimumNETVersion="6.0" />
    <WindowsSdkSupportedTargetPlatformVersion Include="10.0.17763.0" WindowsSdkPackageVersion="$(MicrosoftWindowsSDKNETRef10_0_17763PackageVersion)" MinimumNETVersion="6.0" />
    
    <WindowsSdkSupportedTargetPlatformVersion Include="10.0.22000.0" WindowsSdkPackageVersion="10.0.22000.26" MinimumNETVersion="5.0" />
    <WindowsSdkSupportedTargetPlatformVersion Include="10.0.20348.0" WindowsSdkPackageVersion="10.0.20348.26" MinimumNETVersion="5.0" />
    <WindowsSdkSupportedTargetPlatformVersion Include="10.0.19041.0" WindowsSdkPackageVersion="10.0.19041.26" MinimumNETVersion="5.0" />
    <WindowsSdkSupportedTargetPlatformVersion Include="10.0.18362.0" WindowsSdkPackageVersion="10.0.18362.26" MinimumNETVersion="5.0" />
    <WindowsSdkSupportedTargetPlatformVersion Include="10.0.17763.0" WindowsSdkPackageVersion="10.0.17763.26" MinimumNETVersion="5.0" />
    
    <WindowsSdkSupportedTargetPlatformVersion Include="8.0" />
    <WindowsSdkSupportedTargetPlatformVersion Include="7.0" />

    <_KnownRuntimeIdentiferPlatforms Include="@(_KnownRuntimeIdentiferPlatforms, '%3B')" />
    <_ExcludedKnownRuntimeIdentiferPlatforms Include="@(_ExcludedKnownRuntimeIdentiferPlatforms, '%3B')" />
  </ItemGroup>

</Project>
]]>
    </BundledVersionsPropsContent>
  </PropertyGroup>

    <WriteLinesToFile File="$(SdkOutputDirectory)$(BundledVersionsPropsFileName)"
                      Lines="$(BundledVersionsPropsContent)"
                      Overwrite="true" />
  </Target>

  <Target Name="GenerateBundledCliToolsProps" DependsOnTargets="SetupBundledComponents">
    <PropertyGroup>
      <BundledBundledCliToolsPropsFileName>Microsoft.NETCoreSdk.BundledCliTools.props</BundledBundledCliToolsPropsFileName>
    </PropertyGroup>

    <PropertyGroup>
      <BundledBundledCliToolsPropsContent>
<![CDATA[
<!--
***********************************************************************************************
$(BundledBundledCliToolsPropsFileName)

WARNING:  DO NOT MODIFY this file unless you are knowledgeable about MSBuild and have
          created a backup copy.  Incorrect changes to this file will make it
          impossible to load or build your projects from the command-line or the IDE.

Copyright (c) .NET Foundation. All rights reserved.
***********************************************************************************************
-->
<Project>

  <ItemGroup>
@(BundledDotnetTools->HasMetadata('ObsoletesCliTool')->'    %3CBundledDotNetCliToolReference Include="%(ObsoletesCliTool)" /%3E','%0A')
  </ItemGroup>

</Project>
]]>
    </BundledBundledCliToolsPropsContent>
  </PropertyGroup>

    <WriteLinesToFile File="$(SdkOutputDirectory)$(BundledBundledCliToolsPropsFileName)"
                      Lines="$(BundledBundledCliToolsPropsContent)"
                      Overwrite="true" />
  </Target>

  <Target Name="GenerateBundledMSBuildProps" DependsOnTargets="SetupBundledComponents">
    <PropertyGroup>
      <MinimumMSBuildVersionFile>$(RedistLayoutPath)sdk/$(Version)/minimumMSBuildVersion</MinimumMSBuildVersionFile>
      <BundledMSBuildPropsFileName>Microsoft.NETCoreSdk.BundledMSBuildInformation.props</BundledMSBuildPropsFileName>
      <BundledMSBuildVersion>$(MSBuildVersion)</BundledMSBuildVersion>
    </PropertyGroup>

    <Error Text="No MSBuild version file found under '$(RedistLayoutPath)sdk/$(Version)'" Condition="!Exists('$(MinimumMSBuildVersionFile)')" />
    
    <ReadLinesFromFile File="$(MinimumMSBuildVersionFile)">
      <Output TaskParameter="Lines" PropertyName="MinimumMSBuildVersion"/>
    </ReadLinesFromFile>

    <PropertyGroup>
      <_BundledMSBuildVersionMajorMinor>$([System.Version]::Parse('$(BundledMSBuildVersion)').ToString(2))</_BundledMSBuildVersionMajorMinor>
    </PropertyGroup>

    <PropertyGroup>
      <BundledMSBuildPropsFileContent>
<![CDATA[
<!--
***********************************************************************************************
$(BundledMSBuildPropsFileName)

WARNING:  DO NOT MODIFY this file unless you are knowledgeable about MSBuild and have
          created a backup copy.  Incorrect changes to this file will make it
          impossible to load or build your projects from the command-line or the IDE.

Copyright (c) .NET Foundation. All rights reserved.
***********************************************************************************************
-->
<Project>
  <PropertyGroup>
    <MinimumMSBuildVersion>$(MinimumMSBuildVersion)</MinimumMSBuildVersion>
    <BundledMSBuildVersion>$(BundledMSBuildVersion)</BundledMSBuildVersion>
    <_MSBuildVersionMajorMinor>%24([System.Version]::Parse('%24(MSBuildVersion)').ToString(2))</_MSBuildVersionMajorMinor>
    <_IsDisjointMSBuildVersion>%24([MSBuild]::VersionGreaterThan('%24(_MSBuildVersionMajorMinor)', '$(_BundledMSBuildVersionMajorMinor)'))</_IsDisjointMSBuildVersion>
  </PropertyGroup>
</Project>
]]>
      </BundledMSBuildPropsFileContent>
    </PropertyGroup>

  <WriteLinesToFile File="$(SdkOutputDirectory)$(BundledMSBuildPropsFileName)"
    Lines="$(BundledMSBuildPropsFileContent)"
    Overwrite="true" />
  </Target>

  <ItemGroup>
    <PackageDownload Include="Microsoft.NETCore.Platforms" Version="[$(MicrosoftNETCorePlatformsPackageVersion)]" />
  </ItemGroup>

  <Target Name="LayoutRuntimeGraph"
          DependsOnTargets="GenerateBundledVersionsProps">

    <Copy SourceFiles="$(NuGetPackageRoot)/microsoft.netcore.platforms/$(_NETCorePlatformsPackageVersion)/runtime.json"
          DestinationFiles="$(SdkOutputDirectory)RuntimeIdentifierGraph.json"
          SkipUnchangedFiles="true" />

    <Copy SourceFiles="$(NuGetPackageRoot)/microsoft.netcore.platforms/$(_NETCorePlatformsPackageVersion)/PortableRuntimeIdentifierGraph.json"
          DestinationFolder="$(SdkOutputDirectory)"
          SkipUnchangedFiles="true"/>

    <GenerateSdkRuntimeIdentifierChain
          RuntimeIdentifier="$(PortableProductMonikerRid)"
          RuntimeIdentifierGraphPath="$(SdkOutputDirectory)PortableRuntimeIdentifierGraph.json"
          RuntimeIdentifierChainOutputPath="$(SdkOutputDirectory)NETCoreSdkRuntimeIdentifierChain.txt" />

  </Target>

</Project><|MERGE_RESOLUTION|>--- conflicted
+++ resolved
@@ -2,12 +2,8 @@
 
   <Target Name="GenerateBundledVersions"
           Condition="'$(PgoInstrument)' != 'true'"
-<<<<<<< HEAD
-          DependsOnTargets="GenerateBundledVersionsProps;GenerateBundledCliToolsProps">
-=======
-          DependsOnTargets="GenerateBundledVersionsProps;GenerateBundledCliToolsProps;GenerateBundledMSBuildProps" >
-
->>>>>>> 85f1744c
+          DependsOnTargets="GenerateBundledVersionsProps;GenerateBundledCliToolsProps;GenerateBundledMSBuildProps">
+
     <WriteLinesToFile
       File="$(ArtifactsShippingPackagesDir)productVersion.txt"
       Lines="$(PackageVersion)"
