﻿<?xml version="1.0" encoding="utf-8"?>
<xliff xmlns="urn:oasis:names:tc:xliff:document:1.2" xmlns:xsi="http://www.w3.org/2001/XMLSchema-instance" version="1.2" xsi:schemaLocation="urn:oasis:names:tc:xliff:document:1.2 xliff-core-1.2-transitional.xsd">
  <file datatype="xml" source-language="en" target-language="it" original="src/dotnet/commands/dotnet-test/LocalizableStrings.resx">
    <body>
      <group id="src/dotnet/commands/dotnet-test/LocalizableStrings.resx" />
      <trans-unit id="AppFullName">
        <source>.NET Test Driver</source>
        <target state="translated">Driver di test .NET</target>
        <note />
      </trans-unit>
      <trans-unit id="AppDescription">
        <source>Test Driver for the .NET Platform</source>
        <target state="translated">Driver di test per la piattaforma .NET</target>
        <note />
      </trans-unit>
      <trans-unit id="CmdArgProject">
        <source>PROJECT</source>
        <target state="translated">PROGETTO</target>
        <note />
      </trans-unit>
      <trans-unit id="CmdArgDescription">
        <source>The project to test, defaults to the current directory.</source>
        <target state="translated">Progetto da testare. Per impostazione predefinita, verrà usata la directory corrente.</target>
        <note />
      </trans-unit>
      <trans-unit id="CmdSettingsFile">
        <source>SETTINGS_FILE</source>
        <target state="translated">FILE_IMPOSTAZIONI</target>
        <note />
      </trans-unit>
      <trans-unit id="CmdSettingsDescription">
        <source>Settings to use when running tests.</source>
        <target state="translated">Impostazioni da usare per l'esecuzione dei test.</target>
        <note />
      </trans-unit>
      <trans-unit id="CmdListTestsDescription">
        <source>Lists discovered tests</source>
        <target state="translated">Elenca i test individuati</target>
        <note />
      </trans-unit>
      <trans-unit id="CmdTestCaseFilterExpression">
        <source>EXPRESSION</source>
        <target state="translated">ESPRESSIONE</target>
        <note />
      </trans-unit>
      <trans-unit id="CmdTestCaseFilterDescription">
        <source>Run tests that match the given expression.
                                        Examples:
                                        Run tests with priority set to 1: --filter "Priority = 1"
                                        Run a test with the specified full name: --filter "FullyQualifiedName=Namespace.ClassName.MethodName"
                                        Run tests that contain the specified name: --filter "FullyQualifiedName~Namespace.Class"
                                        More info on filtering support: https://aka.ms/vstest-filtering
                                        </source>
        <target state="translated">Esegue i test corrispondenti all'espressione specificata.
                                        Esempi:
                                        Esegue i test con priorità impostata su 1: --filter "Priority = 1"
                                        Esegue un test con il nome completo specificato: --filter "FullyQualifiedName=Namespace.ClassName.MethodName"
                                        Esegue i test che contengono il nome specificato: --filter "FullyQualifiedName~Namespace.Class"
                                        Altre informazioni sul supporto dei filtri: https://aka.ms/vstest-filtering</target>
        <note />
      </trans-unit>
      <trans-unit id="CmdTestAdapterPathDescription">
        <source>Use custom adapters from the given path in the test run.
                                        Example: --test-adapter-path &lt;PATH_TO_ADAPTER&gt;</source>
        <target state="translated">Usa gli adattatori personalizzati del percorso specificato nell'esecuzione dei test.
                                        Esempio: --test-adapter-path &lt;PERCORSO_ADATTATORE&gt;</target>
        <note />
      </trans-unit>
      <trans-unit id="CmdLoggerOption">
        <source>LoggerUri/FriendlyName</source>
        <target state="translated">LoggerUri/FriendlyName</target>
        <note />
      </trans-unit>
      <trans-unit id="CmdLoggerDescription">
        <source>Specify a logger for test results. 
<<<<<<< HEAD
                                        Example: --logger:trx</source>
        <target state="translated">Consente di specificare un logger per i risultati dei test. 
=======
                                        Example: --logger "trx[;LogFileName=&lt;Defaults to unique file name&gt;]"</source>
        <target state="needs-review-translation">Consente di specificare un logger per i risultati dei test.
>>>>>>> dbdbde5b
                                        Esempio: --logger:trx</target>
        <note></note>
      </trans-unit>
      <trans-unit id="CmdConfiguration">
        <source>CONFIGURATION</source>
        <target state="translated">CONFIGURAZIONE</target>
        <note />
      </trans-unit>
      <trans-unit id="CmdConfigDescription">
        <source>Configuration to use for building the project.  Default for most projects is  "Debug".</source>
        <target state="translated">Configurazione da usare per compilare il progetto.  L'impostazione predefinita per la maggior parte dei progetti è "Debug".</target>
        <note />
      </trans-unit>
      <trans-unit id="CmdFramework">
        <source>FRAMEWORK</source>
        <target state="translated">FRAMEWORK</target>
        <note />
      </trans-unit>
      <trans-unit id="CmdFrameworkDescription">
        <source>Looks for test binaries for a specific framework</source>
        <target state="translated">Cerca i file binari di test per un framework specifico</target>
        <note />
      </trans-unit>
      <trans-unit id="CmdOutputDir">
        <source>OUTPUT_DIR</source>
        <target state="translated">DIR_OUTPUT</target>
        <note />
      </trans-unit>
      <trans-unit id="CmdOutputDescription">
        <source>Directory in which to find the binaries to be run</source>
        <target state="translated">Directory in cui trovare i file binari da eseguire</target>
        <note />
      </trans-unit>
      <trans-unit id="CmdPathToLogFile">
        <source>PATH_TO_FILE</source>
        <target state="translated">PERCORSO_FILE</target>
        <note />
      </trans-unit>
      <trans-unit id="CmdPathTologFileDescription">
        <source>Enable verbose logs for test platform.
                                        Logs are written to the provided file.</source>
        <target state="translated">Abilita i log dettagliati per la piattaforma di test.
                                        I log vengono scritti nel file specificato.</target>
        <note />
      </trans-unit>
      <trans-unit id="CmdNoBuildDescription">
        <source>Do not build project before testing.</source>
        <target state="translated">Il progetto non viene compilato prima del test.</target>
        <note />
      </trans-unit>
      <trans-unit id="RunSettingsArgsHelpText">
        <source>Any extra commandline runsettings arguments that should be passed to vstest. See 'dotnet vstest --help' for available options.
                                        Example: -- RunConfiguration.ResultsDirectory="C:\users\user\desktop\Results Directory" MSTest.DeploymentEnabled=false</source>
        <target state="new">Any extra commandline runsettings arguments that should be passed to vstest. See 'dotnet vstest --help' for available options.
                                        Example: -- RunConfiguration.ResultsDirectory="C:\users\user\desktop\Results Directory" MSTest.DeploymentEnabled=false</target>
        <note></note>
      </trans-unit>
    </body>
  </file>
</xliff><|MERGE_RESOLUTION|>--- conflicted
+++ resolved
@@ -73,13 +73,8 @@
       </trans-unit>
       <trans-unit id="CmdLoggerDescription">
         <source>Specify a logger for test results. 
-<<<<<<< HEAD
-                                        Example: --logger:trx</source>
-        <target state="translated">Consente di specificare un logger per i risultati dei test. 
-=======
                                         Example: --logger "trx[;LogFileName=&lt;Defaults to unique file name&gt;]"</source>
         <target state="needs-review-translation">Consente di specificare un logger per i risultati dei test.
->>>>>>> dbdbde5b
                                         Esempio: --logger:trx</target>
         <note></note>
       </trans-unit>
