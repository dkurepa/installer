--- conflicted
+++ resolved
@@ -154,11 +154,7 @@
       </trans-unit>
       <trans-unit id="ListDefinition">
         <source>List project references or installed tools.</source>
-<<<<<<< HEAD
-        <target state="needs-review-translation">Wyświetl odwołanie w projekcie.</target>
-=======
         <target state="translated">Wyświetl listę odwołań projektu lub zainstalowanych narzędzi.</target>
->>>>>>> 0bd52412
         <note />
       </trans-unit>
       <trans-unit id="CommandDoesNotExist">
@@ -263,11 +259,7 @@
       </trans-unit>
       <trans-unit id="UninstallDefinition">
         <source>Uninstalls an item from the development environment.</source>
-<<<<<<< HEAD
-        <target state="new">Uninstalls an item from the development environment.</target>
-=======
         <target state="translated">Odinstalowuje element ze środowiska deweloperskiego.</target>
->>>>>>> 0bd52412
         <note />
       </trans-unit>
       <trans-unit id="UpdateDefinition">
