--- conflicted
+++ resolved
@@ -110,12 +110,7 @@
     <EnvironmentVariables Include="DeterministicSourcePaths=false" Condition="'$(DeterministicBuildOptOut)' == 'true'" />
 
     <EnvironmentVariables Include="SourceRoot=$(ProjectDirectory)" />
-<<<<<<< HEAD
 
-    <!-- https://github.com/dotnet/source-build/issues/3752 -->
-    <EnvironmentVariables Include="SuppressSymbolPackageFormatValidation=true" />
-=======
->>>>>>> 79cfea2c
   </ItemGroup>
 
   <ItemGroup Condition="'$(EnableExtraDebugging)' == 'true'">
