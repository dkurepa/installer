<Project Sdk="Microsoft.Build.Traversal" InitialTargets="PrintInfo">

<!-- Default targets and parallelization -->
 <ItemDefinitionGroup>
    <ProjectReference>
      <Test>false</Test>
      <Publish>false</Publish>
      <BuildInParallel>false</BuildInParallel>
    </ProjectReference>
  </ItemDefinitionGroup>

  <ItemGroup>
    <!-- Pre-build: Init tools-->
    <ProjectReference Include="$(RepositoryEngineeringDir)init-cross-build.proj"
                      Condition="'$(BuildOS)' != 'windows' and '$(CrossBuild)' == 'true' and '$(ROOTFS_DIR)' == ''"
                      BuildInParallel="true" />
    <ProjectReference Include="$(RepositoryEngineeringDir)init-poison.proj"
                      Condition="'$(EnablePoison)' == 'true'"
                      BuildInParallel="true" />
    <ProjectReference Include="$(ToolsDir)tools.proj" BuildInParallel="true" />

    <ProjectReference Include="$(RepoProjectsDir)$(RootRepo).proj" />

    <!-- Post-build: Source-only validation, packaging and publishing -->
    <ProjectReference Include="$(RepositoryEngineeringDir)finish-source-only.proj" Condition="'$(DotNetBuildSourceOnly)' == 'true'" />
    <ProjectReference Include="$(RepositoryEngineeringDir)publish.proj" />
  </ItemGroup>

  <Target Name="PrintInfo">
    <PropertyGroup>
      <BuildModeInfoText Condition="'$(DotNetBuildSourceOnly)' == 'true'">source-build</BuildModeInfoText>
      <BuildModeInfoText Condition="'$(DotNetBuildSourceOnly)' != 'true'">non-source-build</BuildModeInfoText>
    </PropertyGroup>

    <Message Text="Build Mode: $(BuildModeInfoText)" Importance="high" />
    <Message Text="Build Environment: $(TargetArchitecture) $(Configuration) $(TargetOS) $(TargetRid)" Importance="high" />
  </Target>

<<<<<<< HEAD
  <!-- Create a merge manifest from the individual repository manifest files. -->
  <UsingTask TaskName="Microsoft.DotNet.UnifiedBuild.Tasks.MergeAssetManifests" AssemblyFile="$(MicrosoftDotNetUnifiedBuildTasksAssembly)" TaskFactory="TaskHostFactory" />
  <Target Name="MergeAssetManifests" AfterTargets="Build">
    <ItemGroup>
      <RepoAssetManifest Include="$(AssetManifestsIntermediateDir)\**\*.xml" />
    </ItemGroup>

    <!-- It's OK for the VmrBuildNumber and VerticalName to be empty -->
    <Microsoft.DotNet.UnifiedBuild.Tasks.MergeAssetManifests 
      AssetManifest="@(RepoAssetManifest)" 
      MergedAssetManifestOutputPath="$(MergedAssetManifestOutputPath)"
      VmrBuildNumber="$(BUILD_BUILDNUMBER)"
      VerticalName="$(VerticalName)" />
  </Target>

  <Import Project="$(RepositoryEngineeringDir)build.sourcebuild.targets" Condition="'$(DotNetBuildSourceOnly)' == 'true'" />

  <!-- Intentionally below the import to appear at the end. -->
=======
>>>>>>> 52d8d05d
  <Target Name="LogBuildOutputFolders"
          AfterTargets="Build">
    <Message Importance="high" Text="Shipping packages are located in '$(ArtifactsShippingPackagesDir)'." />
    <Message Importance="high" Text="Shipping assets are located in '$(ArtifactsAssetsDir)'." />
  </Target>

</Project><|MERGE_RESOLUTION|>--- conflicted
+++ resolved
@@ -36,27 +36,6 @@
     <Message Text="Build Environment: $(TargetArchitecture) $(Configuration) $(TargetOS) $(TargetRid)" Importance="high" />
   </Target>
 
-<<<<<<< HEAD
-  <!-- Create a merge manifest from the individual repository manifest files. -->
-  <UsingTask TaskName="Microsoft.DotNet.UnifiedBuild.Tasks.MergeAssetManifests" AssemblyFile="$(MicrosoftDotNetUnifiedBuildTasksAssembly)" TaskFactory="TaskHostFactory" />
-  <Target Name="MergeAssetManifests" AfterTargets="Build">
-    <ItemGroup>
-      <RepoAssetManifest Include="$(AssetManifestsIntermediateDir)\**\*.xml" />
-    </ItemGroup>
-
-    <!-- It's OK for the VmrBuildNumber and VerticalName to be empty -->
-    <Microsoft.DotNet.UnifiedBuild.Tasks.MergeAssetManifests 
-      AssetManifest="@(RepoAssetManifest)" 
-      MergedAssetManifestOutputPath="$(MergedAssetManifestOutputPath)"
-      VmrBuildNumber="$(BUILD_BUILDNUMBER)"
-      VerticalName="$(VerticalName)" />
-  </Target>
-
-  <Import Project="$(RepositoryEngineeringDir)build.sourcebuild.targets" Condition="'$(DotNetBuildSourceOnly)' == 'true'" />
-
-  <!-- Intentionally below the import to appear at the end. -->
-=======
->>>>>>> 52d8d05d
   <Target Name="LogBuildOutputFolders"
           AfterTargets="Build">
     <Message Importance="high" Text="Shipping packages are located in '$(ArtifactsShippingPackagesDir)'." />
