trigger:
  batch: true
  branches:
    include:
    - main
    - master
    - release/*
    - internal/release/3.*
    - internal/release/5.*
    - internal/release/6.*

variables:
- name: _PublishUsingPipelines
  value: false
- name: PostBuildSign
  value: true
- ${{ if and(ne(variables['System.TeamProject'], 'public'), notin(variables['Build.Reason'], 'PullRequest')) }}:
  - group: DotNet-DotNetCli-Storage
  - group: DotNet-Installer-SDLValidation-Params
  - name: _PublishUsingPipelines
    value: true

# Default to running tests in PRs and public CI, but not in official builds
- name: _WindowsTestArg
  value: '-test'
- name: _NonWindowsTestArg
  value: '--test'
- ${{ if and(ne(variables['System.TeamProject'], 'public'), notin(variables['Build.Reason'], 'PullRequest')) }}:
  - name: _WindowsTestArg
    value: ''
  - name: _NonWindowsTestArg
    value: ''

- name: _InternalRuntimeDownloadArgs
  value: ''

- ${{ if eq(variables['System.TeamProject'], 'internal') }}:
  - group: DotNetBuilds storage account read tokens
  - name: _InternalRuntimeDownloadArgs
    value: /p:DotNetRuntimeSourceFeed=https://dotnetbuilds.blob.core.windows.net/internal
      /p:DotNetRuntimeSourceFeedKey=$(dotnetbuilds-internal-container-read-token-base64)
      /p:dotnetbuilds-internal-container-read-token-base64=$(dotnetbuilds-internal-container-read-token-base64)

stages:
- stage: build
  jobs:
  - job: Publish_Build_Configuration
    pool:
      ${{ if eq(variables['System.TeamProject'], 'public') }}:
        name: NetCore1ESPool-Svc-Public
        demands: ImageOverride -equals build.windows.10.amd64.vs2019.open
      ${{ if eq(variables['System.TeamProject'], 'internal') }}:
        name: NetCore1ESPool-Svc-Internal
        demands: ImageOverride -equals build.windows.10.amd64.vs2019
    steps:
    - publish: $(Build.SourcesDirectory)\eng\BuildConfiguration
      artifact: BuildConfiguration
      displayName: Publish Build Config
  - template: /eng/build.yml
    parameters:
      agentOs: Windows_NT
      pool:
        ${{ if eq(variables['System.TeamProject'], 'public') }}:
          name: NetCore1ESPool-Svc-Public
          demands: ImageOverride -equals build.windows.10.amd64.vs2019.open
        ${{ if eq(variables['System.TeamProject'], 'internal') }}:
          name: NetCore1ESPool-Svc-Internal
          demands: ImageOverride -equals build.windows.10.amd64.vs2019
      timeoutInMinutes: 180
      strategy:
        matrix:
          # Public-only builds
          ${{ if or(eq(variables['System.TeamProject'], 'public'), in(variables['Build.Reason'], 'PullRequest')) }}:
            Build_Debug_x86:
              _BuildConfig: Debug
              _BuildArchitecture: x86
              _DOTNET_CLI_UI_LANGUAGE: ''
              _AdditionalBuildParameters: ''
              _TestArg: $(_WindowsTestArg)
            Build_ES_Debug_x64:
              _BuildConfig: Debug
              _BuildArchitecture: x64
              _DOTNET_CLI_UI_LANGUAGE: es
              _AdditionalBuildParameters: ''
              _TestArg: ''
          # Internal-only builds
          ${{ if and(ne(variables['System.TeamProject'], 'public'), notin(variables['Build.Reason'], 'PullRequest')) }}:
            Build_Release_x86:
              _BuildConfig: Release
              _BuildArchitecture: x86
              _DOTNET_CLI_UI_LANGUAGE: ''
              _AdditionalBuildParameters: ''
              _TestArg: $(_WindowsTestArg)
          # Always run builds
          Build_Release_x64:
            _BuildConfig: Release
            _BuildArchitecture: x64
            _DOTNET_CLI_UI_LANGUAGE: ''
            _AdditionalBuildParameters: '/p:PublishInternalAsset=true'
            _TestArg: $(_WindowsTestArg)
          Build_Release_arm:
            _BuildConfig: Release
            _BuildArchitecture: arm
            _DOTNET_CLI_UI_LANGUAGE: ''
            _AdditionalBuildParameters: ''
            # Never run tests on arm64
            _TestArg: ''
          Build_Release_arm64:
            _BuildConfig: Release
            _BuildArchitecture: arm64
            _DOTNET_CLI_UI_LANGUAGE: ''
            _AdditionalBuildParameters: ''
            # Never run tests on arm64
            _TestArg: ''

  - template: /eng/build.yml
    parameters:
      agentOs: Windows_NT
      pool:
        ${{ if eq(variables['System.TeamProject'], 'public') }}:
          name: NetCore1ESPool-Svc-Public
          demands: ImageOverride -equals build.windows.10.amd64.vs2019.open
        ${{ if eq(variables['System.TeamProject'], 'internal') }}:
          name: NetCore1ESPool-Svc-Internal
          demands: ImageOverride -equals build.windows.10.amd64.vs2019
      timeoutInMinutes: 180
      strategy:
        matrix:
          # Always run builds
          Build_Release_x64:
            _BuildConfig: Release
            _BuildArchitecture: x64
            _DOTNET_CLI_UI_LANGUAGE: ''
            _AdditionalBuildParameters: '/p:PublishInternalAsset=true'
            # Never run tests on PGO bits
            _TestArg: ''
          Build_Release_x86:
            _BuildConfig: Release
            _BuildArchitecture: x86
            _DOTNET_CLI_UI_LANGUAGE: ''
            _AdditionalBuildParameters: ''
            _TestArg: ''
      pgoInstrument: true

  - template: /eng/build.yml
    parameters:
      agentOs: Linux
      pool:
        ${{ if eq(variables['System.TeamProject'], 'public') }}:
          name: NetCore1ESPool-Svc-Public
          demands: ImageOverride -equals Build.Ubuntu.1804.Amd64.Open
        ${{ if eq(variables['System.TeamProject'], 'internal') }}:
          name: NetCore1ESPool-Svc-Internal
          demands: ImageOverride -equals Build.Ubuntu.1804.Amd64
      timeoutInMinutes: 180
      strategy:
        matrix:
          ${{ if or(eq(variables['System.TeamProject'], 'public'), in(variables['Build.Reason'], 'PullRequest')) }}:
            Build_Ubuntu_16_04_Debug_x64:
              _BuildConfig: Debug
              _DockerParameter: '--docker ubuntu.16.04'
              _LinuxPortable: ''
              _RuntimeIdentifier: ''
              _BuildArchitecture: 'x64'
              _TestArg: $(_NonWindowsTestArg)
            Build_Ubuntu_18_04_Debug_x64:
              _BuildConfig: Debug
              _DockerParameter: '--docker ubuntu.18.04'
              _LinuxPortable: '--linux-portable'
              _RuntimeIdentifier: ''
              _BuildArchitecture: 'x64'
              _TestArg: $(_NonWindowsTestArg)
            Build_Fedora_29_Debug_x64:
              _BuildConfig: Debug
              _DockerParameter: '--docker fedora.29'
              _LinuxPortable: '--linux-portable'
              _RuntimeIdentifier: ''
              _BuildArchitecture: 'x64'
              _TestArg: $(_NonWindowsTestArg)
            Build_CentOS_7_1_Debug_x64:
              _BuildConfig: Debug
              _DockerParameter: '--docker centos'
              _LinuxPortable: ''
              _RuntimeIdentifier: ''
              _BuildArchitecture: 'x64'
              _TestArg: $(_NonWindowsTestArg)
            Build_Debian_Stretch_Debug_x64:
              _BuildConfig: Debug
              _DockerParameter: '--docker debian'
              _LinuxPortable: ''
              _RuntimeIdentifier: ''
              _BuildArchitecture: 'x64'
              _TestArg: $(_NonWindowsTestArg)
            Build_Rhel_7_2_Release_x64:
              _BuildConfig: Release
              _DockerParameter: '--docker rhel'
              _LinuxPortable: ''
              _RuntimeIdentifier: ''
              _BuildArchitecture: 'x64'
              _TestArg: $(_NonWindowsTestArg)
            Build_Arm_Debug:
              _BuildConfig: Debug
              _DockerParameter: ''
              _LinuxPortable: '--linux-portable'
              _RuntimeIdentifier: '--runtime-id linux-arm'
              _BuildArchitecture: 'arm'
              # Never run tests on arm
              _TestArg: ''
            Build_Arm64_Debug:
              _BuildConfig: Debug
              _DockerParameter: ''
              _LinuxPortable: '--linux-portable'
              _RuntimeIdentifier: '--runtime-id linux-arm64'
              _BuildArchitecture: 'arm64'
              # Never run tests on arm64
              _TestArg: ''
            Build_Linux_musl_Debug_arm:
              _BuildConfig: Debug
              # linux-musl-arm cross gen depends on glibc 2.27 (this OS has it)
              _DockerParameter: '--docker ubuntu.18.04'
              _LinuxPortable: ''
              _RuntimeIdentifier: '--runtime-id linux-musl-arm'
              _BuildArchitecture: 'arm'
              _AdditionalBuildParameters: '/p:OSName="linux-musl"'
              # Never run tests on arm
              _TestArg: ''
            Build_Linux_musl_Debug_arm64:
              _BuildConfig: Debug
              _DockerParameter: ''
              _LinuxPortable: ''
              _RuntimeIdentifier: '--runtime-id linux-musl-arm64'
              _BuildArchitecture: 'arm64'
              _AdditionalBuildParameters: '/p:OSName="linux-musl"'
              # Never run tests on arm64
              _TestArg: ''
            Build_Linux_musl_Debug_x64:
              _BuildConfig: Debug
              _DockerParameter: '--docker alpine.3.13'
              _LinuxPortable: ''
              _RuntimeIdentifier: '--runtime-id linux-musl-x64'
              _BuildArchitecture: 'x64'
              # Pass in HostOSName when running on alpine
              _AdditionalBuildParameters: '/p:HostOSName="linux-musl"'
              _TestArg: $(_NonWindowsTestArg)
          ${{ if and(ne(variables['System.TeamProject'], 'public'), notin(variables['Build.Reason'], 'PullRequest')) }}:
            Build_Arm_Release:
              _BuildConfig: Release
              _DockerParameter: ''
              _LinuxPortable: '--linux-portable'
              _RuntimeIdentifier: '--runtime-id linux-arm'
              _BuildArchitecture: 'arm'
              # Never run tests on arm
              _TestArg: ''
            Build_Arm64_Release:
              _BuildConfig: Release
              _DockerParameter: ''
              _LinuxPortable: '--linux-portable'
              _RuntimeIdentifier: '--runtime-id linux-arm64'
              _BuildArchitecture: 'arm64'
              # Never run tests on arm64
              _TestArg: ''
            Build_Linux_musl_Release_arm:
              _BuildConfig: Release
              # linux-musl-arm cross gen depends on glibc 2.27 (this OS has it)
              _DockerParameter: '--docker ubuntu.18.04'
              _LinuxPortable: ''
              _RuntimeIdentifier: '--runtime-id linux-musl-arm'
              _BuildArchitecture: 'arm'
              _AdditionalBuildParameters: '/p:OSName="linux-musl"'
              # Never run tests on arm
              _TestArg: ''
            Build_Linux_musl_Release_arm64:
              _BuildConfig: Release
              _DockerParameter: ''
              _LinuxPortable: ''
              _RuntimeIdentifier: '--runtime-id linux-musl-arm64'
              _BuildArchitecture: 'arm64'
              _AdditionalBuildParameters: '/p:OSName="linux-musl"'
              # Never run tests on arm64
              _TestArg: ''
            Build_Linux_musl_Release_x64:
              _BuildConfig: Release
              _DockerParameter: '--docker alpine.3.13'
              _LinuxPortable: ''
              _RuntimeIdentifier: '--runtime-id linux-musl-x64'
              _BuildArchitecture: 'x64'
              # Pass in HostOSName when running on alpine
              _AdditionalBuildParameters: '/p:HostOSName="linux-musl"'
            Build_Linux_Portable_Deb_Release_x64:
              _BuildConfig: Release
              _DockerParameter: '--docker ubuntu.16.04'
              _LinuxPortable: '--linux-portable'
              _RuntimeIdentifier: ''
              _BuildArchitecture: 'x64'
              # Do not publish zips and tarballs. The linux-x64 binaries are
              # already published by Build_LinuxPortable_Release_x64
              _AdditionalBuildParameters: '/p:PublishBinariesAndBadge=false'
              _TestArg: $(_NonWindowsTestArg)
            Build_Linux_Portable_Rpm_Release_x64:
              _BuildConfig: Release
              _DockerParameter: '--docker rhel'
              _LinuxPortable: '--linux-portable'
              _RuntimeIdentifier: ''
              _BuildArchitecture: 'x64'
              # Do not publish zips and tarballs. The linux-x64 binaries are
              # already published by Build_LinuxPortable_Release_x64
              _AdditionalBuildParameters: '/p:PublishBinariesAndBadge=false'
              _TestArg: $(_NonWindowsTestArg)
          Build_LinuxPortable_Release_x64:
            _BuildConfig: Release
            _DockerParameter: ''
            _LinuxPortable: '--linux-portable'
            _RuntimeIdentifier: ''
            _BuildArchitecture: 'x64'
            _TestArg: $(_NonWindowsTestArg)

  - template: /eng/build.yml
    parameters:
      agentOs: Linux
      pool:
        ${{ if eq(variables['System.TeamProject'], 'public') }}:
          name: NetCore1ESPool-Svc-Public
          demands: ImageOverride -equals Build.Ubuntu.1804.Amd64.Open
        ${{ if eq(variables['System.TeamProject'], 'internal') }}:
          name: NetCore1ESPool-Svc-Internal
          demands: ImageOverride -equals Build.Ubuntu.1804.Amd64
      timeoutInMinutes: 180
      strategy:
        matrix:
          # Always run builds
          Build_LinuxPortable_Release_x64:
            _BuildConfig: Release
            _DockerParameter: ''
            _LinuxPortable: '--linux-portable'
            _RuntimeIdentifier: ''
            _BuildArchitecture: 'x64'
            _TestArg: ''
      pgoInstrument: true

  - template: /eng/build.yml
    parameters:
      agentOs: Darwin
      pool:
        vmImage: 'macOS-10.15'
      timeoutInMinutes: 180
      strategy:
        matrix:
          Build_Release_x64:
            _BuildConfig: Release
            _RuntimeIdentifier: ''
            _BuildArchitecture: 'x64'
            _TestArg: $(_NonWindowsTestArg)
          Build_Release_arm64:
            _BuildConfig: Release
            _RuntimeIdentifier: '--runtime-id osx-arm64'
            _BuildArchitecture: 'arm64'
            # Never run tests on arm64
            _TestArg: ''

  - template: /eng/common/templates/jobs/source-build.yml

  - template: /src/SourceBuild/Arcade/eng/common/templates/job/source-build-create-tarball.yml

  - template: /src/SourceBuild/Arcade/eng/common/templates/job/source-build-run-tarball-build.yml
    parameters:
      dependsOn: Source_Build_Create_Tarball
      condition: eq(dependencies.Source_Build_Create_Tarball.outputs['Tarball_Build_Check._includeTarballBuild'], 'true')

  # https://github.com/dotnet/core-sdk/issues/248
  # - template: /eng/build.yml
  #   parameters:
  #     agentOs: FreeBSD
  #     queue:
  #       name: dnceng-freebsd-internal
  #       timeoutInMinutes: 180
  #       matrix:
  #         Build_Release:
  #           _BuildConfig: Release
  #           _BuildArchitecture: 'x64'
  #           _AdditionalBuildParameters: '/p:DisableSourceLink=true /p:DISABLE_CROSSGEN=true'

  - ${{ if and(ne(variables['System.TeamProject'], 'public'), notin(variables['Build.Reason'], 'PullRequest')) }}:
    - template: /eng/common/templates/job/publish-build-assets.yml
      parameters:
        dependsOn:
          - Windows_NT
          - Linux
          - Darwin
          - Source_Build_Managed
          - Source_Build_Create_Tarball
        publishUsingPipelines: true
        pool:
<<<<<<< HEAD
        ${{ if eq(variables['System.TeamProject'], 'internal') }}:
          name: NetCore1ESPool-Svc-Internal
          demands: ImageOverride -equals build.windows.10.amd64.vs2017
=======
          ${{ if eq(variables['System.TeamProject'], 'internal') }}:
            name: NetCore1ESPool-Svc-Internal
            demands: ImageOverride -equals Build.Windows.10.Amd64.VS2017
>>>>>>> 9049a306


- ${{ if and(ne(variables['System.TeamProject'], 'public'), notin(variables['Build.Reason'], 'PullRequest')) }}:
  - template: eng\common\templates\post-build\post-build.yml
    parameters:
      publishingInfraVersion: 3
      enableSymbolValidation: false
      enableSigningValidation: false
      enableNugetValidation: false
      enableSourceLinkValidation: false
      publishInstallersAndChecksums: true
      SDLValidationParameters:
        enable: false
        params: ' -SourceToolsList @("policheck","credscan")
        -TsaInstanceURL $(_TsaInstanceURL)
        -TsaProjectName $(_TsaProjectName)
        -TsaNotificationEmail $(_TsaNotificationEmail)
        -TsaCodebaseAdmin $(_TsaCodebaseAdmin)
        -TsaBugAreaPath $(_TsaBugAreaPath)
        -TsaIterationPath $(_TsaIterationPath)
        -TsaRepositoryName "dotnet-installer"
        -TsaCodebaseName "dotnet-installer"
        -TsaPublish $True'<|MERGE_RESOLUTION|>--- conflicted
+++ resolved
@@ -390,15 +390,9 @@
           - Source_Build_Create_Tarball
         publishUsingPipelines: true
         pool:
-<<<<<<< HEAD
-        ${{ if eq(variables['System.TeamProject'], 'internal') }}:
-          name: NetCore1ESPool-Svc-Internal
-          demands: ImageOverride -equals build.windows.10.amd64.vs2017
-=======
           ${{ if eq(variables['System.TeamProject'], 'internal') }}:
             name: NetCore1ESPool-Svc-Internal
-            demands: ImageOverride -equals Build.Windows.10.Amd64.VS2017
->>>>>>> 9049a306
+            demands: ImageOverride -equals build.windows.10.amd64.vs2017
 
 
 - ${{ if and(ne(variables['System.TeamProject'], 'public'), notin(variables['Build.Reason'], 'PullRequest')) }}:
