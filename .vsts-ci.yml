trigger:
  batch: true
  branches:
    include:
    - main
    - master
    - release/*
    - internal/release/3.*
    - internal/release/5.*
    - internal/release/6.*

variables:
- name: _PublishUsingPipelines
  value: false
- name: PostBuildSign
  value: true
- ${{ if and(ne(variables['System.TeamProject'], 'public'), notin(variables['Build.Reason'], 'PullRequest')) }}:
  - group: DotNet-DotNetCli-Storage
  - group: DotNet-Installer-SDLValidation-Params
  - name: _PublishUsingPipelines
    value: true

# Default to running tests in PRs and public CI, but not in official builds
- name: _WindowsTestArg
  value: '-test'
- name: _NonWindowsTestArg
  value: '--test'
- ${{ if and(ne(variables['System.TeamProject'], 'public'), notin(variables['Build.Reason'], 'PullRequest')) }}:
  - name: _WindowsTestArg
    value: ''
  - name: _NonWindowsTestArg
    value: ''

- name: _InternalRuntimeDownloadArgs
  value: ''

- ${{ if eq(variables['System.TeamProject'], 'internal') }}:
  - group: DotNetBuilds storage account read tokens
  - name: _InternalRuntimeDownloadArgs
<<<<<<< HEAD
    value: /p:DotNetRuntimeSourceFeed=https://dotnetbuilds.blob.core.windows.net/internal 
=======
    value: /p:DotNetRuntimeSourceFeed=https://dotnetbuilds.blob.core.windows.net/internal
>>>>>>> a8858e93
      /p:DotNetRuntimeSourceFeedKey=$(dotnetbuilds-internal-container-read-token-base64)
      /p:dotnetbuilds-internal-container-read-token-base64=$(dotnetbuilds-internal-container-read-token-base64)

stages:
- stage: build
  jobs:
  - job: Publish_Build_Configuration
    pool:
      ${{ if eq(variables['System.TeamProject'], 'public') }}:
        name: NetCore1ESPool-Svc-Public
        demands: ImageOverride -equals build.windows.10.amd64.vs2019.open
      ${{ if eq(variables['System.TeamProject'], 'internal') }}:
        name: NetCore1ESPool-Svc-Internal
        demands: ImageOverride -equals build.windows.10.amd64.vs2019
    steps:
    - publish: $(Build.SourcesDirectory)\eng\BuildConfiguration
      artifact: BuildConfiguration
      displayName: Publish Build Config
  - template: /eng/build.yml
    parameters:
      agentOs: Windows_NT
      pool:
        ${{ if eq(variables['System.TeamProject'], 'public') }}:
          name: NetCore1ESPool-Svc-Public
          demands: ImageOverride -equals build.windows.10.amd64.vs2019.open
        ${{ if eq(variables['System.TeamProject'], 'internal') }}:
          name: NetCore1ESPool-Svc-Internal
          demands: ImageOverride -equals build.windows.10.amd64.vs2019
      timeoutInMinutes: 180
      strategy:
        matrix:
          # Public-only builds
          ${{ if or(eq(variables['System.TeamProject'], 'public'), in(variables['Build.Reason'], 'PullRequest')) }}:
            Build_Debug_x86:
              _BuildConfig: Debug
              _BuildArchitecture: x86
              _DOTNET_CLI_UI_LANGUAGE: ''
              _AdditionalBuildParameters: ''
              _TestArg: $(_WindowsTestArg)
            Build_ES_Debug_x64:
              _BuildConfig: Debug
              _BuildArchitecture: x64
              _DOTNET_CLI_UI_LANGUAGE: es
              _AdditionalBuildParameters: ''
              _TestArg: ''
          # Internal-only builds
          ${{ if and(ne(variables['System.TeamProject'], 'public'), notin(variables['Build.Reason'], 'PullRequest')) }}:
            Build_Release_x86:
              _BuildConfig: Release
              _BuildArchitecture: x86
              _DOTNET_CLI_UI_LANGUAGE: ''
              _AdditionalBuildParameters: ''
              _TestArg: $(_WindowsTestArg)
          # Always run builds
          Build_Release_x64:
            _BuildConfig: Release
            _BuildArchitecture: x64
            _DOTNET_CLI_UI_LANGUAGE: ''
            _AdditionalBuildParameters: '/p:PublishInternalAsset=true'
            _TestArg: $(_WindowsTestArg)
          Build_Release_arm:
            _BuildConfig: Release
            _BuildArchitecture: arm
            _DOTNET_CLI_UI_LANGUAGE: ''
            _AdditionalBuildParameters: ''
            # Never run tests on arm64
            _TestArg: ''
          Build_Release_arm64:
            _BuildConfig: Release
            _BuildArchitecture: arm64
            _DOTNET_CLI_UI_LANGUAGE: ''
            _AdditionalBuildParameters: ''
            # Never run tests on arm64
            _TestArg: ''

  - template: /eng/build.yml
    parameters:
      agentOs: Windows_NT
      pool:
        ${{ if eq(variables['System.TeamProject'], 'public') }}:
          name: NetCore1ESPool-Svc-Public
          demands: ImageOverride -equals build.windows.10.amd64.vs2019.open
        ${{ if eq(variables['System.TeamProject'], 'internal') }}:
          name: NetCore1ESPool-Svc-Internal
          demands: ImageOverride -equals build.windows.10.amd64.vs2019
      timeoutInMinutes: 180
      strategy:
        matrix:
          # Always run builds
          Build_Release_x64:
            _BuildConfig: Release
            _BuildArchitecture: x64
            _DOTNET_CLI_UI_LANGUAGE: ''
            _AdditionalBuildParameters: '/p:PublishInternalAsset=true'
            # Never run tests on PGO bits
            _TestArg: ''
          Build_Release_x86:
            _BuildConfig: Release
            _BuildArchitecture: x86
            _DOTNET_CLI_UI_LANGUAGE: ''
            _AdditionalBuildParameters: ''
            _TestArg: ''
      pgoInstrument: true

  - template: /eng/build.yml
    parameters:
      agentOs: Linux
      pool:
        ${{ if eq(variables['System.TeamProject'], 'public') }}:
          name: NetCore1ESPool-Svc-Public
          demands: ImageOverride -equals Build.Ubuntu.1804.Amd64.Open
        ${{ if eq(variables['System.TeamProject'], 'internal') }}:
          name: NetCore1ESPool-Svc-Internal
          demands: ImageOverride -equals Build.Ubuntu.1804.Amd64
      timeoutInMinutes: 180
      strategy:
        matrix:
          ${{ if or(eq(variables['System.TeamProject'], 'public'), in(variables['Build.Reason'], 'PullRequest')) }}:
            Build_Ubuntu_16_04_Debug_x64:
              _BuildConfig: Debug
              _DockerParameter: '--docker ubuntu.16.04'
              _LinuxPortable: ''
              _RuntimeIdentifier: ''
              _BuildArchitecture: 'x64'
              _TestArg: $(_NonWindowsTestArg)
            Build_Ubuntu_18_04_Debug_x64:
              _BuildConfig: Debug
              _DockerParameter: '--docker ubuntu.18.04'
              _LinuxPortable: '--linux-portable'
              _RuntimeIdentifier: ''
              _BuildArchitecture: 'x64'
              _TestArg: $(_NonWindowsTestArg)
            Build_Fedora_29_Debug_x64:
              _BuildConfig: Debug
              _DockerParameter: '--docker fedora.29'
              _LinuxPortable: '--linux-portable'
              _RuntimeIdentifier: ''
              _BuildArchitecture: 'x64'
              _TestArg: $(_NonWindowsTestArg)
            Build_CentOS_7_1_Debug_x64:
              _BuildConfig: Debug
              _DockerParameter: '--docker centos'
              _LinuxPortable: ''
              _RuntimeIdentifier: ''
              _BuildArchitecture: 'x64'
              _TestArg: $(_NonWindowsTestArg)
            Build_Debian_Stretch_Debug_x64:
              _BuildConfig: Debug
              _DockerParameter: '--docker debian'
              _LinuxPortable: ''
              _RuntimeIdentifier: ''
              _BuildArchitecture: 'x64'
              _TestArg: $(_NonWindowsTestArg)
            Build_Rhel_7_2_Release_x64:
              _BuildConfig: Release
              _DockerParameter: '--docker rhel'
              _LinuxPortable: ''
              _RuntimeIdentifier: ''
              _BuildArchitecture: 'x64'
              _TestArg: $(_NonWindowsTestArg)
            Build_Arm_Debug:
              _BuildConfig: Debug
              _DockerParameter: ''
              _LinuxPortable: '--linux-portable'
              _RuntimeIdentifier: '--runtime-id linux-arm'
              _BuildArchitecture: 'arm'
              # Never run tests on arm
              _TestArg: ''
            Build_Arm64_Debug:
              _BuildConfig: Debug
              _DockerParameter: ''
              _LinuxPortable: '--linux-portable'
              _RuntimeIdentifier: '--runtime-id linux-arm64'
              _BuildArchitecture: 'arm64'
              # Never run tests on arm64
              _TestArg: ''
            Build_Linux_musl_Debug_arm:
              _BuildConfig: Debug
              # linux-musl-arm cross gen depends on glibc 2.27 (this OS has it)
              _DockerParameter: '--docker ubuntu.18.04'
              _LinuxPortable: ''
              _RuntimeIdentifier: '--runtime-id linux-musl-arm'
              _BuildArchitecture: 'arm'
              _AdditionalBuildParameters: '/p:OSName="linux-musl"'
              # Never run tests on arm
              _TestArg: ''
            Build_Linux_musl_Debug_arm64:
              _BuildConfig: Debug
              _DockerParameter: ''
              _LinuxPortable: ''
              _RuntimeIdentifier: '--runtime-id linux-musl-arm64'
              _BuildArchitecture: 'arm64'
              _AdditionalBuildParameters: '/p:OSName="linux-musl"'
              # Never run tests on arm64
              _TestArg: ''
            Build_Linux_musl_Debug_x64:
              _BuildConfig: Debug
              _DockerParameter: '--docker alpine.3.13'
              _LinuxPortable: ''
              _RuntimeIdentifier: '--runtime-id linux-musl-x64'
              _BuildArchitecture: 'x64'
              # Pass in HostOSName when running on alpine
              _AdditionalBuildParameters: '/p:HostOSName="linux-musl"'
              _TestArg: $(_NonWindowsTestArg)
          ${{ if and(ne(variables['System.TeamProject'], 'public'), notin(variables['Build.Reason'], 'PullRequest')) }}:
            Build_Arm_Release:
              _BuildConfig: Release
              _DockerParameter: ''
              _LinuxPortable: '--linux-portable'
              _RuntimeIdentifier: '--runtime-id linux-arm'
              _BuildArchitecture: 'arm'
              # Never run tests on arm
              _TestArg: ''
            Build_Arm64_Release:
              _BuildConfig: Release
              _DockerParameter: ''
              _LinuxPortable: '--linux-portable'
              _RuntimeIdentifier: '--runtime-id linux-arm64'
              _BuildArchitecture: 'arm64'
              # Never run tests on arm64
              _TestArg: ''
            Build_Linux_musl_Release_arm:
              _BuildConfig: Release
              # linux-musl-arm cross gen depends on glibc 2.27 (this OS has it)
              _DockerParameter: '--docker ubuntu.18.04'
              _LinuxPortable: ''
              _RuntimeIdentifier: '--runtime-id linux-musl-arm'
              _BuildArchitecture: 'arm'
              _AdditionalBuildParameters: '/p:OSName="linux-musl"'
              # Never run tests on arm
              _TestArg: ''
            Build_Linux_musl_Release_arm64:
              _BuildConfig: Release
              _DockerParameter: ''
              _LinuxPortable: ''
              _RuntimeIdentifier: '--runtime-id linux-musl-arm64'
              _BuildArchitecture: 'arm64'
              _AdditionalBuildParameters: '/p:OSName="linux-musl"'
              # Never run tests on arm64
              _TestArg: ''
            Build_Linux_musl_Release_x64:
              _BuildConfig: Release
              _DockerParameter: '--docker alpine.3.13'
              _LinuxPortable: ''
              _RuntimeIdentifier: '--runtime-id linux-musl-x64'
              _BuildArchitecture: 'x64'
              # Pass in HostOSName when running on alpine
              _AdditionalBuildParameters: '/p:HostOSName="linux-musl"'
            Build_Linux_Portable_Deb_Release_x64:
              _BuildConfig: Release
              _DockerParameter: '--docker ubuntu.16.04'
              _LinuxPortable: '--linux-portable'
              _RuntimeIdentifier: ''
              _BuildArchitecture: 'x64'
              # Do not publish zips and tarballs. The linux-x64 binaries are
              # already published by Build_LinuxPortable_Release_x64
              _AdditionalBuildParameters: '/p:PublishBinariesAndBadge=false'
              _TestArg: $(_NonWindowsTestArg)
            Build_Linux_Portable_Rpm_Release_x64:
              _BuildConfig: Release
              _DockerParameter: '--docker rhel'
              _LinuxPortable: '--linux-portable'
              _RuntimeIdentifier: ''
              _BuildArchitecture: 'x64'
              # Do not publish zips and tarballs. The linux-x64 binaries are
              # already published by Build_LinuxPortable_Release_x64
              _AdditionalBuildParameters: '/p:PublishBinariesAndBadge=false'
              _TestArg: $(_NonWindowsTestArg)
          Build_LinuxPortable_Release_x64:
            _BuildConfig: Release
            _DockerParameter: ''
            _LinuxPortable: '--linux-portable'
            _RuntimeIdentifier: ''
            _BuildArchitecture: 'x64'
            _TestArg: $(_NonWindowsTestArg)

  - template: /eng/build.yml
    parameters:
      agentOs: Linux
      pool:
        ${{ if eq(variables['System.TeamProject'], 'public') }}:
          name: NetCore1ESPool-Svc-Public
          demands: ImageOverride -equals Build.Ubuntu.1804.Amd64.Open
        ${{ if eq(variables['System.TeamProject'], 'internal') }}:
          name: NetCore1ESPool-Svc-Internal
          demands: ImageOverride -equals Build.Ubuntu.1804.Amd64
      timeoutInMinutes: 180
      strategy:
        matrix:
          # Always run builds
          Build_LinuxPortable_Release_x64:
            _BuildConfig: Release
            _DockerParameter: ''
            _LinuxPortable: '--linux-portable'
            _RuntimeIdentifier: ''
            _BuildArchitecture: 'x64'
            _TestArg: ''
      pgoInstrument: true

  - template: /eng/build.yml
    parameters:
      agentOs: Darwin
      pool:
        vmImage: 'macOS-10.15'
      timeoutInMinutes: 180
      strategy:
        matrix:
          Build_Release_x64:
            _BuildConfig: Release
            _RuntimeIdentifier: ''
            _BuildArchitecture: 'x64'
            _TestArg: $(_NonWindowsTestArg)
          Build_Release_arm64:
            _BuildConfig: Release
            _RuntimeIdentifier: '--runtime-id osx-arm64'
            _BuildArchitecture: 'arm64'
            # Never run tests on arm64
            _TestArg: ''

  - template: /eng/common/templates/jobs/source-build.yml

  - template: /src/SourceBuild/Arcade/eng/common/templates/job/source-build-create-tarball.yml

  - template: /src/SourceBuild/Arcade/eng/common/templates/job/source-build-run-tarball-build.yml
    parameters:
      dependsOn: Source_Build_Create_Tarball
      condition: eq(dependencies.Source_Build_Create_Tarball.outputs['Tarball_Build_Check._includeTarballBuild'], 'true')

  # https://github.com/dotnet/core-sdk/issues/248
  # - template: /eng/build.yml
  #   parameters:
  #     agentOs: FreeBSD
  #     queue:
  #       name: dnceng-freebsd-internal
  #       timeoutInMinutes: 180
  #       matrix:
  #         Build_Release:
  #           _BuildConfig: Release
  #           _BuildArchitecture: 'x64'
  #           _AdditionalBuildParameters: '/p:DisableSourceLink=true /p:DISABLE_CROSSGEN=true'

  - ${{ if and(ne(variables['System.TeamProject'], 'public'), notin(variables['Build.Reason'], 'PullRequest')) }}:
    - template: /eng/common/templates/job/publish-build-assets.yml
      parameters:
        dependsOn:
          - Windows_NT
          - Linux
          - Darwin
          - Source_Build_Managed
          - Source_Build_Create_Tarball
        publishUsingPipelines: true
        pool:
          ${{ if eq(variables['System.TeamProject'], 'internal') }}:
            name: NetCore1ESPool-Svc-Internal
<<<<<<< HEAD
            demands: ImageOverride -equals Build.Windows.10.Amd64.VS2017
=======
            demands: ImageOverride -equals build.windows.10.amd64.vs2017
>>>>>>> a8858e93


- ${{ if and(ne(variables['System.TeamProject'], 'public'), notin(variables['Build.Reason'], 'PullRequest')) }}:
  - template: eng\common\templates\post-build\post-build.yml
    parameters:
      publishingInfraVersion: 3
      enableSymbolValidation: false
      enableSigningValidation: false
      enableNugetValidation: false
      enableSourceLinkValidation: false
      publishInstallersAndChecksums: true
      SDLValidationParameters:
        enable: false
        params: ' -SourceToolsList @("policheck","credscan")
        -TsaInstanceURL $(_TsaInstanceURL)
        -TsaProjectName $(_TsaProjectName)
        -TsaNotificationEmail $(_TsaNotificationEmail)
        -TsaCodebaseAdmin $(_TsaCodebaseAdmin)
        -TsaBugAreaPath $(_TsaBugAreaPath)
        -TsaIterationPath $(_TsaIterationPath)
        -TsaRepositoryName "dotnet-installer"
        -TsaCodebaseName "dotnet-installer"
        -TsaPublish $True'<|MERGE_RESOLUTION|>--- conflicted
+++ resolved
@@ -37,11 +37,7 @@
 - ${{ if eq(variables['System.TeamProject'], 'internal') }}:
   - group: DotNetBuilds storage account read tokens
   - name: _InternalRuntimeDownloadArgs
-<<<<<<< HEAD
-    value: /p:DotNetRuntimeSourceFeed=https://dotnetbuilds.blob.core.windows.net/internal 
-=======
     value: /p:DotNetRuntimeSourceFeed=https://dotnetbuilds.blob.core.windows.net/internal
->>>>>>> a8858e93
       /p:DotNetRuntimeSourceFeedKey=$(dotnetbuilds-internal-container-read-token-base64)
       /p:dotnetbuilds-internal-container-read-token-base64=$(dotnetbuilds-internal-container-read-token-base64)
 
@@ -396,11 +392,7 @@
         pool:
           ${{ if eq(variables['System.TeamProject'], 'internal') }}:
             name: NetCore1ESPool-Svc-Internal
-<<<<<<< HEAD
             demands: ImageOverride -equals Build.Windows.10.Amd64.VS2017
-=======
-            demands: ImageOverride -equals build.windows.10.amd64.vs2017
->>>>>>> a8858e93
 
 
 - ${{ if and(ne(variables['System.TeamProject'], 'public'), notin(variables['Build.Reason'], 'PullRequest')) }}:
