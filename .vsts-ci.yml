trigger:
  batch: true
  branches:
    include:
    - main
    - master
    - release/*
    - internal/release/3.*
    - internal/release/5.*
    - internal/release/6.*
    - internal/release/7.*

variables:
- name: _PublishUsingPipelines
  value: false
<<<<<<< HEAD
- name: PostBuildSign
  value: true
- ${{ if eq(variables['System.TeamProject'], 'public') }}:
   - name: "skipComponentGovernanceDetection"
     value: "true"
=======
- ${{ if or(startswith(variables['Build.SourceBranch'], 'refs/heads/release/'), startswith(variables['Build.SourceBranch'], 'refs/heads/internal/release/'), eq(variables['Build.Reason'], 'Manual')) }}:
  - name: PostBuildSign
    value: false
- ${{ else }}:
  - name: PostBuildSign
    value: true
>>>>>>> 32aa619d
- ${{ if and(ne(variables['System.TeamProject'], 'public'), notin(variables['Build.Reason'], 'PullRequest')) }}:
  - group: DotNet-DotNetCli-Storage
  - group: DotNet-Installer-SDLValidation-Params
  - name: _PublishUsingPipelines
    value: true

# Default to running tests in PRs and public CI, but not in official builds
- name: _WindowsTestArg
  value: '-test'
- name: _NonWindowsTestArg
  value: '--test'
- ${{ if and(ne(variables['System.TeamProject'], 'public'), notin(variables['Build.Reason'], 'PullRequest')) }}:
  - name: _WindowsTestArg
    value: ''
  - name: _NonWindowsTestArg
    value: ''

- name: _InternalRuntimeDownloadArgs
  value: ''

- ${{ if eq(variables['System.TeamProject'], 'internal') }}:
  - group: DotNetBuilds storage account read tokens
  - name: _InternalRuntimeDownloadArgs
    value: /p:DotNetRuntimeSourceFeed=https://dotnetbuilds.blob.core.windows.net/internal
      /p:DotNetRuntimeSourceFeedKey=$(dotnetbuilds-internal-container-read-token-base64)
      /p:dotnetbuilds-internal-container-read-token-base64=$(dotnetbuilds-internal-container-read-token-base64)

stages:
- stage: build
  jobs:
  - job: Publish_Build_Configuration
    pool:
      ${{ if eq(variables['System.TeamProject'], 'public') }}:
        name: NetCore-Svc-Public
        demands: ImageOverride -equals build.windows.10.amd64.vs2019.open
      ${{ if eq(variables['System.TeamProject'], 'internal') }}:
        name: NetCore1ESPool-Svc-Internal
        demands: ImageOverride -equals build.windows.10.amd64.vs2019
    steps:
    - publish: $(Build.SourcesDirectory)\eng\BuildConfiguration
      artifact: BuildConfiguration
      displayName: Publish Build Config
  - template: /eng/build.yml
    parameters:
      agentOs: Windows_NT
      pool:
        ${{ if eq(variables['System.TeamProject'], 'public') }}:
          name: NetCore-Svc-Public
          demands: ImageOverride -equals build.windows.10.amd64.vs2019.open
        ${{ if eq(variables['System.TeamProject'], 'internal') }}:
          name: NetCore1ESPool-Svc-Internal
          demands: ImageOverride -equals build.windows.10.amd64.vs2019
      timeoutInMinutes: 180
      strategy:
        matrix:
          # Public-only builds
          ${{ if or(eq(variables['System.TeamProject'], 'public'), in(variables['Build.Reason'], 'PullRequest')) }}:
            Build_Release_x64:
              _BuildConfig: Debug
              _BuildArchitecture: x64
              _DOTNET_CLI_UI_LANGUAGE: ''
              _AdditionalBuildParameters: '/p:PublishInternalAsset=true'
              _TestArg: $(_WindowsTestArg)
          # Internal-only builds
          ${{ if and(ne(variables['System.TeamProject'], 'public'), notin(variables['Build.Reason'], 'PullRequest')) }}:
            Build_Release_x64:
              _BuildConfig: Release
              _BuildArchitecture: x64
              _DOTNET_CLI_UI_LANGUAGE: ''
              _AdditionalBuildParameters: '/p:PublishInternalAsset=true'
              _TestArg: $(_WindowsTestArg)
            Build_Release_x86:
              _BuildConfig: Release
              _BuildArchitecture: x86
              _DOTNET_CLI_UI_LANGUAGE: ''
              _AdditionalBuildParameters: ''
              _TestArg: $(_WindowsTestArg)
            Build_Release_arm64:
              _BuildConfig: Release
              _BuildArchitecture: arm64
              _DOTNET_CLI_UI_LANGUAGE: ''
              _AdditionalBuildParameters: ''
              # Never run tests on arm64
              _TestArg: ''

  - ${{ if and(ne(variables['System.TeamProject'], 'public'), notin(variables['Build.Reason'], 'PullRequest')) }}:
    - template: /eng/build.yml
      parameters:
        agentOs: Windows_NT
        pool:
          ${{ if eq(variables['System.TeamProject'], 'internal') }}:
            name: NetCore1ESPool-Svc-Internal
            demands: ImageOverride -equals build.windows.10.amd64.vs2019
        timeoutInMinutes: 180
        strategy:
          matrix:
            Build_Release_x64:
              _BuildConfig: Release
              _BuildArchitecture: x64
              _DOTNET_CLI_UI_LANGUAGE: ''
              _AdditionalBuildParameters: '/p:PublishInternalAsset=true'
              # Never run tests on PGO bits
              _TestArg: ''
            Build_Release_x86:
              _BuildConfig: Release
              _BuildArchitecture: x86
              _DOTNET_CLI_UI_LANGUAGE: ''
              _AdditionalBuildParameters: ''
              _TestArg: ''
            Build_Release_arm64:
              _BuildConfig: Release
              _BuildArchitecture: arm64
              _DOTNET_CLI_UI_LANGUAGE: ''
              _AdditionalBuildParameters: ''
              # Never run tests on arm64
              _TestArg: ''
        pgoInstrument: true

  - template: /eng/build.yml
    parameters:
      agentOs: Linux
      pool:
        ${{ if eq(variables['System.TeamProject'], 'public') }}:
          name: NetCore-Svc-Public
          demands: ImageOverride -equals Build.Ubuntu.1804.Amd64.Open
        ${{ if eq(variables['System.TeamProject'], 'internal') }}:
          name: NetCore1ESPool-Svc-Internal
          demands: ImageOverride -equals Build.Ubuntu.1804.Amd64
      timeoutInMinutes: 180
      strategy:
        matrix:
          ${{ if or(eq(variables['System.TeamProject'], 'public'), in(variables['Build.Reason'], 'PullRequest')) }}:
            Build_Ubuntu_18_04_Debug_x64:
              _BuildConfig: Debug
              _DockerParameter: '--docker ubuntu.18.04'
              _LinuxPortable: '--linux-portable'
              _RuntimeIdentifier: ''
              _BuildArchitecture: 'x64'
              _TestArg: $(_NonWindowsTestArg)
            Build_Fedora_36_Debug_x64:
              _BuildConfig: Debug
              _DockerParameter: '--docker fedora.36'
              _LinuxPortable: '--linux-portable'
              _RuntimeIdentifier: ''
              _BuildArchitecture: 'x64'
              _TestArg: $(_NonWindowsTestArg)
            Build_CentOS_7_Debug_x64:
              _BuildConfig: Debug
              _DockerParameter: '--docker centos'
              _LinuxPortable: ''
              _RuntimeIdentifier: ''
              _BuildArchitecture: 'x64'
              _TestArg: $(_NonWindowsTestArg)
            Build_Debian_Stretch_Debug_x64:
              _BuildConfig: Debug
              _DockerParameter: '--docker debian'
              _LinuxPortable: ''
              _RuntimeIdentifier: ''
              _BuildArchitecture: 'x64'
              _AdditionalBuildParameters: '/p:BuildSdkDeb=true'
              _TestArg: $(_NonWindowsTestArg)
            Build_Arm64_Debug:
              _BuildConfig: Debug
              _DockerParameter: ''
              _LinuxPortable: '--linux-portable'
              _RuntimeIdentifier: '--runtime-id linux-arm64'
              _BuildArchitecture: 'arm64'
              # Never run tests on arm64
              _TestArg: ''
            Build_Linux_musl_Debug_x64:
              _BuildConfig: Debug
              _DockerParameter: '--docker alpine.3.15'
              _LinuxPortable: ''
              _RuntimeIdentifier: '--runtime-id linux-musl-x64'
              _BuildArchitecture: 'x64'
              # Pass in HostOSName when running on alpine
              _AdditionalBuildParameters: '/p:HostOSName="linux-musl"'
              _TestArg: $(_NonWindowsTestArg)
          ${{ if and(ne(variables['System.TeamProject'], 'public'), notin(variables['Build.Reason'], 'PullRequest')) }}:
            Build_Arm_Release:
              _BuildConfig: Release
              _DockerParameter: ''
              _LinuxPortable: '--linux-portable'
              _RuntimeIdentifier: '--runtime-id linux-arm'
              _BuildArchitecture: 'arm'
              # Never run tests on arm
              _TestArg: ''
            Build_Arm64_Release:
              _BuildConfig: Release
              _DockerParameter: ''
              _LinuxPortable: '--linux-portable'
              _RuntimeIdentifier: '--runtime-id linux-arm64'
              _BuildArchitecture: 'arm64'
              # Never run tests on arm64
              _TestArg: ''
            Build_Linux_musl_Release_arm:
              _BuildConfig: Release
              # linux-musl-arm cross gen depends on glibc 2.27 (this OS has it)
              _DockerParameter: '--docker ubuntu.18.04'
              _LinuxPortable: ''
              _RuntimeIdentifier: '--runtime-id linux-musl-arm'
              _BuildArchitecture: 'arm'
              _AdditionalBuildParameters: '/p:OSName="linux-musl"'
              # Never run tests on arm
              _TestArg: ''
            Build_Linux_musl_Release_arm64:
              _BuildConfig: Release
              _DockerParameter: ''
              _LinuxPortable: ''
              _RuntimeIdentifier: '--runtime-id linux-musl-arm64'
              _BuildArchitecture: 'arm64'
              _AdditionalBuildParameters: '/p:OSName="linux-musl"'
              # Never run tests on arm64
              _TestArg: ''
            Build_Linux_musl_Release_x64:
              _BuildConfig: Release
              _DockerParameter: '--docker alpine.3.15'
              _LinuxPortable: ''
              _RuntimeIdentifier: '--runtime-id linux-musl-x64'
              _BuildArchitecture: 'x64'
              # Pass in HostOSName when running on alpine
              _AdditionalBuildParameters: '/p:HostOSName="linux-musl"'
            Build_Linux_Portable_Deb_Release_x64:
              _BuildConfig: Release
              _DockerParameter: '--docker ubuntu.18.04'
              _LinuxPortable: '--linux-portable'
              _RuntimeIdentifier: ''
              _BuildArchitecture: 'x64'
              # Do not publish zips and tarballs. The linux-x64 binaries are
              # already published by Build_LinuxPortable_Release_x64
              _AdditionalBuildParameters: '/p:PublishBinariesAndBadge=false /p:BuildSdkDeb=true'
              _TestArg: $(_NonWindowsTestArg)
            Build_Linux_Portable_Rpm_Release_x64:
              _BuildConfig: Release
              _DockerParameter: '--docker centos'
              _LinuxPortable: '--linux-portable'
              _RuntimeIdentifier: ''
              _BuildArchitecture: 'x64'
              # Do not publish zips and tarballs. The linux-x64 binaries are
              # already published by Build_LinuxPortable_Release_x64
              _AdditionalBuildParameters: '/p:PublishBinariesAndBadge=false'
              _TestArg: $(_NonWindowsTestArg)
            Build_Linux_Portable_Rpm_Release_Arm64:
              _BuildConfig: Release
              _DockerParameter: '--docker centos'
              _LinuxPortable: '--linux-portable'
              _RuntimeIdentifier: '--runtime-id linux-arm64'
              _BuildArchitecture: 'arm64'
              # Do not publish zips and tarballs. The linux-x64 binaries are
              # already published by Build_LinuxPortable_Release_x64
              _AdditionalBuildParameters: '/p:PublishBinariesAndBadge=false /p:CLIBUILD_SKIP_TESTS=true'
              # Never run tests on arm64
              _TestArg: ''
          Build_LinuxPortable_Release_x64:
            _BuildConfig: Release
            _DockerParameter: ''
            _LinuxPortable: '--linux-portable'
            _RuntimeIdentifier: ''
            _BuildArchitecture: 'x64'
            _TestArg: $(_NonWindowsTestArg)

  - ${{ if and(ne(variables['System.TeamProject'], 'public'), notin(variables['Build.Reason'], 'PullRequest')) }}:
    - template: /eng/build.yml
      parameters:
        agentOs: Linux
        pool:
          ${{ if eq(variables['System.TeamProject'], 'internal') }}:
            name: NetCore1ESPool-Svc-Internal
            demands: ImageOverride -equals Build.Ubuntu.1804.Amd64
        timeoutInMinutes: 180
        strategy:
          matrix:
            Build_LinuxPortable_Release_x64:
              _BuildConfig: Release
              _DockerParameter: ''
              _LinuxPortable: '--linux-portable'
              _RuntimeIdentifier: ''
              _BuildArchitecture: 'x64'
              _TestArg: ''
            Build_Release_arm64:
              _BuildConfig: Release
              _BuildArchitecture: arm64
              _DOTNET_CLI_UI_LANGUAGE: ''
              _AdditionalBuildParameters: ''
              # Never run tests on arm64
              _TestArg: ''
        pgoInstrument: true

  - template: /eng/build.yml
    parameters:
      agentOs: Darwin
      pool:
        vmImage: 'macOS-latest'
      timeoutInMinutes: 180
      strategy:
        matrix:
          Build_Release_x64:
            _BuildConfig: Release
            _RuntimeIdentifier: ''
            _BuildArchitecture: 'x64'
            _TestArg: $(_NonWindowsTestArg)
          ${{ if and(ne(variables['System.TeamProject'], 'public'), notin(variables['Build.Reason'], 'PullRequest')) }}:
            Build_Release_arm64:
              _BuildConfig: Release
              _RuntimeIdentifier: '--runtime-id osx-arm64'
              _BuildArchitecture: 'arm64'
              # Never run tests on arm64
              _TestArg: ''

  - template: /eng/common/templates/jobs/source-build.yml

  - template: /src/SourceBuild/Arcade/eng/common/templates/job/source-build-create-tarball.yml

  - template: /src/SourceBuild/Arcade/eng/common/templates/job/source-build-run-tarball-build.yml
    parameters:
      dependsOn: Source_Build_Create_Tarball
      condition: eq(dependencies.Source_Build_Create_Tarball.outputs['Tarball_Build_Check._includeTarballBuild'], 'true')

  # https://github.com/dotnet/core-sdk/issues/248
  # - template: /eng/build.yml
  #   parameters:
  #     agentOs: FreeBSD
  #     queue:
  #       name: dnceng-freebsd-internal
  #       timeoutInMinutes: 180
  #       matrix:
  #         Build_Release:
  #           _BuildConfig: Release
  #           _BuildArchitecture: 'x64'
  #           _AdditionalBuildParameters: '/p:DisableSourceLink=true /p:DISABLE_CROSSGEN=true'

  - ${{ if and(ne(variables['System.TeamProject'], 'public'), notin(variables['Build.Reason'], 'PullRequest')) }}:
    - template: /eng/common/templates/job/publish-build-assets.yml
      parameters:
        dependsOn:
          - Windows_NT
          - Linux
          - Darwin
          - Source_Build_Managed
          - Source_Build_Create_Tarball
        publishUsingPipelines: true
        pool:
          ${{ if eq(variables['System.TeamProject'], 'internal') }}:
            name: NetCore1ESPool-Svc-Internal
            demands: ImageOverride -equals Build.Windows.10.Amd64.VS2017


- ${{ if and(ne(variables['System.TeamProject'], 'public'), notin(variables['Build.Reason'], 'PullRequest')) }}:
  - template: eng\common\templates\post-build\post-build.yml
    parameters:
      publishingInfraVersion: 3
      enableSymbolValidation: false
      enableSigningValidation: false
      enableNugetValidation: false
      enableSourceLinkValidation: false
      publishInstallersAndChecksums: true
      SDLValidationParameters:
        enable: false
        params: ' -SourceToolsList @("policheck","credscan")
        -TsaInstanceURL $(_TsaInstanceURL)
        -TsaProjectName $(_TsaProjectName)
        -TsaNotificationEmail $(_TsaNotificationEmail)
        -TsaCodebaseAdmin $(_TsaCodebaseAdmin)
        -TsaBugAreaPath $(_TsaBugAreaPath)
        -TsaIterationPath $(_TsaIterationPath)
        -TsaRepositoryName "dotnet-installer"
        -TsaCodebaseName "dotnet-installer"
        -TsaPublish $True'<|MERGE_RESOLUTION|>--- conflicted
+++ resolved
@@ -13,20 +13,12 @@
 variables:
 - name: _PublishUsingPipelines
   value: false
-<<<<<<< HEAD
-- name: PostBuildSign
-  value: true
-- ${{ if eq(variables['System.TeamProject'], 'public') }}:
-   - name: "skipComponentGovernanceDetection"
-     value: "true"
-=======
 - ${{ if or(startswith(variables['Build.SourceBranch'], 'refs/heads/release/'), startswith(variables['Build.SourceBranch'], 'refs/heads/internal/release/'), eq(variables['Build.Reason'], 'Manual')) }}:
   - name: PostBuildSign
     value: false
 - ${{ else }}:
   - name: PostBuildSign
     value: true
->>>>>>> 32aa619d
 - ${{ if and(ne(variables['System.TeamProject'], 'public'), notin(variables['Build.Reason'], 'PullRequest')) }}:
   - group: DotNet-DotNetCli-Storage
   - group: DotNet-Installer-SDLValidation-Params
