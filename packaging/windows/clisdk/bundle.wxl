--- conflicted
+++ resolved
@@ -50,15 +50,9 @@
   <String Id="FirstTimeWelcomeMessage">The installation was successful
 
 The following were installed at [DOTNETHOME]
-<<<<<<< HEAD
-    • .NET Core SDK 2.1.200
-    • .NET Core Runtime 2.0.5
-    • Runtime Package Store
-=======
     • .NET Core SDK 2.1.300
     • .NET Core Runtime 2.1.0
     • ASP.NET Core Runtime 2.1.0
->>>>>>> d8548a11
 
 This product collects usage data
     • More information and opt-out https://aka.ms/dotnet-cli-telemetry
