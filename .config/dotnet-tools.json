{
  "version": 1,
  "isRoot": true,
  "tools": {
    "microsoft.dotnet.darc": {
<<<<<<< HEAD
      "version": "1.1.0-beta.23621.3",
=======
      "version": "1.1.0-beta.24067.3",
>>>>>>> f6a65be2
      "commands": [
        "darc"
      ]
    }
  }
}<|MERGE_RESOLUTION|>--- conflicted
+++ resolved
@@ -3,11 +3,7 @@
   "isRoot": true,
   "tools": {
     "microsoft.dotnet.darc": {
-<<<<<<< HEAD
-      "version": "1.1.0-beta.23621.3",
-=======
       "version": "1.1.0-beta.24067.3",
->>>>>>> f6a65be2
       "commands": [
         "darc"
       ]
