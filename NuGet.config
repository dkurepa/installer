<?xml version="1.0" encoding="utf-8"?>
<configuration>
  <solution>
    <add key="disableSourceControlIntegration" value="true" />
  </solution>
  <packageSources>
    <clear />
    <!--Begin: Package sources managed by Dependency Flow automation. Do not edit the sources below.-->
    <!--  Begin: Package sources from dotnet-aspnetcore -->
<<<<<<< HEAD
    <add key="darc-int-dotnet-aspnetcore-0528168" value="https://pkgs.dev.azure.com/dnceng/_packaging/darc-int-dotnet-aspnetcore-05281680/nuget/v3/index.json" />
=======
>>>>>>> 6dc76b68
    <!--  End: Package sources from dotnet-aspnetcore -->
    <!--  Begin: Package sources from dotnet-efcore -->
    <!--  End: Package sources from dotnet-efcore -->
    <!--  Begin: Package sources from dotnet-runtime -->
<<<<<<< HEAD
    <add key="darc-int-dotnet-runtime-f431858" value="https://pkgs.dev.azure.com/dnceng/_packaging/darc-int-dotnet-runtime-f431858f/nuget/v3/index.json" />
=======
>>>>>>> 6dc76b68
    <!--  End: Package sources from dotnet-runtime -->
    <!--  Begin: Package sources from dotnet-templating -->
    <add key="darc-pub-dotnet-templating-40c1132" value="https://pkgs.dev.azure.com/dnceng/public/_packaging/darc-pub-dotnet-templating-40c1132d/nuget/v3/index.json" />
    <!--  End: Package sources from dotnet-templating -->
    <!--  Begin: Package sources from dotnet-windowsdesktop -->
    <!--  End: Package sources from dotnet-windowsdesktop -->
    <!--  Begin: Package sources from DotNet-msbuild-Trusted -->
    <!--  End: Package sources from DotNet-msbuild-Trusted -->
    <!--End: Package sources managed by Dependency Flow automation. Do not edit the sources above.-->
    <!-- For custom version of arcade -->
    <add key="general-testing" value="https://pkgs.dev.azure.com/dnceng/public/_packaging/general-testing/nuget/v3/index.json" />
    <add key="dotnet-tools" value="https://pkgs.dev.azure.com/dnceng/public/_packaging/dotnet-tools/nuget/v3/index.json" />
    <add key="dotnet-eng" value="https://pkgs.dev.azure.com/dnceng/public/_packaging/dotnet-eng/nuget/v3/index.json" />
    <add key="dotnet-public" value="https://pkgs.dev.azure.com/dnceng/public/_packaging/dotnet-public/nuget/v3/index.json" />
    <add key="dotnet3-transport" value="https://pkgs.dev.azure.com/dnceng/public/_packaging/dotnet3-transport/nuget/v3/index.json" />
    <add key="dotnet3.1-transport" value="https://pkgs.dev.azure.com/dnceng/public/_packaging/dotnet3.1-transport/nuget/v3/index.json" />
    <add key="dotnet5" value="https://pkgs.dev.azure.com/dnceng/public/_packaging/dotnet5/nuget/v3/index.json" />
    <add key="dotnet5-transport" value="https://pkgs.dev.azure.com/dnceng/public/_packaging/dotnet5-transport/nuget/v3/index.json" />
  </packageSources>
  <disabledPackageSources>
    <clear />
    <!--Begin: Package sources managed by Dependency Flow automation. Do not edit the sources below.-->
    <!--  Begin: Package sources from dotnet-aspnetcore -->
<<<<<<< HEAD
    <add key="darc-int-dotnet-aspnetcore-0528168" value="true" />
=======
>>>>>>> 6dc76b68
    <!--  End: Package sources from dotnet-aspnetcore -->
    <!--  Begin: Package sources from dotnet-efcore -->
    <!--  End: Package sources from dotnet-efcore -->
    <!--  Begin: Package sources from dotnet-runtime -->
<<<<<<< HEAD
    <add key="darc-int-dotnet-runtime-f431858" value="true" />
=======
>>>>>>> 6dc76b68
    <!--  End: Package sources from dotnet-runtime -->
    <!--  Begin: Package sources from dotnet-windowsdesktop -->
    <!--  End: Package sources from dotnet-windowsdesktop -->
    <!--End: Package sources managed by Dependency Flow automation. Do not edit the sources above.-->
    <!-- Added by darc above. due to dependencies on 3.0.0 and 2.1.0 packs, but we can get those from nuget.org -->
    <!-- Darc will just put it back if we attempt to remove it above. -->
    <add key="darc-pub-dotnet-core-setup-7d57652" value="true" />
  </disabledPackageSources>
</configuration><|MERGE_RESOLUTION|>--- conflicted
+++ resolved
@@ -7,18 +7,12 @@
     <clear />
     <!--Begin: Package sources managed by Dependency Flow automation. Do not edit the sources below.-->
     <!--  Begin: Package sources from dotnet-aspnetcore -->
-<<<<<<< HEAD
     <add key="darc-int-dotnet-aspnetcore-0528168" value="https://pkgs.dev.azure.com/dnceng/_packaging/darc-int-dotnet-aspnetcore-05281680/nuget/v3/index.json" />
-=======
->>>>>>> 6dc76b68
     <!--  End: Package sources from dotnet-aspnetcore -->
     <!--  Begin: Package sources from dotnet-efcore -->
     <!--  End: Package sources from dotnet-efcore -->
     <!--  Begin: Package sources from dotnet-runtime -->
-<<<<<<< HEAD
     <add key="darc-int-dotnet-runtime-f431858" value="https://pkgs.dev.azure.com/dnceng/_packaging/darc-int-dotnet-runtime-f431858f/nuget/v3/index.json" />
-=======
->>>>>>> 6dc76b68
     <!--  End: Package sources from dotnet-runtime -->
     <!--  Begin: Package sources from dotnet-templating -->
     <add key="darc-pub-dotnet-templating-40c1132" value="https://pkgs.dev.azure.com/dnceng/public/_packaging/darc-pub-dotnet-templating-40c1132d/nuget/v3/index.json" />
@@ -42,24 +36,15 @@
     <clear />
     <!--Begin: Package sources managed by Dependency Flow automation. Do not edit the sources below.-->
     <!--  Begin: Package sources from dotnet-aspnetcore -->
-<<<<<<< HEAD
     <add key="darc-int-dotnet-aspnetcore-0528168" value="true" />
-=======
->>>>>>> 6dc76b68
     <!--  End: Package sources from dotnet-aspnetcore -->
     <!--  Begin: Package sources from dotnet-efcore -->
     <!--  End: Package sources from dotnet-efcore -->
     <!--  Begin: Package sources from dotnet-runtime -->
-<<<<<<< HEAD
     <add key="darc-int-dotnet-runtime-f431858" value="true" />
-=======
->>>>>>> 6dc76b68
     <!--  End: Package sources from dotnet-runtime -->
     <!--  Begin: Package sources from dotnet-windowsdesktop -->
     <!--  End: Package sources from dotnet-windowsdesktop -->
     <!--End: Package sources managed by Dependency Flow automation. Do not edit the sources above.-->
-    <!-- Added by darc above. due to dependencies on 3.0.0 and 2.1.0 packs, but we can get those from nuget.org -->
-    <!-- Darc will just put it back if we attempt to remove it above. -->
-    <add key="darc-pub-dotnet-core-setup-7d57652" value="true" />
   </disabledPackageSources>
 </configuration>