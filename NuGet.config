--- conflicted
+++ resolved
@@ -18,16 +18,9 @@
     <add key="darc-int-dotnet-runtime-5535e31" value="https://pkgs.dev.azure.com/dnceng/internal/_packaging/darc-int-dotnet-runtime-5535e31a/nuget/v3/index.json" />
     <!--  End: Package sources from dotnet-runtime -->
     <!--  Begin: Package sources from dotnet-sdk -->
-<<<<<<< HEAD
     <add key="darc-int-dotnet-sdk-896ac73" value="https://pkgs.dev.azure.com/dnceng/internal/_packaging/darc-int-dotnet-sdk-896ac731/nuget/v3/index.json" />
     <!--  End: Package sources from dotnet-sdk -->
     <!--  Begin: Package sources from dotnet-windowsdesktop -->
-=======
-    <add key="darc-int-dotnet-sdk-e9d13cb" value="https://pkgs.dev.azure.com/dnceng/internal/_packaging/darc-int-dotnet-sdk-e9d13cbe/nuget/v3/index.json" />
-    <!--  End: Package sources from dotnet-sdk -->
-    <!--  Begin: Package sources from dotnet-windowsdesktop -->
-    <add key="darc-int-dotnet-windowsdesktop-c017091" value="https://pkgs.dev.azure.com/dnceng/internal/_packaging/darc-int-dotnet-windowsdesktop-c0170915/nuget/v3/index.json" />
->>>>>>> 822071c2
     <!--  End: Package sources from dotnet-windowsdesktop -->
     <!--End: Package sources managed by Dependency Flow automation. Do not edit the sources above.-->
     <add key="dotnet-tools" value="https://pkgs.dev.azure.com/dnceng/public/_packaging/dotnet-tools/nuget/v3/index.json" />
@@ -53,11 +46,7 @@
     <!--  Begin: Package sources from dotnet-runtime -->
     <add key="darc-int-dotnet-runtime-5535e31" value="true" />
     <!--  Begin: Package sources from dotnet-sdk -->
-<<<<<<< HEAD
     <add key="darc-int-dotnet-sdk-896ac73" value="true" />
-=======
-    <add key="darc-int-dotnet-sdk-e9d13cb" value="true" />
->>>>>>> 822071c2
     <!--  End: Package sources from dotnet-sdk -->
     <!--  Begin: Package sources from dotnet-windowsdesktop -->
     <add key="darc-int-dotnet-windowsdesktop-c017091" value="true" />
