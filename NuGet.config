--- conflicted
+++ resolved
@@ -7,25 +7,17 @@
     <clear />
     <!--Begin: Package sources managed by Dependency Flow automation. Do not edit the sources below.-->
     <!--  Begin: Package sources from dotnet-aspnetcore -->
-<<<<<<< HEAD
-=======
     <add key="darc-int-dotnet-aspnetcore-68bb6fb" value="https://pkgs.dev.azure.com/dnceng/internal/_packaging/darc-int-dotnet-aspnetcore-68bb6fb0/nuget/v3/index.json" />
->>>>>>> e83a22f5
     <!--  End: Package sources from dotnet-aspnetcore -->
     <!--  Begin: Package sources from dotnet-emsdk -->
     <!--  End: Package sources from dotnet-emsdk -->
     <!--  Begin: Package sources from DotNet-msbuild-Trusted -->
     <!--  End: Package sources from DotNet-msbuild-Trusted -->
     <!--  Begin: Package sources from dotnet-runtime -->
-<<<<<<< HEAD
-    <!--  End: Package sources from dotnet-runtime -->
-    <!--  Begin: Package sources from dotnet-templating -->
-=======
     <add key="darc-int-dotnet-runtime-7cca709" value="https://pkgs.dev.azure.com/dnceng/internal/_packaging/darc-int-dotnet-runtime-7cca709d/nuget/v3/index.json" />
     <!--  End: Package sources from dotnet-runtime -->
     <!--  Begin: Package sources from dotnet-templating -->
     <add key="darc-int-dotnet-templating-11bc94b" value="https://pkgs.dev.azure.com/dnceng/internal/_packaging/darc-int-dotnet-templating-11bc94b8/nuget/v3/index.json" />
->>>>>>> e83a22f5
     <!--  End: Package sources from dotnet-templating -->
     <!--  Begin: Package sources from dotnet-windowsdesktop -->
     <add key="darc-int-dotnet-windowsdesktop-7d10adc" value="https://pkgs.dev.azure.com/dnceng/internal/_packaging/darc-int-dotnet-windowsdesktop-7d10adc3/nuget/v3/index.json" />
@@ -49,18 +41,12 @@
   <disabledPackageSources>
     <!--Begin: Package sources managed by Dependency Flow automation. Do not edit the sources below.-->
     <!--  Begin: Package sources from dotnet-aspnetcore -->
-<<<<<<< HEAD
-    <!--  End: Package sources from dotnet-aspnetcore -->
-    <!--  Begin: Package sources from dotnet-runtime -->
-    <!--  Begin: Package sources from dotnet-templating -->
-=======
     <add key="darc-int-dotnet-aspnetcore-68bb6fb" value="true" />
     <!--  End: Package sources from dotnet-aspnetcore -->
     <!--  Begin: Package sources from dotnet-runtime -->
     <add key="darc-int-dotnet-runtime-7cca709" value="true" />
     <!--  Begin: Package sources from dotnet-templating -->
     <add key="darc-int-dotnet-templating-11bc94b" value="true" />
->>>>>>> e83a22f5
     <!--  End: Package sources from dotnet-templating -->
     <!--  Begin: Package sources from dotnet-windowsdesktop -->
     <add key="darc-int-dotnet-windowsdesktop-7d10adc" value="true" />
