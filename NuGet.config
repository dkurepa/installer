<?xml version="1.0" encoding="utf-8"?>
<configuration>
  <solution>
    <add key="disableSourceControlIntegration" value="true" />
  </solution>
  <packageSources>
    <clear />
    <!--Begin: Package sources managed by Dependency Flow automation. Do not edit the sources below.-->
    <!--  Begin: Package sources from dotnet-aspnetcore -->
<<<<<<< HEAD
    <add key="darc-int-dotnet-aspnetcore-564969b" value="https://pkgs.dev.azure.com/dnceng/internal/_packaging/darc-int-dotnet-aspnetcore-564969bc/nuget/v3/index.json" />
    <!--  End: Package sources from dotnet-aspnetcore -->
    <!--  Begin: Package sources from dotnet-emsdk -->
    <add key="darc-pub-dotnet-emsdk-3c754f2" value="https://pkgs.dev.azure.com/dnceng/public/_packaging/darc-pub-dotnet-emsdk-3c754f28/nuget/v3/index.json" />
=======
    <add key="darc-int-dotnet-aspnetcore-bc25dd5" value="https://pkgs.dev.azure.com/dnceng/internal/_packaging/darc-int-dotnet-aspnetcore-bc25dd5d/nuget/v3/index.json" />
    <!--  End: Package sources from dotnet-aspnetcore -->
    <!--  Begin: Package sources from dotnet-emsdk -->
>>>>>>> a33389fc
    <!--  End: Package sources from dotnet-emsdk -->
    <!--  Begin: Package sources from DotNet-msbuild-Trusted -->
    <!--  End: Package sources from DotNet-msbuild-Trusted -->
    <!--  Begin: Package sources from dotnet-runtime -->
<<<<<<< HEAD
    <add key="darc-int-dotnet-runtime-4bb6dc1" value="https://pkgs.dev.azure.com/dnceng/internal/_packaging/darc-int-dotnet-runtime-4bb6dc19/nuget/v3/index.json" />
    <!--  End: Package sources from dotnet-runtime -->
    <!--  Begin: Package sources from dotnet-templating -->
    <add key="darc-int-dotnet-templating-8d6c86f" value="https://pkgs.dev.azure.com/dnceng/internal/_packaging/darc-int-dotnet-templating-8d6c86fd/nuget/v3/index.json" />
    <!--  End: Package sources from dotnet-templating -->
    <!--  Begin: Package sources from dotnet-windowsdesktop -->
    <add key="darc-int-dotnet-windowsdesktop-017f844" value="https://pkgs.dev.azure.com/dnceng/internal/_packaging/darc-int-dotnet-windowsdesktop-017f8446/nuget/v3/index.json" />
=======
    <add key="darc-int-dotnet-runtime-e0f0de8" value="https://pkgs.dev.azure.com/dnceng/internal/_packaging/darc-int-dotnet-runtime-e0f0de87/nuget/v3/index.json" />
    <!--  End: Package sources from dotnet-runtime -->
    <!--  Begin: Package sources from dotnet-templating -->
    <add key="darc-int-dotnet-templating-d0decca" value="https://pkgs.dev.azure.com/dnceng/internal/_packaging/darc-int-dotnet-templating-d0deccaa/nuget/v3/index.json" />
    <!--  End: Package sources from dotnet-templating -->
    <!--  Begin: Package sources from dotnet-windowsdesktop -->
    <add key="darc-int-dotnet-windowsdesktop-5bb01c1" value="https://pkgs.dev.azure.com/dnceng/internal/_packaging/darc-int-dotnet-windowsdesktop-5bb01c1a/nuget/v3/index.json" />
>>>>>>> a33389fc
    <!--  End: Package sources from dotnet-windowsdesktop -->
    <!--End: Package sources managed by Dependency Flow automation. Do not edit the sources above.-->
    <add key="dotnet-tools" value="https://pkgs.dev.azure.com/dnceng/public/_packaging/dotnet-tools/nuget/v3/index.json" />
    <add key="dotnet-eng" value="https://pkgs.dev.azure.com/dnceng/public/_packaging/dotnet-eng/nuget/v3/index.json" />
    <add key="dotnet-public" value="https://pkgs.dev.azure.com/dnceng/public/_packaging/dotnet-public/nuget/v3/index.json" />
    <add key="dotnet3-transport" value="https://pkgs.dev.azure.com/dnceng/public/_packaging/dotnet3-transport/nuget/v3/index.json" />
    <add key="dotnet3.1-transport" value="https://pkgs.dev.azure.com/dnceng/public/_packaging/dotnet3.1-transport/nuget/v3/index.json" />
    <add key="dotnet5" value="https://pkgs.dev.azure.com/dnceng/public/_packaging/dotnet5/nuget/v3/index.json" />
    <add key="dotnet5-transport" value="https://pkgs.dev.azure.com/dnceng/public/_packaging/dotnet5-transport/nuget/v3/index.json" />
    <add key="dotnet6" value="https://pkgs.dev.azure.com/dnceng/public/_packaging/dotnet6/nuget/v3/index.json" />
    <add key="dotnet6-transport" value="https://pkgs.dev.azure.com/dnceng/public/_packaging/dotnet6-transport/nuget/v3/index.json" />
    <add key="dotnet-libraries" value="https://pkgs.dev.azure.com/dnceng/public/_packaging/dotnet-libraries/nuget/v3/index.json" />
    <!-- Temporary feed for Xamarin workload manifest -->
    <add key="xamarin" value="https://pkgs.dev.azure.com/azure-public/vside/_packaging/xamarin-impl/nuget/v3/index.json" />
    <!-- Remove after RTM. Working around lack of automated creation of isolated feeds for nuget client -->
    <add key="darc-pub-nuget-nuget.client-078701b" value="https://pkgs.dev.azure.com/dnceng/public/_packaging/darc-pub-nuget-nuget.client-078701b/nuget/v3/index.json" />
  </packageSources>
  <disabledPackageSources>
    <!--Begin: Package sources managed by Dependency Flow automation. Do not edit the sources below.-->
    <!--  Begin: Package sources from dotnet-aspnetcore -->
<<<<<<< HEAD
    <add key="darc-int-dotnet-aspnetcore-564969b" value="true" />
=======
    <add key="darc-int-dotnet-aspnetcore-bc25dd5" value="true" />
>>>>>>> a33389fc
    <!--  Begin: Package sources from DotNet-msbuild-Trusted -->
    <!--  End: Package sources from DotNet-msbuild-Trusted -->
    <!--  End: Package sources from dotnet-aspnetcore -->
    <!--  Begin: Package sources from dotnet-runtime -->
<<<<<<< HEAD
    <add key="darc-int-dotnet-runtime-4bb6dc1" value="true" />
    <!--  Begin: Package sources from dotnet-templating -->
    <add key="darc-int-dotnet-templating-8d6c86f" value="true" />
    <!--  End: Package sources from dotnet-templating -->
    <!--  Begin: Package sources from dotnet-windowsdesktop -->
    <add key="darc-int-dotnet-windowsdesktop-017f844" value="true" />
=======
    <add key="darc-int-dotnet-runtime-e0f0de8" value="true" />
    <!--  Begin: Package sources from dotnet-templating -->
    <add key="darc-int-dotnet-templating-d0decca" value="true" />
    <!--  End: Package sources from dotnet-templating -->
    <!--  Begin: Package sources from dotnet-windowsdesktop -->
    <add key="darc-int-dotnet-windowsdesktop-5bb01c1" value="true" />
>>>>>>> a33389fc
    <!--  End: Package sources from dotnet-windowsdesktop -->
    <!--  End: Package sources from dotnet-runtime -->
    <!--  Begin: Package sources from dotnet-windowsdesktop -->
    <!--  End: Package sources from dotnet-windowsdesktop -->
    <!--End: Package sources managed by Dependency Flow automation. Do not edit the sources above.-->
  </disabledPackageSources>
</configuration><|MERGE_RESOLUTION|>--- conflicted
+++ resolved
@@ -7,29 +7,13 @@
     <clear />
     <!--Begin: Package sources managed by Dependency Flow automation. Do not edit the sources below.-->
     <!--  Begin: Package sources from dotnet-aspnetcore -->
-<<<<<<< HEAD
-    <add key="darc-int-dotnet-aspnetcore-564969b" value="https://pkgs.dev.azure.com/dnceng/internal/_packaging/darc-int-dotnet-aspnetcore-564969bc/nuget/v3/index.json" />
-    <!--  End: Package sources from dotnet-aspnetcore -->
-    <!--  Begin: Package sources from dotnet-emsdk -->
-    <add key="darc-pub-dotnet-emsdk-3c754f2" value="https://pkgs.dev.azure.com/dnceng/public/_packaging/darc-pub-dotnet-emsdk-3c754f28/nuget/v3/index.json" />
-=======
     <add key="darc-int-dotnet-aspnetcore-bc25dd5" value="https://pkgs.dev.azure.com/dnceng/internal/_packaging/darc-int-dotnet-aspnetcore-bc25dd5d/nuget/v3/index.json" />
     <!--  End: Package sources from dotnet-aspnetcore -->
     <!--  Begin: Package sources from dotnet-emsdk -->
->>>>>>> a33389fc
     <!--  End: Package sources from dotnet-emsdk -->
     <!--  Begin: Package sources from DotNet-msbuild-Trusted -->
     <!--  End: Package sources from DotNet-msbuild-Trusted -->
     <!--  Begin: Package sources from dotnet-runtime -->
-<<<<<<< HEAD
-    <add key="darc-int-dotnet-runtime-4bb6dc1" value="https://pkgs.dev.azure.com/dnceng/internal/_packaging/darc-int-dotnet-runtime-4bb6dc19/nuget/v3/index.json" />
-    <!--  End: Package sources from dotnet-runtime -->
-    <!--  Begin: Package sources from dotnet-templating -->
-    <add key="darc-int-dotnet-templating-8d6c86f" value="https://pkgs.dev.azure.com/dnceng/internal/_packaging/darc-int-dotnet-templating-8d6c86fd/nuget/v3/index.json" />
-    <!--  End: Package sources from dotnet-templating -->
-    <!--  Begin: Package sources from dotnet-windowsdesktop -->
-    <add key="darc-int-dotnet-windowsdesktop-017f844" value="https://pkgs.dev.azure.com/dnceng/internal/_packaging/darc-int-dotnet-windowsdesktop-017f8446/nuget/v3/index.json" />
-=======
     <add key="darc-int-dotnet-runtime-e0f0de8" value="https://pkgs.dev.azure.com/dnceng/internal/_packaging/darc-int-dotnet-runtime-e0f0de87/nuget/v3/index.json" />
     <!--  End: Package sources from dotnet-runtime -->
     <!--  Begin: Package sources from dotnet-templating -->
@@ -37,7 +21,6 @@
     <!--  End: Package sources from dotnet-templating -->
     <!--  Begin: Package sources from dotnet-windowsdesktop -->
     <add key="darc-int-dotnet-windowsdesktop-5bb01c1" value="https://pkgs.dev.azure.com/dnceng/internal/_packaging/darc-int-dotnet-windowsdesktop-5bb01c1a/nuget/v3/index.json" />
->>>>>>> a33389fc
     <!--  End: Package sources from dotnet-windowsdesktop -->
     <!--End: Package sources managed by Dependency Flow automation. Do not edit the sources above.-->
     <add key="dotnet-tools" value="https://pkgs.dev.azure.com/dnceng/public/_packaging/dotnet-tools/nuget/v3/index.json" />
@@ -58,30 +41,17 @@
   <disabledPackageSources>
     <!--Begin: Package sources managed by Dependency Flow automation. Do not edit the sources below.-->
     <!--  Begin: Package sources from dotnet-aspnetcore -->
-<<<<<<< HEAD
-    <add key="darc-int-dotnet-aspnetcore-564969b" value="true" />
-=======
     <add key="darc-int-dotnet-aspnetcore-bc25dd5" value="true" />
->>>>>>> a33389fc
     <!--  Begin: Package sources from DotNet-msbuild-Trusted -->
     <!--  End: Package sources from DotNet-msbuild-Trusted -->
     <!--  End: Package sources from dotnet-aspnetcore -->
     <!--  Begin: Package sources from dotnet-runtime -->
-<<<<<<< HEAD
-    <add key="darc-int-dotnet-runtime-4bb6dc1" value="true" />
-    <!--  Begin: Package sources from dotnet-templating -->
-    <add key="darc-int-dotnet-templating-8d6c86f" value="true" />
-    <!--  End: Package sources from dotnet-templating -->
-    <!--  Begin: Package sources from dotnet-windowsdesktop -->
-    <add key="darc-int-dotnet-windowsdesktop-017f844" value="true" />
-=======
     <add key="darc-int-dotnet-runtime-e0f0de8" value="true" />
     <!--  Begin: Package sources from dotnet-templating -->
     <add key="darc-int-dotnet-templating-d0decca" value="true" />
     <!--  End: Package sources from dotnet-templating -->
     <!--  Begin: Package sources from dotnet-windowsdesktop -->
     <add key="darc-int-dotnet-windowsdesktop-5bb01c1" value="true" />
->>>>>>> a33389fc
     <!--  End: Package sources from dotnet-windowsdesktop -->
     <!--  End: Package sources from dotnet-runtime -->
     <!--  Begin: Package sources from dotnet-windowsdesktop -->
