<?xml version="1.0" encoding="utf-8"?>
<configuration>
  <solution>
    <add key="disableSourceControlIntegration" value="true" />
  </solution>
  <packageSources>
    <clear />
    <!--Begin: Package sources managed by Dependency Flow automation. Do not edit the sources below.-->
    <!--  Begin: Package sources from dotnet-aspnetcore -->
<<<<<<< HEAD
    <add key="darc-int-dotnet-aspnetcore-bc25dd5" value="https://pkgs.dev.azure.com/dnceng/internal/_packaging/darc-int-dotnet-aspnetcore-bc25dd5d/nuget/v3/index.json" />
=======
>>>>>>> f756140b
    <!--  End: Package sources from dotnet-aspnetcore -->
    <!--  Begin: Package sources from dotnet-emsdk -->
    <!--  End: Package sources from dotnet-emsdk -->
    <!--  Begin: Package sources from DotNet-msbuild-Trusted -->
    <!--  End: Package sources from DotNet-msbuild-Trusted -->
    <!--  Begin: Package sources from dotnet-runtime -->
    <add key="darc-int-dotnet-runtime-e0f0de8" value="https://pkgs.dev.azure.com/dnceng/internal/_packaging/darc-int-dotnet-runtime-e0f0de87/nuget/v3/index.json" />
<<<<<<< HEAD
    <!--  End: Package sources from dotnet-runtime -->
    <!--  Begin: Package sources from dotnet-templating -->
    <add key="darc-int-dotnet-templating-81b4aff" value="https://pkgs.dev.azure.com/dnceng/internal/_packaging/darc-int-dotnet-templating-81b4aff8/nuget/v3/index.json" />
    <!--  End: Package sources from dotnet-templating -->
    <!--  Begin: Package sources from dotnet-windowsdesktop -->
    <add key="darc-int-dotnet-windowsdesktop-5bb01c1" value="https://pkgs.dev.azure.com/dnceng/internal/_packaging/darc-int-dotnet-windowsdesktop-5bb01c1a/nuget/v3/index.json" />
=======
    <add key="darc-int-dotnet-runtime-e0f0de8-3" value="https://pkgs.dev.azure.com/dnceng/internal/_packaging/darc-int-dotnet-runtime-e0f0de87-3/nuget/v3/index.json" />
    <add key="darc-int-dotnet-runtime-e0f0de8-2" value="https://pkgs.dev.azure.com/dnceng/internal/_packaging/darc-int-dotnet-runtime-e0f0de87-2/nuget/v3/index.json" />
    <add key="darc-int-dotnet-runtime-e0f0de8-1" value="https://pkgs.dev.azure.com/dnceng/internal/_packaging/darc-int-dotnet-runtime-e0f0de87-1/nuget/v3/index.json" />
    <!--  End: Package sources from dotnet-runtime -->
    <!--  Begin: Package sources from dotnet-templating -->
    <add key="darc-int-dotnet-templating-c2eaaa1" value="https://pkgs.dev.azure.com/dnceng/internal/_packaging/darc-int-dotnet-templating-c2eaaa1f/nuget/v3/index.json" />
    <add key="darc-int-dotnet-templating-c2eaaa1-3" value="https://pkgs.dev.azure.com/dnceng/internal/_packaging/darc-int-dotnet-templating-c2eaaa1f-3/nuget/v3/index.json" />
    <add key="darc-int-dotnet-templating-c2eaaa1-2" value="https://pkgs.dev.azure.com/dnceng/internal/_packaging/darc-int-dotnet-templating-c2eaaa1f-2/nuget/v3/index.json" />
    <add key="darc-int-dotnet-templating-c2eaaa1-1" value="https://pkgs.dev.azure.com/dnceng/internal/_packaging/darc-int-dotnet-templating-c2eaaa1f-1/nuget/v3/index.json" />
    <!--  End: Package sources from dotnet-templating -->
    <!--  Begin: Package sources from dotnet-windowsdesktop -->
    <add key="darc-int-dotnet-windowsdesktop-5bb01c1" value="https://pkgs.dev.azure.com/dnceng/internal/_packaging/darc-int-dotnet-windowsdesktop-5bb01c1a/nuget/v3/index.json" />
    <add key="darc-int-dotnet-windowsdesktop-5bb01c1-3" value="https://pkgs.dev.azure.com/dnceng/internal/_packaging/darc-int-dotnet-windowsdesktop-5bb01c1a-3/nuget/v3/index.json" />
    <add key="darc-int-dotnet-windowsdesktop-5bb01c1-2" value="https://pkgs.dev.azure.com/dnceng/internal/_packaging/darc-int-dotnet-windowsdesktop-5bb01c1a-2/nuget/v3/index.json" />
    <add key="darc-int-dotnet-windowsdesktop-5bb01c1-1" value="https://pkgs.dev.azure.com/dnceng/internal/_packaging/darc-int-dotnet-windowsdesktop-5bb01c1a-1/nuget/v3/index.json" />
>>>>>>> f756140b
    <!--  End: Package sources from dotnet-windowsdesktop -->
    <!--End: Package sources managed by Dependency Flow automation. Do not edit the sources above.-->
    <add key="dotnet-tools" value="https://pkgs.dev.azure.com/dnceng/public/_packaging/dotnet-tools/nuget/v3/index.json" />
    <add key="dotnet-eng" value="https://pkgs.dev.azure.com/dnceng/public/_packaging/dotnet-eng/nuget/v3/index.json" />
    <add key="dotnet-public" value="https://pkgs.dev.azure.com/dnceng/public/_packaging/dotnet-public/nuget/v3/index.json" />
    <add key="dotnet3-transport" value="https://pkgs.dev.azure.com/dnceng/public/_packaging/dotnet3-transport/nuget/v3/index.json" />
    <add key="dotnet3.1-transport" value="https://pkgs.dev.azure.com/dnceng/public/_packaging/dotnet3.1-transport/nuget/v3/index.json" />
    <add key="dotnet5" value="https://pkgs.dev.azure.com/dnceng/public/_packaging/dotnet5/nuget/v3/index.json" />
    <add key="dotnet5-transport" value="https://pkgs.dev.azure.com/dnceng/public/_packaging/dotnet5-transport/nuget/v3/index.json" />
    <add key="dotnet6" value="https://pkgs.dev.azure.com/dnceng/public/_packaging/dotnet6/nuget/v3/index.json" />
    <add key="dotnet6-transport" value="https://pkgs.dev.azure.com/dnceng/public/_packaging/dotnet6-transport/nuget/v3/index.json" />
    <add key="dotnet-libraries" value="https://pkgs.dev.azure.com/dnceng/public/_packaging/dotnet-libraries/nuget/v3/index.json" />
    <!-- Temporary feed for Xamarin workload manifest -->
    <add key="xamarin" value="https://pkgs.dev.azure.com/azure-public/vside/_packaging/xamarin-impl/nuget/v3/index.json" />
  </packageSources>
  <disabledPackageSources>
    <!--Begin: Package sources managed by Dependency Flow automation. Do not edit the sources below.-->
    <!--  Begin: Package sources from DotNet-msbuild-Trusted -->
    <!--  End: Package sources from DotNet-msbuild-Trusted -->
    <!--  Begin: Package sources from dotnet-aspnetcore -->
<<<<<<< HEAD
    <add key="darc-int-dotnet-aspnetcore-bc25dd5" value="true" />
    <!--  End: Package sources from dotnet-aspnetcore -->
    <!--  Begin: Package sources from dotnet-runtime -->
    <add key="darc-int-dotnet-runtime-e0f0de8" value="true" />
    <!--  Begin: Package sources from dotnet-templating -->
    <add key="darc-int-dotnet-templating-81b4aff" value="true" />
    <!--  End: Package sources from dotnet-templating -->
    <!--  Begin: Package sources from dotnet-windowsdesktop -->
=======
    <!--  End: Package sources from dotnet-aspnetcore -->
    <!--  Begin: Package sources from dotnet-runtime -->
    <add key="darc-int-dotnet-runtime-e0f0de8-1" value="true" />
    <add key="darc-int-dotnet-runtime-e0f0de8-2" value="true" />
    <add key="darc-int-dotnet-runtime-e0f0de8-3" value="true" />
    <add key="darc-int-dotnet-runtime-e0f0de8" value="true" />
    <!--  End: Package sources from dotnet-runtime -->
    <!--  Begin: Package sources from dotnet-templating -->
    <add key="darc-int-dotnet-templating-c2eaaa1-1" value="true" />
    <add key="darc-int-dotnet-templating-c2eaaa1-2" value="true" />
    <add key="darc-int-dotnet-templating-c2eaaa1-3" value="true" />
    <add key="darc-int-dotnet-templating-c2eaaa1" value="true" />
    <!--  End: Package sources from dotnet-templating -->
    <!--  Begin: Package sources from dotnet-windowsdesktop -->
    <add key="darc-int-dotnet-windowsdesktop-5bb01c1-1" value="true" />
    <add key="darc-int-dotnet-windowsdesktop-5bb01c1-2" value="true" />
    <add key="darc-int-dotnet-windowsdesktop-5bb01c1-3" value="true" />
>>>>>>> f756140b
    <add key="darc-int-dotnet-windowsdesktop-5bb01c1" value="true" />
    <!--  End: Package sources from dotnet-windowsdesktop -->
    <!--  Begin: Package sources from dotnet-windowsdesktop -->
    <!--  End: Package sources from dotnet-windowsdesktop -->
    <!--End: Package sources managed by Dependency Flow automation. Do not edit the sources above.-->
  </disabledPackageSources>
</configuration><|MERGE_RESOLUTION|>--- conflicted
+++ resolved
@@ -7,10 +7,6 @@
     <clear />
     <!--Begin: Package sources managed by Dependency Flow automation. Do not edit the sources below.-->
     <!--  Begin: Package sources from dotnet-aspnetcore -->
-<<<<<<< HEAD
-    <add key="darc-int-dotnet-aspnetcore-bc25dd5" value="https://pkgs.dev.azure.com/dnceng/internal/_packaging/darc-int-dotnet-aspnetcore-bc25dd5d/nuget/v3/index.json" />
-=======
->>>>>>> f756140b
     <!--  End: Package sources from dotnet-aspnetcore -->
     <!--  Begin: Package sources from dotnet-emsdk -->
     <!--  End: Package sources from dotnet-emsdk -->
@@ -18,14 +14,6 @@
     <!--  End: Package sources from DotNet-msbuild-Trusted -->
     <!--  Begin: Package sources from dotnet-runtime -->
     <add key="darc-int-dotnet-runtime-e0f0de8" value="https://pkgs.dev.azure.com/dnceng/internal/_packaging/darc-int-dotnet-runtime-e0f0de87/nuget/v3/index.json" />
-<<<<<<< HEAD
-    <!--  End: Package sources from dotnet-runtime -->
-    <!--  Begin: Package sources from dotnet-templating -->
-    <add key="darc-int-dotnet-templating-81b4aff" value="https://pkgs.dev.azure.com/dnceng/internal/_packaging/darc-int-dotnet-templating-81b4aff8/nuget/v3/index.json" />
-    <!--  End: Package sources from dotnet-templating -->
-    <!--  Begin: Package sources from dotnet-windowsdesktop -->
-    <add key="darc-int-dotnet-windowsdesktop-5bb01c1" value="https://pkgs.dev.azure.com/dnceng/internal/_packaging/darc-int-dotnet-windowsdesktop-5bb01c1a/nuget/v3/index.json" />
-=======
     <add key="darc-int-dotnet-runtime-e0f0de8-3" value="https://pkgs.dev.azure.com/dnceng/internal/_packaging/darc-int-dotnet-runtime-e0f0de87-3/nuget/v3/index.json" />
     <add key="darc-int-dotnet-runtime-e0f0de8-2" value="https://pkgs.dev.azure.com/dnceng/internal/_packaging/darc-int-dotnet-runtime-e0f0de87-2/nuget/v3/index.json" />
     <add key="darc-int-dotnet-runtime-e0f0de8-1" value="https://pkgs.dev.azure.com/dnceng/internal/_packaging/darc-int-dotnet-runtime-e0f0de87-1/nuget/v3/index.json" />
@@ -41,7 +29,6 @@
     <add key="darc-int-dotnet-windowsdesktop-5bb01c1-3" value="https://pkgs.dev.azure.com/dnceng/internal/_packaging/darc-int-dotnet-windowsdesktop-5bb01c1a-3/nuget/v3/index.json" />
     <add key="darc-int-dotnet-windowsdesktop-5bb01c1-2" value="https://pkgs.dev.azure.com/dnceng/internal/_packaging/darc-int-dotnet-windowsdesktop-5bb01c1a-2/nuget/v3/index.json" />
     <add key="darc-int-dotnet-windowsdesktop-5bb01c1-1" value="https://pkgs.dev.azure.com/dnceng/internal/_packaging/darc-int-dotnet-windowsdesktop-5bb01c1a-1/nuget/v3/index.json" />
->>>>>>> f756140b
     <!--  End: Package sources from dotnet-windowsdesktop -->
     <!--End: Package sources managed by Dependency Flow automation. Do not edit the sources above.-->
     <add key="dotnet-tools" value="https://pkgs.dev.azure.com/dnceng/public/_packaging/dotnet-tools/nuget/v3/index.json" />
@@ -62,16 +49,6 @@
     <!--  Begin: Package sources from DotNet-msbuild-Trusted -->
     <!--  End: Package sources from DotNet-msbuild-Trusted -->
     <!--  Begin: Package sources from dotnet-aspnetcore -->
-<<<<<<< HEAD
-    <add key="darc-int-dotnet-aspnetcore-bc25dd5" value="true" />
-    <!--  End: Package sources from dotnet-aspnetcore -->
-    <!--  Begin: Package sources from dotnet-runtime -->
-    <add key="darc-int-dotnet-runtime-e0f0de8" value="true" />
-    <!--  Begin: Package sources from dotnet-templating -->
-    <add key="darc-int-dotnet-templating-81b4aff" value="true" />
-    <!--  End: Package sources from dotnet-templating -->
-    <!--  Begin: Package sources from dotnet-windowsdesktop -->
-=======
     <!--  End: Package sources from dotnet-aspnetcore -->
     <!--  Begin: Package sources from dotnet-runtime -->
     <add key="darc-int-dotnet-runtime-e0f0de8-1" value="true" />
@@ -89,7 +66,6 @@
     <add key="darc-int-dotnet-windowsdesktop-5bb01c1-1" value="true" />
     <add key="darc-int-dotnet-windowsdesktop-5bb01c1-2" value="true" />
     <add key="darc-int-dotnet-windowsdesktop-5bb01c1-3" value="true" />
->>>>>>> f756140b
     <add key="darc-int-dotnet-windowsdesktop-5bb01c1" value="true" />
     <!--  End: Package sources from dotnet-windowsdesktop -->
     <!--  Begin: Package sources from dotnet-windowsdesktop -->
