<?xml version="1.0" encoding="utf-8"?>
<configuration>
  <solution>
    <add key="disableSourceControlIntegration" value="true" />
  </solution>
  <packageSources>
    <clear />
    <!--Begin: Package sources managed by Dependency Flow automation. Do not edit the sources below.-->
<<<<<<< HEAD
    <!--  Begin: Package sources from dotnet-emsdk -->
    <add key="darc-pub-dotnet-emsdk-2fc2ffd" value="https://pkgs.dev.azure.com/dnceng/public/_packaging/darc-pub-dotnet-emsdk-2fc2ffd9/nuget/v3/index.json" />
    <!--  End: Package sources from dotnet-emsdk -->
=======
>>>>>>> e9954ffb
    <!--  Begin: Package sources from dotnet-aspnetcore -->
    <add key="darc-int-dotnet-aspnetcore-da7e989" value="https://pkgs.dev.azure.com/dnceng/internal/_packaging/darc-int-dotnet-aspnetcore-da7e9894/nuget/v3/index.json" />
    <!--  End: Package sources from dotnet-aspnetcore -->
    <!--  Begin: Package sources from dotnet-emsdk -->
    <add key="darc-pub-dotnet-emsdk-2fc2ffd" value="https://pkgs.dev.azure.com/dnceng/public/_packaging/darc-pub-dotnet-emsdk-2fc2ffd9/nuget/v3/index.json" />
    <!--  End: Package sources from dotnet-emsdk -->
    <!--  Begin: Package sources from dotnet-windowsdesktop -->
    <add key="darc-int-dotnet-windowsdesktop-593444a" value="https://pkgs.dev.azure.com/dnceng/internal/_packaging/darc-int-dotnet-windowsdesktop-593444ad/nuget/v3/index.json" />
    <!--  End: Package sources from dotnet-windowsdesktop -->
    <!--  Begin: Package sources from DotNet-msbuild-Trusted -->
<<<<<<< HEAD
    <add key="darc-pub-DotNet-msbuild-Trusted-b5265ef" value="https://pkgs.dev.azure.com/dnceng/public/_packaging/darc-pub-DotNet-msbuild-Trusted-b5265ef3/nuget/v3/index.json" />
=======
    <add key="darc-pub-DotNet-msbuild-Trusted-90725d0" value="https://pkgs.dev.azure.com/dnceng/public/_packaging/darc-pub-DotNet-msbuild-Trusted-90725d08/nuget/v3/index.json" />
>>>>>>> e9954ffb
    <!--  End: Package sources from DotNet-msbuild-Trusted -->
    <!--  Begin: Package sources from dotnet-runtime -->
    <add key="darc-int-dotnet-runtime-1381d5e" value="https://pkgs.dev.azure.com/dnceng/internal/_packaging/darc-int-dotnet-runtime-1381d5eb/nuget/v3/index.json" />
    <!--  End: Package sources from dotnet-runtime -->
    <!--  Begin: Package sources from dotnet-sdk -->
<<<<<<< HEAD
    <add key="darc-int-dotnet-sdk-4dc3605" value="https://pkgs.dev.azure.com/dnceng/internal/_packaging/darc-int-dotnet-sdk-4dc36050/nuget/v3/index.json" />
    <!--  End: Package sources from dotnet-sdk -->
    <!--  Begin: Package sources from dotnet-windowsdesktop -->
    <add key="darc-int-dotnet-windowsdesktop-593444a" value="https://pkgs.dev.azure.com/dnceng/internal/_packaging/darc-int-dotnet-windowsdesktop-593444ad/nuget/v3/index.json" />
    <!--  End: Package sources from dotnet-windowsdesktop -->
=======
    <add key="darc-int-dotnet-sdk-af4967d" value="https://pkgs.dev.azure.com/dnceng/internal/_packaging/darc-int-dotnet-sdk-af4967de/nuget/v3/index.json" />
    <!--  End: Package sources from dotnet-sdk -->
>>>>>>> e9954ffb
    <!--End: Package sources managed by Dependency Flow automation. Do not edit the sources above.-->
    <add key="dotnet-tools" value="https://pkgs.dev.azure.com/dnceng/public/_packaging/dotnet-tools/nuget/v3/index.json" />
    <add key="dotnet-eng" value="https://pkgs.dev.azure.com/dnceng/public/_packaging/dotnet-eng/nuget/v3/index.json" />
    <add key="dotnet-public" value="https://pkgs.dev.azure.com/dnceng/public/_packaging/dotnet-public/nuget/v3/index.json" />
    <add key="dotnet-eol-transport" value="https://pkgs.dev.azure.com/dnceng/public/_packaging/dotnet-eol-transport/nuget/v3/index.json" />
    <add key="dotnet6" value="https://pkgs.dev.azure.com/dnceng/public/_packaging/dotnet6/nuget/v3/index.json" />
    <add key="dotnet6-transport" value="https://pkgs.dev.azure.com/dnceng/public/_packaging/dotnet6-transport/nuget/v3/index.json" />
    <add key="dotnet7" value="https://pkgs.dev.azure.com/dnceng/public/_packaging/dotnet7/nuget/v3/index.json" />
    <add key="dotnet7-transport" value="https://pkgs.dev.azure.com/dnceng/public/_packaging/dotnet7-transport/nuget/v3/index.json" />
    <add key="dotnet8" value="https://pkgs.dev.azure.com/dnceng/public/_packaging/dotnet8/nuget/v3/index.json" />
    <add key="dotnet8-transport" value="https://pkgs.dev.azure.com/dnceng/public/_packaging/dotnet8-transport/nuget/v3/index.json" />
    <add key="dotnet-libraries" value="https://pkgs.dev.azure.com/dnceng/public/_packaging/dotnet-libraries/nuget/v3/index.json" />
    <add key="dotnet-libraries-transport" value="https://pkgs.dev.azure.com/dnceng/public/_packaging/dotnet-libraries-transport/nuget/v3/index.json" />
    <add key="msbuild-prerelease-with-release-version" value="https://pkgs.dev.azure.com/dnceng/public/_packaging/darc-pub-DotNet-msbuild-Trusted-8ffc3fe3/nuget/v3/index.json" />
  </packageSources>
  <disabledPackageSources>
    <!--Begin: Package sources managed by Dependency Flow automation. Do not edit the sources below.-->
    <!--  Begin: Package sources from dotnet-aspnetcore -->
    <add key="darc-int-dotnet-aspnetcore-da7e989" value="true" />
    <!--  End: Package sources from dotnet-aspnetcore -->
    <!--  Begin: Package sources from dotnet-runtime -->
    <add key="darc-int-dotnet-runtime-1381d5e" value="true" />
    <!--  Begin: Package sources from dotnet-sdk -->
<<<<<<< HEAD
    <add key="darc-int-dotnet-sdk-4dc3605" value="true" />
=======
    <add key="darc-int-dotnet-sdk-af4967d" value="true" />
>>>>>>> e9954ffb
    <!--  End: Package sources from dotnet-sdk -->
    <!--  Begin: Package sources from dotnet-windowsdesktop -->
    <add key="darc-int-dotnet-windowsdesktop-593444a" value="true" />
    <!--  End: Package sources from dotnet-windowsdesktop -->
    <!--  End: Package sources from dotnet-runtime -->
    <!--End: Package sources managed by Dependency Flow automation. Do not edit the sources above.-->
  </disabledPackageSources>
</configuration><|MERGE_RESOLUTION|>--- conflicted
+++ resolved
@@ -6,12 +6,6 @@
   <packageSources>
     <clear />
     <!--Begin: Package sources managed by Dependency Flow automation. Do not edit the sources below.-->
-<<<<<<< HEAD
-    <!--  Begin: Package sources from dotnet-emsdk -->
-    <add key="darc-pub-dotnet-emsdk-2fc2ffd" value="https://pkgs.dev.azure.com/dnceng/public/_packaging/darc-pub-dotnet-emsdk-2fc2ffd9/nuget/v3/index.json" />
-    <!--  End: Package sources from dotnet-emsdk -->
-=======
->>>>>>> e9954ffb
     <!--  Begin: Package sources from dotnet-aspnetcore -->
     <add key="darc-int-dotnet-aspnetcore-da7e989" value="https://pkgs.dev.azure.com/dnceng/internal/_packaging/darc-int-dotnet-aspnetcore-da7e9894/nuget/v3/index.json" />
     <!--  End: Package sources from dotnet-aspnetcore -->
@@ -22,26 +16,14 @@
     <add key="darc-int-dotnet-windowsdesktop-593444a" value="https://pkgs.dev.azure.com/dnceng/internal/_packaging/darc-int-dotnet-windowsdesktop-593444ad/nuget/v3/index.json" />
     <!--  End: Package sources from dotnet-windowsdesktop -->
     <!--  Begin: Package sources from DotNet-msbuild-Trusted -->
-<<<<<<< HEAD
-    <add key="darc-pub-DotNet-msbuild-Trusted-b5265ef" value="https://pkgs.dev.azure.com/dnceng/public/_packaging/darc-pub-DotNet-msbuild-Trusted-b5265ef3/nuget/v3/index.json" />
-=======
     <add key="darc-pub-DotNet-msbuild-Trusted-90725d0" value="https://pkgs.dev.azure.com/dnceng/public/_packaging/darc-pub-DotNet-msbuild-Trusted-90725d08/nuget/v3/index.json" />
->>>>>>> e9954ffb
     <!--  End: Package sources from DotNet-msbuild-Trusted -->
     <!--  Begin: Package sources from dotnet-runtime -->
     <add key="darc-int-dotnet-runtime-1381d5e" value="https://pkgs.dev.azure.com/dnceng/internal/_packaging/darc-int-dotnet-runtime-1381d5eb/nuget/v3/index.json" />
     <!--  End: Package sources from dotnet-runtime -->
     <!--  Begin: Package sources from dotnet-sdk -->
-<<<<<<< HEAD
-    <add key="darc-int-dotnet-sdk-4dc3605" value="https://pkgs.dev.azure.com/dnceng/internal/_packaging/darc-int-dotnet-sdk-4dc36050/nuget/v3/index.json" />
-    <!--  End: Package sources from dotnet-sdk -->
-    <!--  Begin: Package sources from dotnet-windowsdesktop -->
-    <add key="darc-int-dotnet-windowsdesktop-593444a" value="https://pkgs.dev.azure.com/dnceng/internal/_packaging/darc-int-dotnet-windowsdesktop-593444ad/nuget/v3/index.json" />
-    <!--  End: Package sources from dotnet-windowsdesktop -->
-=======
     <add key="darc-int-dotnet-sdk-af4967d" value="https://pkgs.dev.azure.com/dnceng/internal/_packaging/darc-int-dotnet-sdk-af4967de/nuget/v3/index.json" />
     <!--  End: Package sources from dotnet-sdk -->
->>>>>>> e9954ffb
     <!--End: Package sources managed by Dependency Flow automation. Do not edit the sources above.-->
     <add key="dotnet-tools" value="https://pkgs.dev.azure.com/dnceng/public/_packaging/dotnet-tools/nuget/v3/index.json" />
     <add key="dotnet-eng" value="https://pkgs.dev.azure.com/dnceng/public/_packaging/dotnet-eng/nuget/v3/index.json" />
@@ -65,11 +47,7 @@
     <!--  Begin: Package sources from dotnet-runtime -->
     <add key="darc-int-dotnet-runtime-1381d5e" value="true" />
     <!--  Begin: Package sources from dotnet-sdk -->
-<<<<<<< HEAD
-    <add key="darc-int-dotnet-sdk-4dc3605" value="true" />
-=======
     <add key="darc-int-dotnet-sdk-af4967d" value="true" />
->>>>>>> e9954ffb
     <!--  End: Package sources from dotnet-sdk -->
     <!--  Begin: Package sources from dotnet-windowsdesktop -->
     <add key="darc-int-dotnet-windowsdesktop-593444a" value="true" />
