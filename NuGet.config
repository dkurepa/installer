--- conflicted
+++ resolved
@@ -10,10 +10,6 @@
     <add key="darc-int-dotnet-aspnetcore-be51b1a" value="https://pkgs.dev.azure.com/dnceng/internal/_packaging/darc-int-dotnet-aspnetcore-be51b1aa/nuget/v3/index.json" />
     <!--  End: Package sources from dotnet-aspnetcore -->
     <!--  Begin: Package sources from dotnet-emsdk -->
-<<<<<<< HEAD
-    <add key="darc-pub-dotnet-emsdk-a91ee48" value="https://pkgs.dev.azure.com/dnceng/public/_packaging/darc-pub-dotnet-emsdk-a91ee483/nuget/v3/index.json" />
-=======
->>>>>>> 811412e5
     <!--  End: Package sources from dotnet-emsdk -->
     <!--  Begin: Package sources from DotNet-msbuild-Trusted -->
     <!--  End: Package sources from DotNet-msbuild-Trusted -->
@@ -21,11 +17,7 @@
     <add key="darc-int-dotnet-runtime-c76ac56" value="https://pkgs.dev.azure.com/dnceng/internal/_packaging/darc-int-dotnet-runtime-c76ac565/nuget/v3/index.json" />
     <!--  End: Package sources from dotnet-runtime -->
     <!--  Begin: Package sources from dotnet-templating -->
-<<<<<<< HEAD
-    <add key="darc-int-dotnet-templating-a23430d" value="https://pkgs.dev.azure.com/dnceng/internal/_packaging/darc-int-dotnet-templating-a23430d9/nuget/v3/index.json" />
-=======
     <add key="darc-int-dotnet-templating-61b9e8d" value="https://pkgs.dev.azure.com/dnceng/internal/_packaging/darc-int-dotnet-templating-61b9e8db/nuget/v3/index.json" />
->>>>>>> 811412e5
     <!--  End: Package sources from dotnet-templating -->
     <!--  Begin: Package sources from dotnet-windowsdesktop -->
     <add key="darc-int-dotnet-windowsdesktop-44b3a00" value="https://pkgs.dev.azure.com/dnceng/internal/_packaging/darc-int-dotnet-windowsdesktop-44b3a005/nuget/v3/index.json" />
@@ -46,11 +38,6 @@
   </packageSources>
   <disabledPackageSources>
     <!--Begin: Package sources managed by Dependency Flow automation. Do not edit the sources below.-->
-<<<<<<< HEAD
-    <!--  Begin: Package sources from dotnet-aspnetcore -->
-    <add key="darc-int-dotnet-aspnetcore-be51b1a" value="true" />
-=======
->>>>>>> 811412e5
     <!--  Begin: Package sources from DotNet-msbuild-Trusted -->
     <!--  End: Package sources from DotNet-msbuild-Trusted -->
     <!--  Begin: Package sources from dotnet-aspnetcore -->
@@ -59,11 +46,7 @@
     <!--  Begin: Package sources from dotnet-runtime -->
     <add key="darc-int-dotnet-runtime-c76ac56" value="true" />
     <!--  Begin: Package sources from dotnet-templating -->
-<<<<<<< HEAD
-    <add key="darc-int-dotnet-templating-a23430d" value="true" />
-=======
     <add key="darc-int-dotnet-templating-61b9e8d" value="true" />
->>>>>>> 811412e5
     <!--  End: Package sources from dotnet-templating -->
     <!--  Begin: Package sources from dotnet-windowsdesktop -->
     <add key="darc-int-dotnet-windowsdesktop-44b3a00" value="true" />
