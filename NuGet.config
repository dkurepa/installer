<?xml version="1.0" encoding="utf-8"?>
<configuration>
  <solution>
    <add key="disableSourceControlIntegration" value="true" />
  </solution>
  <packageSources>
    <clear />
    <!--Begin: Package sources managed by Dependency Flow automation. Do not edit the sources below.-->
    <!--  Begin: Package sources from DotNet-msbuild-Trusted -->
    <add key="darc-pub-DotNet-msbuild-Trusted-2679cf5" value="https://pkgs.dev.azure.com/dnceng/public/_packaging/darc-pub-DotNet-msbuild-Trusted-2679cf5a/nuget/v3/index.json" />
    <!--  End: Package sources from DotNet-msbuild-Trusted -->
    <!--  Begin: Package sources from dotnet-aspnetcore -->
    <add key="darc-int-dotnet-aspnetcore-5a4c82e" value="https://pkgs.dev.azure.com/dnceng/internal/_packaging/darc-int-dotnet-aspnetcore-5a4c82ec/nuget/v3/index.json" />
    <!--  End: Package sources from dotnet-aspnetcore -->
    <!--  Begin: Package sources from dotnet-emsdk -->
<<<<<<< HEAD
=======
    <add key="darc-pub-dotnet-emsdk-96ba1fe" value="https://pkgs.dev.azure.com/dnceng/public/_packaging/darc-pub-dotnet-emsdk-96ba1fed/nuget/v3/index.json" />
>>>>>>> 7b77e35a
    <!--  End: Package sources from dotnet-emsdk -->
    <!--  Begin: Package sources from dotnet-runtime -->
    <add key="darc-int-dotnet-runtime-a6dbb80" value="https://pkgs.dev.azure.com/dnceng/internal/_packaging/darc-int-dotnet-runtime-a6dbb800/nuget/v3/index.json" />
    <!--  End: Package sources from dotnet-runtime -->
    <!--  Begin: Package sources from dotnet-sdk -->
    <add key="darc-int-dotnet-sdk-93655ee" value="https://pkgs.dev.azure.com/dnceng/internal/_packaging/darc-int-dotnet-sdk-93655ee3/nuget/v3/index.json" />
    <!--  End: Package sources from dotnet-sdk -->
    <!--  Begin: Package sources from dotnet-windowsdesktop -->
<<<<<<< HEAD
=======
    <add key="darc-int-dotnet-windowsdesktop-996ed6b" value="https://pkgs.dev.azure.com/dnceng/internal/_packaging/darc-int-dotnet-windowsdesktop-996ed6b0/nuget/v3/index.json" />
>>>>>>> 7b77e35a
    <!--  End: Package sources from dotnet-windowsdesktop -->
    <!--End: Package sources managed by Dependency Flow automation. Do not edit the sources above.-->
    <add key="dotnet-tools" value="https://pkgs.dev.azure.com/dnceng/public/_packaging/dotnet-tools/nuget/v3/index.json" />
    <add key="dotnet-eng" value="https://pkgs.dev.azure.com/dnceng/public/_packaging/dotnet-eng/nuget/v3/index.json" />
    <add key="general-testing" value="https://pkgs.dev.azure.com/dnceng/public/_packaging/general-testing/nuget/v3/index.json" />
    <add key="dotnet-public" value="https://pkgs.dev.azure.com/dnceng/public/_packaging/dotnet-public/nuget/v3/index.json" />
    <add key="dotnet3-transport" value="https://pkgs.dev.azure.com/dnceng/public/_packaging/dotnet3-transport/nuget/v3/index.json" />
    <add key="dotnet3.1-transport" value="https://pkgs.dev.azure.com/dnceng/public/_packaging/dotnet3.1-transport/nuget/v3/index.json" />
    <add key="dotnet5" value="https://pkgs.dev.azure.com/dnceng/public/_packaging/dotnet5/nuget/v3/index.json" />
    <add key="dotnet5-transport" value="https://pkgs.dev.azure.com/dnceng/public/_packaging/dotnet5-transport/nuget/v3/index.json" />
    <add key="dotnet6" value="https://pkgs.dev.azure.com/dnceng/public/_packaging/dotnet6/nuget/v3/index.json" />
    <add key="dotnet6-transport" value="https://pkgs.dev.azure.com/dnceng/public/_packaging/dotnet6-transport/nuget/v3/index.json" />
    <add key="dotnet7" value="https://pkgs.dev.azure.com/dnceng/public/_packaging/dotnet7/nuget/v3/index.json" />
    <add key="dotnet7-transport" value="https://pkgs.dev.azure.com/dnceng/public/_packaging/dotnet7-transport/nuget/v3/index.json" />
    <add key="dotnet-libraries" value="https://pkgs.dev.azure.com/dnceng/public/_packaging/dotnet-libraries/nuget/v3/index.json" />
    <!-- Temporary feed for Xamarin workload manifest -->
    <add key="xamarin" value="https://pkgs.dev.azure.com/azure-public/vside/_packaging/xamarin-impl/nuget/v3/index.json" />
  </packageSources>
  <disabledPackageSources>
    <!--Begin: Package sources managed by Dependency Flow automation. Do not edit the sources below.-->
    <!--  Begin: Package sources from dotnet-aspnetcore -->
    <add key="darc-int-dotnet-aspnetcore-5a4c82e" value="true" />
    <!--  End: Package sources from dotnet-aspnetcore -->
    <!--  Begin: Package sources from dotnet-runtime -->
    <add key="darc-int-dotnet-runtime-a6dbb80" value="true" />
    <!--  Begin: Package sources from dotnet-sdk -->
    <add key="darc-int-dotnet-sdk-93655ee" value="true" />
    <!--  End: Package sources from dotnet-sdk -->
    <!--  Begin: Package sources from dotnet-windowsdesktop -->
<<<<<<< HEAD
=======
    <add key="darc-int-dotnet-windowsdesktop-996ed6b" value="true" />
>>>>>>> 7b77e35a
    <!--  End: Package sources from dotnet-windowsdesktop -->
    <!--  End: Package sources from dotnet-runtime -->
    <!--End: Package sources managed by Dependency Flow automation. Do not edit the sources above.-->
  </disabledPackageSources>
</configuration><|MERGE_RESOLUTION|>--- conflicted
+++ resolved
@@ -13,10 +13,7 @@
     <add key="darc-int-dotnet-aspnetcore-5a4c82e" value="https://pkgs.dev.azure.com/dnceng/internal/_packaging/darc-int-dotnet-aspnetcore-5a4c82ec/nuget/v3/index.json" />
     <!--  End: Package sources from dotnet-aspnetcore -->
     <!--  Begin: Package sources from dotnet-emsdk -->
-<<<<<<< HEAD
-=======
     <add key="darc-pub-dotnet-emsdk-96ba1fe" value="https://pkgs.dev.azure.com/dnceng/public/_packaging/darc-pub-dotnet-emsdk-96ba1fed/nuget/v3/index.json" />
->>>>>>> 7b77e35a
     <!--  End: Package sources from dotnet-emsdk -->
     <!--  Begin: Package sources from dotnet-runtime -->
     <add key="darc-int-dotnet-runtime-a6dbb80" value="https://pkgs.dev.azure.com/dnceng/internal/_packaging/darc-int-dotnet-runtime-a6dbb800/nuget/v3/index.json" />
@@ -25,10 +22,7 @@
     <add key="darc-int-dotnet-sdk-93655ee" value="https://pkgs.dev.azure.com/dnceng/internal/_packaging/darc-int-dotnet-sdk-93655ee3/nuget/v3/index.json" />
     <!--  End: Package sources from dotnet-sdk -->
     <!--  Begin: Package sources from dotnet-windowsdesktop -->
-<<<<<<< HEAD
-=======
     <add key="darc-int-dotnet-windowsdesktop-996ed6b" value="https://pkgs.dev.azure.com/dnceng/internal/_packaging/darc-int-dotnet-windowsdesktop-996ed6b0/nuget/v3/index.json" />
->>>>>>> 7b77e35a
     <!--  End: Package sources from dotnet-windowsdesktop -->
     <!--End: Package sources managed by Dependency Flow automation. Do not edit the sources above.-->
     <add key="dotnet-tools" value="https://pkgs.dev.azure.com/dnceng/public/_packaging/dotnet-tools/nuget/v3/index.json" />
@@ -58,10 +52,7 @@
     <add key="darc-int-dotnet-sdk-93655ee" value="true" />
     <!--  End: Package sources from dotnet-sdk -->
     <!--  Begin: Package sources from dotnet-windowsdesktop -->
-<<<<<<< HEAD
-=======
     <add key="darc-int-dotnet-windowsdesktop-996ed6b" value="true" />
->>>>>>> 7b77e35a
     <!--  End: Package sources from dotnet-windowsdesktop -->
     <!--  End: Package sources from dotnet-runtime -->
     <!--End: Package sources managed by Dependency Flow automation. Do not edit the sources above.-->
