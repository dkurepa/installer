<?xml version="1.0" encoding="utf-8"?>
<configuration>
  <solution>
    <add key="disableSourceControlIntegration" value="true" />
  </solution>
  <packageSources>
    <clear />
    <!--Begin: Package sources managed by Dependency Flow automation. Do not edit the sources below.-->
    <!--  Begin: Package sources from dotnet-aspnetcore -->
    <add key="darc-int-dotnet-aspnetcore-54e8b61" value="https://pkgs.dev.azure.com/dnceng/internal/_packaging/darc-int-dotnet-aspnetcore-54e8b617/nuget/v3/index.json" />
<<<<<<< HEAD
=======
    <add key="darc-int-dotnet-aspnetcore-54e8b61-2" value="https://pkgs.dev.azure.com/dnceng/internal/_packaging/darc-int-dotnet-aspnetcore-54e8b617-2/nuget/v3/index.json" />
    <add key="darc-int-dotnet-aspnetcore-54e8b61-1" value="https://pkgs.dev.azure.com/dnceng/internal/_packaging/darc-int-dotnet-aspnetcore-54e8b617-1/nuget/v3/index.json" />
>>>>>>> 42aca7c8
    <!--  End: Package sources from dotnet-aspnetcore -->
    <!--  Begin: Package sources from dotnet-emsdk -->
    <!--  End: Package sources from dotnet-emsdk -->
    <!--  Begin: Package sources from DotNet-msbuild-Trusted -->
    <!--  End: Package sources from DotNet-msbuild-Trusted -->
    <!--  Begin: Package sources from dotnet-runtime -->
    <add key="darc-int-dotnet-runtime-2a90daa" value="https://pkgs.dev.azure.com/dnceng/internal/_packaging/darc-int-dotnet-runtime-2a90daa2/nuget/v3/index.json" />
<<<<<<< HEAD
    <!--  End: Package sources from dotnet-runtime -->
    <!--  Begin: Package sources from dotnet-templating -->
    <add key="darc-int-dotnet-templating-ffeddec" value="https://pkgs.dev.azure.com/dnceng/internal/_packaging/darc-int-dotnet-templating-ffeddec3/nuget/v3/index.json" />
    <!--  End: Package sources from dotnet-templating -->
    <!--  Begin: Package sources from dotnet-windowsdesktop -->
    <add key="darc-int-dotnet-windowsdesktop-c9ab6d8" value="https://pkgs.dev.azure.com/dnceng/internal/_packaging/darc-int-dotnet-windowsdesktop-c9ab6d88/nuget/v3/index.json" />
=======
    <add key="darc-int-dotnet-runtime-2a90daa-1" value="https://pkgs.dev.azure.com/dnceng/internal/_packaging/darc-int-dotnet-runtime-2a90daa2-1/nuget/v3/index.json" />
    <!--  End: Package sources from dotnet-runtime -->
    <!--  Begin: Package sources from dotnet-templating -->
    <add key="darc-int-dotnet-templating-647bf84" value="https://pkgs.dev.azure.com/dnceng/internal/_packaging/darc-int-dotnet-templating-647bf84b/nuget/v3/index.json" />
    <add key="darc-int-dotnet-templating-647bf84-2" value="https://pkgs.dev.azure.com/dnceng/internal/_packaging/darc-int-dotnet-templating-647bf84b-2/nuget/v3/index.json" />
    <add key="darc-int-dotnet-templating-647bf84-1" value="https://pkgs.dev.azure.com/dnceng/internal/_packaging/darc-int-dotnet-templating-647bf84b-1/nuget/v3/index.json" />
    <!--  End: Package sources from dotnet-templating -->
    <!--  Begin: Package sources from dotnet-windowsdesktop -->
    <add key="darc-int-dotnet-windowsdesktop-c9ab6d8" value="https://pkgs.dev.azure.com/dnceng/internal/_packaging/darc-int-dotnet-windowsdesktop-c9ab6d88/nuget/v3/index.json" />
    <add key="darc-int-dotnet-windowsdesktop-c9ab6d8-2" value="https://pkgs.dev.azure.com/dnceng/internal/_packaging/darc-int-dotnet-windowsdesktop-c9ab6d88-2/nuget/v3/index.json" />
    <add key="darc-int-dotnet-windowsdesktop-c9ab6d8-1" value="https://pkgs.dev.azure.com/dnceng/internal/_packaging/darc-int-dotnet-windowsdesktop-c9ab6d88-1/nuget/v3/index.json" />
>>>>>>> 42aca7c8
    <!--  End: Package sources from dotnet-windowsdesktop -->
    <!--End: Package sources managed by Dependency Flow automation. Do not edit the sources above.-->
    <add key="dotnet-tools" value="https://pkgs.dev.azure.com/dnceng/public/_packaging/dotnet-tools/nuget/v3/index.json" />
    <add key="dotnet-eng" value="https://pkgs.dev.azure.com/dnceng/public/_packaging/dotnet-eng/nuget/v3/index.json" />
    <add key="dotnet-public" value="https://pkgs.dev.azure.com/dnceng/public/_packaging/dotnet-public/nuget/v3/index.json" />
    <add key="dotnet3-transport" value="https://pkgs.dev.azure.com/dnceng/public/_packaging/dotnet3-transport/nuget/v3/index.json" />
    <add key="dotnet3.1-transport" value="https://pkgs.dev.azure.com/dnceng/public/_packaging/dotnet3.1-transport/nuget/v3/index.json" />
    <add key="dotnet5" value="https://pkgs.dev.azure.com/dnceng/public/_packaging/dotnet5/nuget/v3/index.json" />
    <add key="dotnet5-transport" value="https://pkgs.dev.azure.com/dnceng/public/_packaging/dotnet5-transport/nuget/v3/index.json" />
    <add key="dotnet6" value="https://pkgs.dev.azure.com/dnceng/public/_packaging/dotnet6/nuget/v3/index.json" />
    <add key="dotnet6-transport" value="https://pkgs.dev.azure.com/dnceng/public/_packaging/dotnet6-transport/nuget/v3/index.json" />
    <add key="dotnet-libraries" value="https://pkgs.dev.azure.com/dnceng/public/_packaging/dotnet-libraries/nuget/v3/index.json" />
    <!-- Temporary feed for Xamarin workload manifest -->
    <add key="xamarin" value="https://pkgs.dev.azure.com/azure-public/vside/_packaging/xamarin-impl/nuget/v3/index.json" />
  </packageSources>
  <disabledPackageSources>
    <!--Begin: Package sources managed by Dependency Flow automation. Do not edit the sources below.-->
    <!--  Begin: Package sources from DotNet-msbuild-Trusted -->
    <!--  End: Package sources from DotNet-msbuild-Trusted -->
    <!--  Begin: Package sources from dotnet-aspnetcore -->
<<<<<<< HEAD
    <add key="darc-int-dotnet-aspnetcore-54e8b61" value="true" />
    <!--  End: Package sources from dotnet-aspnetcore -->
    <!--  Begin: Package sources from dotnet-runtime -->
    <add key="darc-int-dotnet-runtime-2a90daa" value="true" />
    <!--  Begin: Package sources from dotnet-templating -->
    <add key="darc-int-dotnet-templating-ffeddec" value="true" />
    <!--  End: Package sources from dotnet-templating -->
    <!--  Begin: Package sources from dotnet-windowsdesktop -->
=======
    <add key="darc-int-dotnet-aspnetcore-54e8b61-1" value="true" />
    <add key="darc-int-dotnet-aspnetcore-54e8b61-2" value="true" />
    <add key="darc-int-dotnet-aspnetcore-54e8b61" value="true" />
    <!--  End: Package sources from dotnet-aspnetcore -->
    <!--  Begin: Package sources from dotnet-runtime -->
    <add key="darc-int-dotnet-runtime-2a90daa-1" value="true" />
    <add key="darc-int-dotnet-runtime-2a90daa" value="true" />
    <!--  End: Package sources from dotnet-runtime -->
    <!--  Begin: Package sources from dotnet-templating -->
    <add key="darc-int-dotnet-templating-647bf84-1" value="true" />
    <add key="darc-int-dotnet-templating-647bf84-2" value="true" />
    <add key="darc-int-dotnet-templating-647bf84" value="true" />
    <!--  End: Package sources from dotnet-templating -->
    <!--  Begin: Package sources from dotnet-windowsdesktop -->
    <add key="darc-int-dotnet-windowsdesktop-c9ab6d8-1" value="true" />
    <add key="darc-int-dotnet-windowsdesktop-c9ab6d8-2" value="true" />
>>>>>>> 42aca7c8
    <add key="darc-int-dotnet-windowsdesktop-c9ab6d8" value="true" />
    <!--  End: Package sources from dotnet-windowsdesktop -->
    <!--  Begin: Package sources from dotnet-windowsdesktop -->
    <!--  End: Package sources from dotnet-windowsdesktop -->
    <!--End: Package sources managed by Dependency Flow automation. Do not edit the sources above.-->
  </disabledPackageSources>
</configuration><|MERGE_RESOLUTION|>--- conflicted
+++ resolved
@@ -8,11 +8,8 @@
     <!--Begin: Package sources managed by Dependency Flow automation. Do not edit the sources below.-->
     <!--  Begin: Package sources from dotnet-aspnetcore -->
     <add key="darc-int-dotnet-aspnetcore-54e8b61" value="https://pkgs.dev.azure.com/dnceng/internal/_packaging/darc-int-dotnet-aspnetcore-54e8b617/nuget/v3/index.json" />
-<<<<<<< HEAD
-=======
     <add key="darc-int-dotnet-aspnetcore-54e8b61-2" value="https://pkgs.dev.azure.com/dnceng/internal/_packaging/darc-int-dotnet-aspnetcore-54e8b617-2/nuget/v3/index.json" />
     <add key="darc-int-dotnet-aspnetcore-54e8b61-1" value="https://pkgs.dev.azure.com/dnceng/internal/_packaging/darc-int-dotnet-aspnetcore-54e8b617-1/nuget/v3/index.json" />
->>>>>>> 42aca7c8
     <!--  End: Package sources from dotnet-aspnetcore -->
     <!--  Begin: Package sources from dotnet-emsdk -->
     <!--  End: Package sources from dotnet-emsdk -->
@@ -20,14 +17,6 @@
     <!--  End: Package sources from DotNet-msbuild-Trusted -->
     <!--  Begin: Package sources from dotnet-runtime -->
     <add key="darc-int-dotnet-runtime-2a90daa" value="https://pkgs.dev.azure.com/dnceng/internal/_packaging/darc-int-dotnet-runtime-2a90daa2/nuget/v3/index.json" />
-<<<<<<< HEAD
-    <!--  End: Package sources from dotnet-runtime -->
-    <!--  Begin: Package sources from dotnet-templating -->
-    <add key="darc-int-dotnet-templating-ffeddec" value="https://pkgs.dev.azure.com/dnceng/internal/_packaging/darc-int-dotnet-templating-ffeddec3/nuget/v3/index.json" />
-    <!--  End: Package sources from dotnet-templating -->
-    <!--  Begin: Package sources from dotnet-windowsdesktop -->
-    <add key="darc-int-dotnet-windowsdesktop-c9ab6d8" value="https://pkgs.dev.azure.com/dnceng/internal/_packaging/darc-int-dotnet-windowsdesktop-c9ab6d88/nuget/v3/index.json" />
-=======
     <add key="darc-int-dotnet-runtime-2a90daa-1" value="https://pkgs.dev.azure.com/dnceng/internal/_packaging/darc-int-dotnet-runtime-2a90daa2-1/nuget/v3/index.json" />
     <!--  End: Package sources from dotnet-runtime -->
     <!--  Begin: Package sources from dotnet-templating -->
@@ -39,7 +28,6 @@
     <add key="darc-int-dotnet-windowsdesktop-c9ab6d8" value="https://pkgs.dev.azure.com/dnceng/internal/_packaging/darc-int-dotnet-windowsdesktop-c9ab6d88/nuget/v3/index.json" />
     <add key="darc-int-dotnet-windowsdesktop-c9ab6d8-2" value="https://pkgs.dev.azure.com/dnceng/internal/_packaging/darc-int-dotnet-windowsdesktop-c9ab6d88-2/nuget/v3/index.json" />
     <add key="darc-int-dotnet-windowsdesktop-c9ab6d8-1" value="https://pkgs.dev.azure.com/dnceng/internal/_packaging/darc-int-dotnet-windowsdesktop-c9ab6d88-1/nuget/v3/index.json" />
->>>>>>> 42aca7c8
     <!--  End: Package sources from dotnet-windowsdesktop -->
     <!--End: Package sources managed by Dependency Flow automation. Do not edit the sources above.-->
     <add key="dotnet-tools" value="https://pkgs.dev.azure.com/dnceng/public/_packaging/dotnet-tools/nuget/v3/index.json" />
@@ -60,16 +48,6 @@
     <!--  Begin: Package sources from DotNet-msbuild-Trusted -->
     <!--  End: Package sources from DotNet-msbuild-Trusted -->
     <!--  Begin: Package sources from dotnet-aspnetcore -->
-<<<<<<< HEAD
-    <add key="darc-int-dotnet-aspnetcore-54e8b61" value="true" />
-    <!--  End: Package sources from dotnet-aspnetcore -->
-    <!--  Begin: Package sources from dotnet-runtime -->
-    <add key="darc-int-dotnet-runtime-2a90daa" value="true" />
-    <!--  Begin: Package sources from dotnet-templating -->
-    <add key="darc-int-dotnet-templating-ffeddec" value="true" />
-    <!--  End: Package sources from dotnet-templating -->
-    <!--  Begin: Package sources from dotnet-windowsdesktop -->
-=======
     <add key="darc-int-dotnet-aspnetcore-54e8b61-1" value="true" />
     <add key="darc-int-dotnet-aspnetcore-54e8b61-2" value="true" />
     <add key="darc-int-dotnet-aspnetcore-54e8b61" value="true" />
@@ -86,7 +64,6 @@
     <!--  Begin: Package sources from dotnet-windowsdesktop -->
     <add key="darc-int-dotnet-windowsdesktop-c9ab6d8-1" value="true" />
     <add key="darc-int-dotnet-windowsdesktop-c9ab6d8-2" value="true" />
->>>>>>> 42aca7c8
     <add key="darc-int-dotnet-windowsdesktop-c9ab6d8" value="true" />
     <!--  End: Package sources from dotnet-windowsdesktop -->
     <!--  Begin: Package sources from dotnet-windowsdesktop -->
