<?xml version="1.0" encoding="utf-8"?>
<configuration>
  <solution>
    <add key="disableSourceControlIntegration" value="true" />
  </solution>
  <packageSources>
    <clear />
    <!--Begin: Package sources managed by Dependency Flow automation. Do not edit the sources below.-->
    <!--  Begin: Package sources from dotnet-aspnetcore -->
<<<<<<< HEAD
    <add key="darc-int-dotnet-aspnetcore-32e8c8c" value="https://pkgs.dev.azure.com/dnceng/internal/_packaging/darc-int-dotnet-aspnetcore-32e8c8ca/nuget/v3/index.json" />
    <!--  End: Package sources from dotnet-aspnetcore -->
    <!--  Begin: Package sources from dotnet-emsdk -->
    <add key="darc-pub-dotnet-emsdk-c3fc739" value="https://pkgs.dev.azure.com/dnceng/public/_packaging/darc-pub-dotnet-emsdk-c3fc739c/nuget/v3/index.json" />
    <add key="darc-pub-dotnet-emsdk-c3fc739-2" value="https://pkgs.dev.azure.com/dnceng/public/_packaging/darc-pub-dotnet-emsdk-c3fc739c-2/nuget/v3/index.json" />
    <add key="darc-pub-dotnet-emsdk-c3fc739-1" value="https://pkgs.dev.azure.com/dnceng/public/_packaging/darc-pub-dotnet-emsdk-c3fc739c-1/nuget/v3/index.json" />
=======
    <!--  End: Package sources from dotnet-aspnetcore -->
    <!--  Begin: Package sources from dotnet-emsdk -->
>>>>>>> 8372424d
    <!--  End: Package sources from dotnet-emsdk -->
    <!--  Begin: Package sources from DotNet-msbuild-Trusted -->
    <add key="darc-int-DotNet-msbuild-Trusted-b177f8f" value="https://pkgs.dev.azure.com/dnceng/internal/_packaging/darc-int-DotNet-msbuild-Trusted-b177f8fa/nuget/v3/index.json" />
    <add key="darc-int-DotNet-msbuild-Trusted-b177f8f-5" value="https://pkgs.dev.azure.com/dnceng/internal/_packaging/darc-int-DotNet-msbuild-Trusted-b177f8fa-5/nuget/v3/index.json" />
    <add key="darc-int-DotNet-msbuild-Trusted-b177f8f-4" value="https://pkgs.dev.azure.com/dnceng/internal/_packaging/darc-int-DotNet-msbuild-Trusted-b177f8fa-4/nuget/v3/index.json" />
    <add key="darc-int-DotNet-msbuild-Trusted-b177f8f-3" value="https://pkgs.dev.azure.com/dnceng/internal/_packaging/darc-int-DotNet-msbuild-Trusted-b177f8fa-3/nuget/v3/index.json" />
    <add key="darc-int-DotNet-msbuild-Trusted-b177f8f-2" value="https://pkgs.dev.azure.com/dnceng/internal/_packaging/darc-int-DotNet-msbuild-Trusted-b177f8fa-2/nuget/v3/index.json" />
    <add key="darc-int-DotNet-msbuild-Trusted-b177f8f-1" value="https://pkgs.dev.azure.com/dnceng/internal/_packaging/darc-int-DotNet-msbuild-Trusted-b177f8fa-1/nuget/v3/index.json" />
    <!--  End: Package sources from DotNet-msbuild-Trusted -->
    <!--  Begin: Package sources from dotnet-runtime -->
<<<<<<< HEAD
    <add key="darc-int-dotnet-runtime-5a400c2" value="https://pkgs.dev.azure.com/dnceng/internal/_packaging/darc-int-dotnet-runtime-5a400c21/nuget/v3/index.json" />
    <!--  End: Package sources from dotnet-runtime -->
    <!--  Begin: Package sources from dotnet-templating -->
    <add key="darc-int-dotnet-templating-abad6c0" value="https://pkgs.dev.azure.com/dnceng/internal/_packaging/darc-int-dotnet-templating-abad6c0e/nuget/v3/index.json" />
    <!--  End: Package sources from dotnet-templating -->
    <!--  Begin: Package sources from dotnet-windowsdesktop -->
    <add key="darc-int-dotnet-windowsdesktop-74607da" value="https://pkgs.dev.azure.com/dnceng/internal/_packaging/darc-int-dotnet-windowsdesktop-74607da1/nuget/v3/index.json" />
=======
    <!--  End: Package sources from dotnet-runtime -->
    <!--  Begin: Package sources from dotnet-templating -->
    <!--  End: Package sources from dotnet-templating -->
    <!--  Begin: Package sources from dotnet-windowsdesktop -->
>>>>>>> 8372424d
    <!--  End: Package sources from dotnet-windowsdesktop -->
    <!--End: Package sources managed by Dependency Flow automation. Do not edit the sources above.-->
    <add key="dotnet-tools" value="https://pkgs.dev.azure.com/dnceng/public/_packaging/dotnet-tools/nuget/v3/index.json" />
    <add key="dotnet-eng" value="https://pkgs.dev.azure.com/dnceng/public/_packaging/dotnet-eng/nuget/v3/index.json" />
    <add key="dotnet-public" value="https://pkgs.dev.azure.com/dnceng/public/_packaging/dotnet-public/nuget/v3/index.json" />
    <add key="dotnet3-transport" value="https://pkgs.dev.azure.com/dnceng/public/_packaging/dotnet3-transport/nuget/v3/index.json" />
    <add key="dotnet3.1-transport" value="https://pkgs.dev.azure.com/dnceng/public/_packaging/dotnet3.1-transport/nuget/v3/index.json" />
    <add key="dotnet5" value="https://pkgs.dev.azure.com/dnceng/public/_packaging/dotnet5/nuget/v3/index.json" />
    <add key="dotnet5-transport" value="https://pkgs.dev.azure.com/dnceng/public/_packaging/dotnet5-transport/nuget/v3/index.json" />
    <add key="dotnet6" value="https://pkgs.dev.azure.com/dnceng/public/_packaging/dotnet6/nuget/v3/index.json" />
    <add key="dotnet6-transport" value="https://pkgs.dev.azure.com/dnceng/public/_packaging/dotnet6-transport/nuget/v3/index.json" />
    <add key="dotnet-libraries" value="https://pkgs.dev.azure.com/dnceng/public/_packaging/dotnet-libraries/nuget/v3/index.json" />
    <!-- Temporary feed for Xamarin workload manifest -->
    <add key="xamarin" value="https://pkgs.dev.azure.com/azure-public/vside/_packaging/xamarin-impl/nuget/v3/index.json" />
    <!-- Remove after RTM. Working around lack of automated creation of isolated feeds for nuget client -->
    <add key="darc-pub-nuget-nuget.client-078701b" value="https://pkgs.dev.azure.com/dnceng/public/_packaging/darc-pub-nuget-nuget.client-078701b/nuget/v3/index.json" />
  </packageSources>
  <disabledPackageSources>
    <!--Begin: Package sources managed by Dependency Flow automation. Do not edit the sources below.-->
    <!--  Begin: Package sources from dotnet-aspnetcore -->
<<<<<<< HEAD
    <add key="darc-int-dotnet-aspnetcore-32e8c8c" value="true" />
    <!--  Begin: Package sources from DotNet-msbuild-Trusted -->
    <add key="darc-int-DotNet-msbuild-Trusted-b177f8f-1" value="true" />
    <add key="darc-int-DotNet-msbuild-Trusted-b177f8f-2" value="true" />
    <add key="darc-int-DotNet-msbuild-Trusted-b177f8f-3" value="true" />
    <add key="darc-int-DotNet-msbuild-Trusted-b177f8f-4" value="true" />
    <add key="darc-int-DotNet-msbuild-Trusted-b177f8f-5" value="true" />
    <add key="darc-int-DotNet-msbuild-Trusted-b177f8f" value="true" />
    <!--  End: Package sources from DotNet-msbuild-Trusted -->
    <!--  End: Package sources from dotnet-aspnetcore -->
    <!--  Begin: Package sources from dotnet-runtime -->
    <add key="darc-int-dotnet-runtime-5a400c2" value="true" />
    <!--  Begin: Package sources from dotnet-templating -->
    <add key="darc-int-dotnet-templating-abad6c0" value="true" />
    <!--  End: Package sources from dotnet-templating -->
    <!--  Begin: Package sources from dotnet-windowsdesktop -->
    <add key="darc-int-dotnet-windowsdesktop-74607da" value="true" />
=======
    <!--  End: Package sources from dotnet-aspnetcore -->
    <!--  Begin: Package sources from dotnet-runtime -->
    <!--  Begin: Package sources from dotnet-templating -->
    <!--  End: Package sources from dotnet-templating -->
    <!--  Begin: Package sources from dotnet-windowsdesktop -->
>>>>>>> 8372424d
    <!--  End: Package sources from dotnet-windowsdesktop -->
    <!--  End: Package sources from dotnet-runtime -->
    <!--  Begin: Package sources from dotnet-windowsdesktop -->
    <!--  End: Package sources from dotnet-windowsdesktop -->
    <!--End: Package sources managed by Dependency Flow automation. Do not edit the sources above.-->
  </disabledPackageSources>
</configuration><|MERGE_RESOLUTION|>--- conflicted
+++ resolved
@@ -7,17 +7,8 @@
     <clear />
     <!--Begin: Package sources managed by Dependency Flow automation. Do not edit the sources below.-->
     <!--  Begin: Package sources from dotnet-aspnetcore -->
-<<<<<<< HEAD
-    <add key="darc-int-dotnet-aspnetcore-32e8c8c" value="https://pkgs.dev.azure.com/dnceng/internal/_packaging/darc-int-dotnet-aspnetcore-32e8c8ca/nuget/v3/index.json" />
     <!--  End: Package sources from dotnet-aspnetcore -->
     <!--  Begin: Package sources from dotnet-emsdk -->
-    <add key="darc-pub-dotnet-emsdk-c3fc739" value="https://pkgs.dev.azure.com/dnceng/public/_packaging/darc-pub-dotnet-emsdk-c3fc739c/nuget/v3/index.json" />
-    <add key="darc-pub-dotnet-emsdk-c3fc739-2" value="https://pkgs.dev.azure.com/dnceng/public/_packaging/darc-pub-dotnet-emsdk-c3fc739c-2/nuget/v3/index.json" />
-    <add key="darc-pub-dotnet-emsdk-c3fc739-1" value="https://pkgs.dev.azure.com/dnceng/public/_packaging/darc-pub-dotnet-emsdk-c3fc739c-1/nuget/v3/index.json" />
-=======
-    <!--  End: Package sources from dotnet-aspnetcore -->
-    <!--  Begin: Package sources from dotnet-emsdk -->
->>>>>>> 8372424d
     <!--  End: Package sources from dotnet-emsdk -->
     <!--  Begin: Package sources from DotNet-msbuild-Trusted -->
     <add key="darc-int-DotNet-msbuild-Trusted-b177f8f" value="https://pkgs.dev.azure.com/dnceng/internal/_packaging/darc-int-DotNet-msbuild-Trusted-b177f8fa/nuget/v3/index.json" />
@@ -28,20 +19,10 @@
     <add key="darc-int-DotNet-msbuild-Trusted-b177f8f-1" value="https://pkgs.dev.azure.com/dnceng/internal/_packaging/darc-int-DotNet-msbuild-Trusted-b177f8fa-1/nuget/v3/index.json" />
     <!--  End: Package sources from DotNet-msbuild-Trusted -->
     <!--  Begin: Package sources from dotnet-runtime -->
-<<<<<<< HEAD
-    <add key="darc-int-dotnet-runtime-5a400c2" value="https://pkgs.dev.azure.com/dnceng/internal/_packaging/darc-int-dotnet-runtime-5a400c21/nuget/v3/index.json" />
-    <!--  End: Package sources from dotnet-runtime -->
-    <!--  Begin: Package sources from dotnet-templating -->
-    <add key="darc-int-dotnet-templating-abad6c0" value="https://pkgs.dev.azure.com/dnceng/internal/_packaging/darc-int-dotnet-templating-abad6c0e/nuget/v3/index.json" />
-    <!--  End: Package sources from dotnet-templating -->
-    <!--  Begin: Package sources from dotnet-windowsdesktop -->
-    <add key="darc-int-dotnet-windowsdesktop-74607da" value="https://pkgs.dev.azure.com/dnceng/internal/_packaging/darc-int-dotnet-windowsdesktop-74607da1/nuget/v3/index.json" />
-=======
     <!--  End: Package sources from dotnet-runtime -->
     <!--  Begin: Package sources from dotnet-templating -->
     <!--  End: Package sources from dotnet-templating -->
     <!--  Begin: Package sources from dotnet-windowsdesktop -->
->>>>>>> 8372424d
     <!--  End: Package sources from dotnet-windowsdesktop -->
     <!--End: Package sources managed by Dependency Flow automation. Do not edit the sources above.-->
     <add key="dotnet-tools" value="https://pkgs.dev.azure.com/dnceng/public/_packaging/dotnet-tools/nuget/v3/index.json" />
@@ -62,31 +43,11 @@
   <disabledPackageSources>
     <!--Begin: Package sources managed by Dependency Flow automation. Do not edit the sources below.-->
     <!--  Begin: Package sources from dotnet-aspnetcore -->
-<<<<<<< HEAD
-    <add key="darc-int-dotnet-aspnetcore-32e8c8c" value="true" />
-    <!--  Begin: Package sources from DotNet-msbuild-Trusted -->
-    <add key="darc-int-DotNet-msbuild-Trusted-b177f8f-1" value="true" />
-    <add key="darc-int-DotNet-msbuild-Trusted-b177f8f-2" value="true" />
-    <add key="darc-int-DotNet-msbuild-Trusted-b177f8f-3" value="true" />
-    <add key="darc-int-DotNet-msbuild-Trusted-b177f8f-4" value="true" />
-    <add key="darc-int-DotNet-msbuild-Trusted-b177f8f-5" value="true" />
-    <add key="darc-int-DotNet-msbuild-Trusted-b177f8f" value="true" />
-    <!--  End: Package sources from DotNet-msbuild-Trusted -->
-    <!--  End: Package sources from dotnet-aspnetcore -->
-    <!--  Begin: Package sources from dotnet-runtime -->
-    <add key="darc-int-dotnet-runtime-5a400c2" value="true" />
-    <!--  Begin: Package sources from dotnet-templating -->
-    <add key="darc-int-dotnet-templating-abad6c0" value="true" />
-    <!--  End: Package sources from dotnet-templating -->
-    <!--  Begin: Package sources from dotnet-windowsdesktop -->
-    <add key="darc-int-dotnet-windowsdesktop-74607da" value="true" />
-=======
     <!--  End: Package sources from dotnet-aspnetcore -->
     <!--  Begin: Package sources from dotnet-runtime -->
     <!--  Begin: Package sources from dotnet-templating -->
     <!--  End: Package sources from dotnet-templating -->
     <!--  Begin: Package sources from dotnet-windowsdesktop -->
->>>>>>> 8372424d
     <!--  End: Package sources from dotnet-windowsdesktop -->
     <!--  End: Package sources from dotnet-runtime -->
     <!--  Begin: Package sources from dotnet-windowsdesktop -->
