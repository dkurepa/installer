--- conflicted
+++ resolved
@@ -350,6 +350,19 @@
 
         - template: ../jobs/vmr-build.yml
           parameters:
+          buildName: Android_Shortstack
+            isBuiltFromVmr: ${{ parameters.isBuiltFromVmr }}
+            vmrBranch: ${{ variables.VmrBranch }}
+            architecture: x64
+            pool:
+              name: ${{ variables.defaultPoolName }}
+              demands: ${{ variables.defaultPoolDemandsLinux }}
+            container: ${{ variables.androidCrossContainer }}
+            targetOS: android
+            targetArchitecture: x64
+
+        - template: ../jobs/vmr-build.yml
+          parameters:
             buildName: OSX
             isBuiltFromVmr: ${{ parameters.isBuiltFromVmr }}
             vmrBranch: ${{ variables.VmrBranch }}
@@ -362,29 +375,17 @@
 
         - template: ../jobs/vmr-build.yml
           parameters:
-<<<<<<< HEAD
-            buildName: Android_Shortstack
-=======
             buildName: Mariner_x64_Cross
->>>>>>> 162e7d45
-            isBuiltFromVmr: ${{ parameters.isBuiltFromVmr }}
-            vmrBranch: ${{ variables.VmrBranch }}
-            architecture: x64
-            pool:
-              name: ${{ variables.defaultPoolName }}
-              demands: ${{ variables.defaultPoolDemandsLinux }}
-<<<<<<< HEAD
-            container: ${{ variables.androidCrossContainer }}
-            targetOS: android
-            targetArchitecture: x64
-
-    # Cross builds are currently failing
-=======
+            isBuiltFromVmr: ${{ parameters.isBuiltFromVmr }}
+            vmrBranch: ${{ variables.VmrBranch }}
+            architecture: x64
+            pool:
+              name: ${{ variables.defaultPoolName }}
+              demands: ${{ variables.defaultPoolDemandsLinux }}
             container: ${{ variables.marinerX64CrossContainer }}
             crossRootFs: '/crossrootfs/x64'
             targetOS: linux
             targetArchitecture: x64
->>>>>>> 162e7d45
 
       # Mariner x64->non-x64 builds are currently broken, see https://github.com/dotnet/source-build/issues/3698
 
