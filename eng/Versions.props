<?xml version="1.0" encoding="utf-8"?>
<Project ToolsVersion="15.0" xmlns="http://schemas.microsoft.com/developer/msbuild/2003">
  <!-- Arcade features -->
  <PropertyGroup>
    <UsingToolNetFrameworkReferenceAssemblies>true</UsingToolNetFrameworkReferenceAssemblies>
  </PropertyGroup>
  <PropertyGroup>
    <VersionMajor>7</VersionMajor>
    <VersionMinor>0</VersionMinor>
    <VersionSDKMinor>3</VersionSDKMinor>
    <VersionFeature>10</VersionFeature>
    <VersionPrefix>$(VersionMajor).$(VersionMinor).$(VersionSDKMinor)$(VersionFeature)</VersionPrefix>
    <PreReleaseVersionLabel>servicing</PreReleaseVersionLabel>
    <PreReleaseVersionIteration>
    </PreReleaseVersionIteration>
    <MajorMinorVersion>$(VersionMajor).$(VersionMinor)</MajorMinorVersion>
    <CliProductBandVersion>$(MajorMinorVersion).$(VersionSDKMinor)</CliProductBandVersion>
    <!-- Enable to remove prerelease label. -->
    <StabilizePackageVersion Condition="'$(StabilizePackageVersion)' == ''">true</StabilizePackageVersion>
    <DotNetFinalVersionKind Condition="'$(StabilizePackageVersion)' == 'true'">release</DotNetFinalVersionKind>
  </PropertyGroup>
  <PropertyGroup>
    <VersionFeature21>30</VersionFeature21>
    <VersionFeature31>32</VersionFeature31>
    <VersionFeature50>17</VersionFeature50>
    <VersionFeature60>$([MSBuild]::Add($(VersionFeature), 14))</VersionFeature60>
  </PropertyGroup>
  <!-- Restore feeds -->
  <PropertyGroup Label="Restore feeds">
    <!-- In an orchestrated build, this may be overridden to other Azure feeds. -->
    <DotNetAssetRootUrl Condition="'$(DotNetAssetRootUrl)'==''">https://dotnetbuilds.blob.core.windows.net/public/</DotNetAssetRootUrl>
    <DotNetPrivateAssetRootUrl Condition="'$(DotNetPrivateAssetRootUrl)'==''">https://dotnetclimsrc.blob.core.windows.net/dotnet/</DotNetPrivateAssetRootUrl>
  </PropertyGroup>
  <PropertyGroup>
    <!-- Dependency from https://github.com/dotnet/arcade -->
    <MicrosoftDotNetBuildTasksInstallersPackageVersion>7.0.0-beta.23478.1</MicrosoftDotNetBuildTasksInstallersPackageVersion>
  </PropertyGroup>
  <PropertyGroup>
    <!-- Dependency from https://github.com/dotnet/winforms -->
    <MicrosoftDotnetWinFormsProjectTemplatesPackageVersion>7.0.12-servicing.23478.3</MicrosoftDotnetWinFormsProjectTemplatesPackageVersion>
  </PropertyGroup>
  <PropertyGroup>
    <!-- Dependency from https://github.com/dotnet/wpf -->
    <MicrosoftDotNetWpfProjectTemplatesPackageVersion>7.0.12-servicing.23478.2</MicrosoftDotNetWpfProjectTemplatesPackageVersion>
  </PropertyGroup>
  <PropertyGroup>
    <!-- Dependency from https://github.com/dotnet/test-templates -->
    <MicrosoftDotNetTestProjectTemplates30PackageVersion>1.0.2-beta4.22406.1</MicrosoftDotNetTestProjectTemplates30PackageVersion>
    <MicrosoftDotNetTestProjectTemplates50PackageVersion>1.1.0-rc.23213.1</MicrosoftDotNetTestProjectTemplates50PackageVersion>
    <MicrosoftDotNetTestProjectTemplates60PackageVersion>1.1.0-rc.23213.1</MicrosoftDotNetTestProjectTemplates60PackageVersion>
    <MicrosoftDotNetTestProjectTemplates70PackageVersion>1.1.0-rc.23213.1</MicrosoftDotNetTestProjectTemplates70PackageVersion>
  </PropertyGroup>
  <PropertyGroup>
    <!-- NUnit3.DotNetNew.Template versions do not 'flow in' -->
    <NUnit3DotNetNewTemplatePackageVersion>1.8.1</NUnit3DotNetNewTemplatePackageVersion>
  </PropertyGroup>
  <PropertyGroup>
    <!-- Dependencies from https://github.com/aspnet/AspNetCore -->
    <MicrosoftAspNetCoreAppRuntimewinx64PackageVersion>7.0.12</MicrosoftAspNetCoreAppRuntimewinx64PackageVersion>
    <MicrosoftAspNetCoreAppRefPackageVersion>7.0.12</MicrosoftAspNetCoreAppRefPackageVersion>
    <MicrosoftAspNetCoreAppRefInternalPackageVersion>7.0.12-servicing.23479.22</MicrosoftAspNetCoreAppRefInternalPackageVersion>
    <VSRedistCommonAspNetCoreSharedFrameworkx6470PackageVersion>7.0.12-servicing.23479.22</VSRedistCommonAspNetCoreSharedFrameworkx6470PackageVersion>
    <dotnetdevcertsPackageVersion>7.0.12-servicing.23479.22</dotnetdevcertsPackageVersion>
    <dotnetuserjwtsPackageVersion>7.0.12-servicing.23479.22</dotnetuserjwtsPackageVersion>
    <dotnetusersecretsPackageVersion>7.0.12-servicing.23479.22</dotnetusersecretsPackageVersion>
  </PropertyGroup>
  <PropertyGroup>
    <MicroBuildCorePackageVersion>0.2.0</MicroBuildCorePackageVersion>
  </PropertyGroup>
  <PropertyGroup>
    <!-- Dependencies from https://github.com/dotnet/sdk -->
    <MicrosoftDotNetCommonItemTemplatesPackageVersion>7.0.309</MicrosoftDotNetCommonItemTemplatesPackageVersion>
    <MicrosoftNETSdkPackageVersion>7.0.309-servicing.23480.36</MicrosoftNETSdkPackageVersion>
    <MicrosoftDotNetMSBuildSdkResolverPackageVersion>7.0.309-servicing.23480.36</MicrosoftDotNetMSBuildSdkResolverPackageVersion>
    <MicrosoftNETBuildExtensionsPackageVersion>$(MicrosoftNETSdkPackageVersion)</MicrosoftNETBuildExtensionsPackageVersion>
    <MicrosoftDotnetToolsetInternalPackageVersion>$(MicrosoftNETSdkPackageVersion)</MicrosoftDotnetToolsetInternalPackageVersion>
    <MicrosoftDotnetTemplateLocatorPackageVersion>$(MicrosoftNETSdkPackageVersion)</MicrosoftDotnetTemplateLocatorPackageVersion>
  </PropertyGroup>
  <PropertyGroup>
    <!-- Dependencies from https://github.com/dotnet/roslyn -->
    <MicrosoftNetCompilersToolsetPackageVersion>4.6.0-3.23329.3</MicrosoftNetCompilersToolsetPackageVersion>
  </PropertyGroup>
  <PropertyGroup>
    <!-- Dependencies from https://github.com/dotnet/corefx -->
    <MicrosoftNETCorePlatformsPackageVersion>7.0.4</MicrosoftNETCorePlatformsPackageVersion>
  </PropertyGroup>
  <PropertyGroup>
    <!-- Dependencies from https://github.com/dotnet/core-setup -->
    <VSRedistCommonNetCoreSharedFrameworkx6470PackageVersion>7.0.12-servicing.23477.20</VSRedistCommonNetCoreSharedFrameworkx6470PackageVersion>
    <VSRedistCommonNetCoreTargetingPackx6470PackageVersion>7.0.12-servicing.23477.20</VSRedistCommonNetCoreTargetingPackx6470PackageVersion>
    <MicrosoftNETCoreAppRuntimewinx64PackageVersion>7.0.12</MicrosoftNETCoreAppRuntimewinx64PackageVersion>
    <MicrosoftNETCoreAppHostwinx64PackageVersion>7.0.12</MicrosoftNETCoreAppHostwinx64PackageVersion>
    <MicrosoftNETCoreAppRefPackageVersion>7.0.12</MicrosoftNETCoreAppRefPackageVersion>
    <MicrosoftNETCoreDotNetHostResolverPackageVersion>7.0.12</MicrosoftNETCoreDotNetHostResolverPackageVersion>
    <NETStandardLibraryRefPackageVersion>2.1.0</NETStandardLibraryRefPackageVersion>
  </PropertyGroup>
  <PropertyGroup>
    <!-- Dependencies from https://github.com/dotnet/windowsdesktop -->
    <VSRedistCommonWindowsDesktopSharedFrameworkx6470PackageVersion>7.0.12-servicing.23478.2</VSRedistCommonWindowsDesktopSharedFrameworkx6470PackageVersion>
    <VSRedistCommonWindowsDesktopTargetingPackx6470PackageVersion>7.0.12-servicing.23478.2</VSRedistCommonWindowsDesktopTargetingPackx6470PackageVersion>
    <MicrosoftWindowsDesktopAppRuntimewinx64PackageVersion>7.0.12</MicrosoftWindowsDesktopAppRuntimewinx64PackageVersion>
    <MicrosoftWindowsDesktopAppRefPackageVersion>7.0.12</MicrosoftWindowsDesktopAppRefPackageVersion>
  </PropertyGroup>
  <PropertyGroup>
    <!-- Runtime and Apphost pack versions are the same for all RIDs. We flow the x64    -->
    <!-- version above and create aliases without the winx64 here for clarity elsewhere. -->
    <MicrosoftNETCoreAppHostPackageVersion>$(MicrosoftNETCoreAppHostwinx64PackageVersion)</MicrosoftNETCoreAppHostPackageVersion>
    <MicrosoftNETCoreAppRuntimePackageVersion>$(MicrosoftNETCoreAppRuntimewinx64PackageVersion)</MicrosoftNETCoreAppRuntimePackageVersion>
    <MicrosoftAspNetCoreAppRuntimePackageVersion>$(MicrosoftAspNetCoreAppRuntimewinx64PackageVersion)</MicrosoftAspNetCoreAppRuntimePackageVersion>
    <MicrosoftWindowsDesktopAppRuntimePackageVersion>$(MicrosoftWindowsDesktopAppRuntimewinx64PackageVersion)</MicrosoftWindowsDesktopAppRuntimePackageVersion>
  </PropertyGroup>
  <PropertyGroup>
    <!-- Dependencies from https://github.com/NuGet/NuGet.Client -->
    <NuGetVersioningPackageVersion>5.8.0</NuGetVersioningPackageVersion>
  </PropertyGroup>
  <PropertyGroup>
    <!-- Automated versions for asp.net templates -->
    <!-- Grab just the patch version from MicrosoftNETSdkPackageVersion (7.0.103-servicing becomes 03) -->
    <MicrosoftNETSdkFeatureAndPatchVersion>$(MicrosoftNETSdkPackageVersion.Split('.')[2])</MicrosoftNETSdkFeatureAndPatchVersion>
    <MicrosoftNETSdkFeatureAndPatchVersion>$(MicrosoftNETSdkFeatureAndPatchVersion.Split('-')[0])</MicrosoftNETSdkFeatureAndPatchVersion>
    <MicrosoftNETSdkPatchVersion>$(MicrosoftNETSdkFeatureAndPatchVersion.Substring(1))</MicrosoftNETSdkPatchVersion>
    <!-- 
      Between branding and shipping, the templates should stay at last month's version.
      If the incoming SDK version is 2 versions behind us, we know we just branded but haven't done the internal -> public merge yet.
      Therefore we stay at last month's version.
      We also need to special case the 1st patch release, because the incoming SDK version will never be 2 versions behind us in that case.
      Instead the indicator is that the incoming SDK version is not RTM or greater yet.
    -->
    <SubtractOneFromTemplateVersions Condition="$([MSBuild]::Subtract($(VersionFeature), $(MicrosoftNETSdkPatchVersion))) &gt;= 2">true</SubtractOneFromTemplateVersions>
    <SubtractOneFromTemplateVersions Condition="$(VersionFeature) &gt;= 1 AND ! $(MicrosoftNETSdkPackageVersion.Contains('rtm')) AND ! $(MicrosoftNETSdkPackageVersion.Contains('servicing'))">true</SubtractOneFromTemplateVersions>
    <AspNetCoreTemplateFeature60>$([MSBuild]::Subtract($(VersionFeature60), 1))</AspNetCoreTemplateFeature60>
    <AspNetCoreTemplateFeature60 Condition="'$(SubtractOneFromTemplateVersions)' == 'true'">$([MSBuild]::Subtract($(AspNetCoreTemplateFeature60), 1))</AspNetCoreTemplateFeature60>
  </PropertyGroup>
  <PropertyGroup>
    <!-- Cross-release dependency versions -->
    <MicrosoftDotNetCommonItemTemplates50PackageVersion>5.0.403</MicrosoftDotNetCommonItemTemplates50PackageVersion>
    <MicrosoftDotNetCommonItemTemplates60PackageVersion>6.0.302</MicrosoftDotNetCommonItemTemplates60PackageVersion>
    <MicrosoftWinFormsProjectTemplates50PackageVersion>5.0.17-servicing.22215.4</MicrosoftWinFormsProjectTemplates50PackageVersion>
    <MicrosoftWPFProjectTemplates50PackageVersion>5.0.17-servicing.22218.2</MicrosoftWPFProjectTemplates50PackageVersion>
    <MicrosoftWinFormsProjectTemplates60PackageVersion>6.0.7-servicing.22322.3</MicrosoftWinFormsProjectTemplates60PackageVersion>
    <MicrosoftWPFProjectTemplates60PackageVersion>6.0.7-servicing.22322.2</MicrosoftWPFProjectTemplates60PackageVersion>
  </PropertyGroup>
  <PropertyGroup>
    <HostFxrVersion>$(MicrosoftNETCoreAppRuntimePackageVersion)</HostFxrVersion>
    <SharedHostVersion>$(MicrosoftNETCoreAppRuntimePackageVersion)</SharedHostVersion>
  </PropertyGroup>
  <PropertyGroup>
    <WixPackageVersion>1.0.0-v3.14.0.5722</WixPackageVersion>
  </PropertyGroup>
  <PropertyGroup>
    <!-- 7.0 Template versions -->
    <MicrosoftDotnetWinFormsProjectTemplates70PackageVersion>$(MicrosoftDotnetWinFormsProjectTemplatesPackageVersion)</MicrosoftDotnetWinFormsProjectTemplates70PackageVersion>
    <MicrosoftDotNetWpfProjectTemplates70PackageVersion>$(MicrosoftDotNetWpfProjectTemplatesPackageVersion)</MicrosoftDotNetWpfProjectTemplates70PackageVersion>
    <NUnit3Templates70PackageVersion>$(NUnit3DotNetNewTemplatePackageVersion)</NUnit3Templates70PackageVersion>
    <MicrosoftDotNetCommonItemTemplates70PackageVersion>$(MicrosoftDotNetCommonItemTemplatesPackageVersion)</MicrosoftDotNetCommonItemTemplates70PackageVersion>
    <MicrosoftDotNetCommonProjectTemplates70PackageVersion>$(MicrosoftDotNetCommonItemTemplatesPackageVersion)</MicrosoftDotNetCommonProjectTemplates70PackageVersion>
    <AspNetCorePackageVersionFor70Templates>$(MicrosoftAspNetCoreAppRuntimePackageVersion)</AspNetCorePackageVersionFor70Templates>
    <!-- 6.0 Template versions -->
    <MicrosoftDotnetWinFormsProjectTemplates60PackageVersion>$(MicrosoftWinFormsProjectTemplates60PackageVersion)</MicrosoftDotnetWinFormsProjectTemplates60PackageVersion>
    <MicrosoftDotNetWpfProjectTemplates60PackageVersion>$(MicrosoftWPFProjectTemplates60PackageVersion)</MicrosoftDotNetWpfProjectTemplates60PackageVersion>
    <NUnit3Templates60PackageVersion>$(NUnit3DotNetNewTemplatePackageVersion)</NUnit3Templates60PackageVersion>
    <MicrosoftDotNetCommonItemTemplates60PackageVersion>$(MicrosoftDotNetCommonItemTemplates60PackageVersion)</MicrosoftDotNetCommonItemTemplates60PackageVersion>
    <MicrosoftDotNetCommonProjectTemplates60PackageVersion>$(MicrosoftDotNetCommonItemTemplates60PackageVersion)</MicrosoftDotNetCommonProjectTemplates60PackageVersion>
    <AspNetCorePackageVersionFor60Templates>6.0.$(AspNetCoreTemplateFeature60)</AspNetCorePackageVersionFor60Templates>
    <!-- 5.0 Template versions -->
    <MicrosoftDotnetWinFormsProjectTemplates50PackageVersion>$(MicrosoftWinFormsProjectTemplates50PackageVersion)</MicrosoftDotnetWinFormsProjectTemplates50PackageVersion>
    <MicrosoftDotNetWpfProjectTemplates50PackageVersion>$(MicrosoftWPFProjectTemplates50PackageVersion)</MicrosoftDotNetWpfProjectTemplates50PackageVersion>
    <NUnit3Templates50PackageVersion>$(NUnit3DotNetNewTemplatePackageVersion)</NUnit3Templates50PackageVersion>
    <MicrosoftDotNetCommonItemTemplates50PackageVersion>$(MicrosoftDotNetCommonItemTemplates50PackageVersion)</MicrosoftDotNetCommonItemTemplates50PackageVersion>
    <MicrosoftDotNetCommonProjectTemplates50PackageVersion>$(MicrosoftDotNetCommonItemTemplates50PackageVersion)</MicrosoftDotNetCommonProjectTemplates50PackageVersion>
    <AspNetCorePackageVersionFor50Templates>5.0.17</AspNetCorePackageVersionFor50Templates>
    <!-- 3.1 Template versions -->
    <MicrosoftDotnetWinFormsProjectTemplates31PackageVersion>4.8.1-servicing.19605.5</MicrosoftDotnetWinFormsProjectTemplates31PackageVersion>
    <MicrosoftDotNetWpfProjectTemplates31PackageVersion>3.1.2-servicing.20066.4</MicrosoftDotNetWpfProjectTemplates31PackageVersion>
    <NUnit3Templates31PackageVersion>1.7.2</NUnit3Templates31PackageVersion>
    <MicrosoftDotNetCommonItemTemplates31PackageVersion>3.1.27</MicrosoftDotNetCommonItemTemplates31PackageVersion>
    <MicrosoftDotNetCommonProjectTemplates31PackageVersion>$(MicrosoftDotNetCommonItemTemplates31PackageVersion)</MicrosoftDotNetCommonProjectTemplates31PackageVersion>
    <MicrosoftDotNetTestProjectTemplates31PackageVersion>$(MicrosoftDotNetTestProjectTemplates50PackageVersion)</MicrosoftDotNetTestProjectTemplates31PackageVersion>
    <AspNetCorePackageVersionFor31Templates>3.1.32</AspNetCorePackageVersionFor31Templates>
    <MicrosoftAspNetCoreComponentsWebAssemblyTemplatesPackageVersion>3.2.1</MicrosoftAspNetCoreComponentsWebAssemblyTemplatesPackageVersion>
    <!-- 3.0 Template versions -->
    <MicrosoftDotnetWinFormsProjectTemplates30PackageVersion>4.8.0-rc2.19462.10</MicrosoftDotnetWinFormsProjectTemplates30PackageVersion>
    <MicrosoftDotNetWpfProjectTemplates30PackageVersion>3.0.0</MicrosoftDotNetWpfProjectTemplates30PackageVersion>
    <NUnit3Templates30PackageVersion>1.6.5</NUnit3Templates30PackageVersion>
    <MicrosoftDotNetCommonItemTemplates30PackageVersion>2.0.0-preview8.19373.1</MicrosoftDotNetCommonItemTemplates30PackageVersion>
    <MicrosoftDotNetCommonProjectTemplates30PackageVersion>$(MicrosoftDotNetCommonItemTemplates30PackageVersion)</MicrosoftDotNetCommonProjectTemplates30PackageVersion>
    <MicrosoftDotNetTestProjectTemplates30PackageVersion>$(MicrosoftDotNetTestProjectTemplates30PackageVersion)</MicrosoftDotNetTestProjectTemplates30PackageVersion>
    <AspNetCorePackageVersionFor30Templates>3.0.3</AspNetCorePackageVersionFor30Templates>
    <!-- 2.1 Template versions -->
    <NUnit3Templates21PackageVersion>1.5.3</NUnit3Templates21PackageVersion>
    <MicrosoftDotNetCommonItemTemplates21PackageVersion>1.0.2-beta3</MicrosoftDotNetCommonItemTemplates21PackageVersion>
    <MicrosoftDotNetCommonProjectTemplates21PackageVersion>$(MicrosoftDotNetCommonItemTemplates21PackageVersion)</MicrosoftDotNetCommonProjectTemplates21PackageVersion>
    <MicrosoftDotNetTestProjectTemplates21PackageVersion>$(MicrosoftDotNetTestProjectTemplates30PackageVersion)</MicrosoftDotNetTestProjectTemplates21PackageVersion>
    <AspNetCorePackageVersionFor21Templates>2.1.34</AspNetCorePackageVersionFor21Templates>
  </PropertyGroup>
  <!-- infrastructure and test only dependencies -->
  <PropertyGroup>
    <VersionToolsVersion>2.2.0-beta.19072.10</VersionToolsVersion>
    <DotnetDebToolVersion>2.0.0</DotnetDebToolVersion>
    <MicrosoftNETTestSdkVersion>17.6.3</MicrosoftNETTestSdkVersion>
  </PropertyGroup>
  <!-- dependencies for source-build tarball -->
  <PropertyGroup>
    <!-- These two MicrosoftBuild versions are required to build tarball tasks
         These tasks will eventually move to Arcade and then these can be
         removed.  See https://github.com/dotnet/source-build/issues/2295 -->
    <MicrosoftBuildFrameworkVersion>15.7.179</MicrosoftBuildFrameworkVersion>
    <MicrosoftBuildUtilitiesCoreVersion>15.7.179</MicrosoftBuildUtilitiesCoreVersion>
    <!--
      Building .NET from source depends on one or two tar.gz files depending on the branch's current
      source-buildability status.

      PrivateSourceBuiltArtifactsPackageVersion is a tar.gz of .NET build outputs from a previous
      build needed to build the current version of .NET. This is always defined, because .NET needs
      to be bootstrappable at any point in time.

      PrivateSourceBuiltPrebuiltsPackageVersion is a tar.gz of assets downloaded from the internet
      that are needed to build the current version of .NET. Early in the lifecycle of a .NET major
      or minor release, prebuilts may be needed. When the release is mature, prebuilts are not
      necessary, and this property is removed from the file.
    -->
<<<<<<< HEAD
    <PrivateSourceBuiltArtifactsPackageVersion>7.0.111</PrivateSourceBuiltArtifactsPackageVersion>
=======
    <PrivateSourceBuiltSDKVersion>7.0.112</PrivateSourceBuiltSDKVersion>
    <PrivateSourceBuiltArtifactsPackageVersion>7.0.112</PrivateSourceBuiltArtifactsPackageVersion>
>>>>>>> 010d736f
  </PropertyGroup>
  <!-- Workload manifest package versions -->
  <PropertyGroup>
    <MauiFeatureBand>7.0.100</MauiFeatureBand>
    <MauiWorkloadManifestVersion>7.0.49</MauiWorkloadManifestVersion>
    <XamarinAndroidWorkloadManifestVersion>33.0.4</XamarinAndroidWorkloadManifestVersion>
    <XamarinIOSWorkloadManifestVersion>16.0.1478</XamarinIOSWorkloadManifestVersion>
    <XamarinMacCatalystWorkloadManifestVersion>15.4.2372</XamarinMacCatalystWorkloadManifestVersion>
    <XamarinMacOSWorkloadManifestVersion>12.3.2372</XamarinMacOSWorkloadManifestVersion>
    <XamarinTvOSWorkloadManifestVersion>16.0.1478</XamarinTvOSWorkloadManifestVersion>
    <MonoWorkloadManifestVersion>$(MicrosoftNETCoreAppRefPackageVersion)</MonoWorkloadManifestVersion>
    <MicrosoftNETWorkloadEmscriptennet6Manifest70100Version>7.0.11</MicrosoftNETWorkloadEmscriptennet6Manifest70100Version>
    <MicrosoftNETWorkloadEmscriptennet7Manifest70100Version>7.0.11</MicrosoftNETWorkloadEmscriptennet7Manifest70100Version>
    <EmscriptenWorkloadManifestVersion>$(MicrosoftNETWorkloadEmscriptennet7Manifest70100Version)</EmscriptenWorkloadManifestVersion>
  </PropertyGroup>
  <PropertyGroup>
    <!-- pinned dependency. This package is not being produced outside of the 2.0 branch of corefx and should not change. -->
    <CLI_NETStandardLibraryNETFrameworkVersion>2.0.1-servicing-26011-01</CLI_NETStandardLibraryNETFrameworkVersion>
  </PropertyGroup>
  <PropertyGroup>
    <!--
      pinned dependency. This package is not being produced outside of the 2.0 branch of corefx and should not change.
      If changed, the Microsoft.Deployment.DotNet.Releases dependency in Version.Details.xml must be updated to be kept in sync.
    -->
    <DotNetDeploymentReleasesPackageVersion>1.0.0-preview5.1.22263.1</DotNetDeploymentReleasesPackageVersion>
  </PropertyGroup>
  <Import Project="$(RepositoryEngineeringDir)ManualVersions.props" />
</Project><|MERGE_RESOLUTION|>--- conflicted
+++ resolved
@@ -219,12 +219,7 @@
       or minor release, prebuilts may be needed. When the release is mature, prebuilts are not
       necessary, and this property is removed from the file.
     -->
-<<<<<<< HEAD
-    <PrivateSourceBuiltArtifactsPackageVersion>7.0.111</PrivateSourceBuiltArtifactsPackageVersion>
-=======
-    <PrivateSourceBuiltSDKVersion>7.0.112</PrivateSourceBuiltSDKVersion>
     <PrivateSourceBuiltArtifactsPackageVersion>7.0.112</PrivateSourceBuiltArtifactsPackageVersion>
->>>>>>> 010d736f
   </PropertyGroup>
   <!-- Workload manifest package versions -->
   <PropertyGroup>
