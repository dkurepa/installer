--- conflicted
+++ resolved
@@ -7,13 +7,8 @@
   <PropertyGroup>
     <VersionMajor>6</VersionMajor>
     <VersionMinor>0</VersionMinor>
-<<<<<<< HEAD
-    <VersionSDKMinor>1</VersionSDKMinor>
-    <VersionFeature>10</VersionFeature>
-=======
     <VersionSDKMinor>3</VersionSDKMinor>
     <VersionFeature>05</VersionFeature>
->>>>>>> a5a36d4a
     <VersionPrefix>$(VersionMajor).$(VersionMinor).$(VersionSDKMinor)$(VersionFeature)</VersionPrefix>
     <PreReleaseVersionLabel>servicing</PreReleaseVersionLabel>
     <MajorMinorVersion>$(VersionMajor).$(VersionMinor)</MajorMinorVersion>
@@ -179,11 +174,7 @@
       or minor release, prebuilts may be needed. When the release is mature, prebuilts are not
       necessary, and this property is removed from the file.
     -->
-<<<<<<< HEAD
-    <PrivateSourceBuiltArtifactsPackageVersion>6.0.109-2</PrivateSourceBuiltArtifactsPackageVersion>
-=======
     <PrivateSourceBuiltArtifactsPackageVersion>6.0.107</PrivateSourceBuiltArtifactsPackageVersion>
->>>>>>> a5a36d4a
   </PropertyGroup>
   <!-- Workload manifest package versions -->
   <PropertyGroup>
