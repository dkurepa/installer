<?xml version="1.0" encoding="utf-8"?>
<Project ToolsVersion="15.0" xmlns="http://schemas.microsoft.com/developer/msbuild/2003">
  <!-- Arcade features -->
  <PropertyGroup>
    <UsingToolNetFrameworkReferenceAssemblies>true</UsingToolNetFrameworkReferenceAssemblies>
  </PropertyGroup>
  <PropertyGroup>
    <VersionMajor>7</VersionMajor>
    <VersionMinor>0</VersionMinor>
<<<<<<< HEAD
    <VersionSDKMinor>1</VersionSDKMinor>
    <VersionFeature>13</VersionFeature>
=======
    <VersionSDKMinor>3</VersionSDKMinor>
    <VersionFeature>10</VersionFeature>
>>>>>>> 23c6cc48
    <VersionPrefix>$(VersionMajor).$(VersionMinor).$(VersionSDKMinor)$(VersionFeature)</VersionPrefix>
    <PreReleaseVersionLabel>servicing</PreReleaseVersionLabel>
    <PreReleaseVersionIteration>
    </PreReleaseVersionIteration>
    <MajorMinorVersion>$(VersionMajor).$(VersionMinor)</MajorMinorVersion>
    <CliProductBandVersion>$(MajorMinorVersion).$(VersionSDKMinor)</CliProductBandVersion>
    <!-- Enable to remove prerelease label. -->
    <StabilizePackageVersion Condition="'$(StabilizePackageVersion)' == ''">true</StabilizePackageVersion>
    <DotNetFinalVersionKind Condition="'$(StabilizePackageVersion)' == 'true'">release</DotNetFinalVersionKind>
  </PropertyGroup>
  <PropertyGroup>
    <VersionFeature21>30</VersionFeature21>
    <VersionFeature31>32</VersionFeature31>
    <VersionFeature50>17</VersionFeature50>
    <VersionFeature60>$([MSBuild]::Add($(VersionFeature), 14))</VersionFeature60>
  </PropertyGroup>
  <!-- Restore feeds -->
  <PropertyGroup Label="Restore feeds">
    <!-- In an orchestrated build, this may be overridden to other Azure feeds. -->
    <DotNetAssetRootUrl Condition="'$(DotNetAssetRootUrl)'==''">https://dotnetbuilds.blob.core.windows.net/public/</DotNetAssetRootUrl>
    <DotNetPrivateAssetRootUrl Condition="'$(DotNetPrivateAssetRootUrl)'==''">https://dotnetclimsrc.blob.core.windows.net/dotnet/</DotNetPrivateAssetRootUrl>
  </PropertyGroup>
  <PropertyGroup>
    <!-- Dependency from https://github.com/dotnet/arcade -->
    <MicrosoftDotNetBuildTasksInstallersPackageVersion>7.0.0-beta.23478.1</MicrosoftDotNetBuildTasksInstallersPackageVersion>
  </PropertyGroup>
  <PropertyGroup>
    <!-- Dependency from https://github.com/dotnet/winforms -->
    <MicrosoftDotnetWinFormsProjectTemplatesPackageVersion>7.0.11-servicing.23425.2</MicrosoftDotnetWinFormsProjectTemplatesPackageVersion>
  </PropertyGroup>
  <PropertyGroup>
    <!-- Dependency from https://github.com/dotnet/wpf -->
    <MicrosoftDotNetWpfProjectTemplatesPackageVersion>7.0.11-servicing.23425.6</MicrosoftDotNetWpfProjectTemplatesPackageVersion>
  </PropertyGroup>
  <PropertyGroup>
    <!-- Dependency from https://github.com/dotnet/test-templates -->
    <MicrosoftDotNetTestProjectTemplates30PackageVersion>1.0.2-beta4.22406.1</MicrosoftDotNetTestProjectTemplates30PackageVersion>
    <MicrosoftDotNetTestProjectTemplates50PackageVersion>1.1.0-rc.23213.1</MicrosoftDotNetTestProjectTemplates50PackageVersion>
    <MicrosoftDotNetTestProjectTemplates60PackageVersion>1.1.0-rc.23213.1</MicrosoftDotNetTestProjectTemplates60PackageVersion>
    <MicrosoftDotNetTestProjectTemplates70PackageVersion>1.1.0-rc.23213.1</MicrosoftDotNetTestProjectTemplates70PackageVersion>
  </PropertyGroup>
  <PropertyGroup>
    <!-- NUnit3.DotNetNew.Template versions do not 'flow in' -->
    <NUnit3DotNetNewTemplatePackageVersion>1.8.1</NUnit3DotNetNewTemplatePackageVersion>
  </PropertyGroup>
  <PropertyGroup>
    <!-- Dependencies from https://github.com/aspnet/AspNetCore -->
    <MicrosoftAspNetCoreAppRuntimewinx64PackageVersion>7.0.11</MicrosoftAspNetCoreAppRuntimewinx64PackageVersion>
    <MicrosoftAspNetCoreAppRefPackageVersion>7.0.11</MicrosoftAspNetCoreAppRefPackageVersion>
    <MicrosoftAspNetCoreAppRefInternalPackageVersion>7.0.11-servicing.23425.2</MicrosoftAspNetCoreAppRefInternalPackageVersion>
    <VSRedistCommonAspNetCoreSharedFrameworkx6470PackageVersion>7.0.11-servicing.23425.2</VSRedistCommonAspNetCoreSharedFrameworkx6470PackageVersion>
    <dotnetdevcertsPackageVersion>7.0.11-servicing.23425.2</dotnetdevcertsPackageVersion>
    <dotnetuserjwtsPackageVersion>7.0.11-servicing.23425.2</dotnetuserjwtsPackageVersion>
    <dotnetusersecretsPackageVersion>7.0.11-servicing.23425.2</dotnetusersecretsPackageVersion>
  </PropertyGroup>
  <PropertyGroup>
    <MicroBuildCorePackageVersion>0.2.0</MicroBuildCorePackageVersion>
  </PropertyGroup>
  <PropertyGroup>
    <!-- Dependencies from https://github.com/dotnet/sdk -->
    <MicrosoftDotNetCommonItemTemplatesPackageVersion>7.0.308</MicrosoftDotNetCommonItemTemplatesPackageVersion>
    <MicrosoftNETSdkPackageVersion>7.0.308-servicing.23425.45</MicrosoftNETSdkPackageVersion>
    <MicrosoftDotNetMSBuildSdkResolverPackageVersion>7.0.308-servicing.23425.45</MicrosoftDotNetMSBuildSdkResolverPackageVersion>
    <MicrosoftNETBuildExtensionsPackageVersion>$(MicrosoftNETSdkPackageVersion)</MicrosoftNETBuildExtensionsPackageVersion>
    <MicrosoftDotnetToolsetInternalPackageVersion>$(MicrosoftNETSdkPackageVersion)</MicrosoftDotnetToolsetInternalPackageVersion>
    <MicrosoftDotnetTemplateLocatorPackageVersion>$(MicrosoftNETSdkPackageVersion)</MicrosoftDotnetTemplateLocatorPackageVersion>
  </PropertyGroup>
  <PropertyGroup>
    <!-- Dependencies from https://github.com/dotnet/roslyn -->
    <MicrosoftNetCompilersToolsetPackageVersion>4.6.0-3.23329.3</MicrosoftNetCompilersToolsetPackageVersion>
  </PropertyGroup>
  <PropertyGroup>
    <!-- Dependencies from https://github.com/dotnet/corefx -->
    <MicrosoftNETCorePlatformsPackageVersion>7.0.4</MicrosoftNETCorePlatformsPackageVersion>
  </PropertyGroup>
  <PropertyGroup>
    <!-- Dependencies from https://github.com/dotnet/core-setup -->
    <VSRedistCommonNetCoreSharedFrameworkx6470PackageVersion>7.0.11-servicing.23424.27</VSRedistCommonNetCoreSharedFrameworkx6470PackageVersion>
    <VSRedistCommonNetCoreTargetingPackx6470PackageVersion>7.0.11-servicing.23424.27</VSRedistCommonNetCoreTargetingPackx6470PackageVersion>
    <MicrosoftNETCoreAppRuntimewinx64PackageVersion>7.0.11</MicrosoftNETCoreAppRuntimewinx64PackageVersion>
    <MicrosoftNETCoreAppHostwinx64PackageVersion>7.0.11</MicrosoftNETCoreAppHostwinx64PackageVersion>
    <MicrosoftNETCoreAppRefPackageVersion>7.0.11</MicrosoftNETCoreAppRefPackageVersion>
    <MicrosoftNETCoreDotNetHostResolverPackageVersion>7.0.11</MicrosoftNETCoreDotNetHostResolverPackageVersion>
    <NETStandardLibraryRefPackageVersion>2.1.0</NETStandardLibraryRefPackageVersion>
  </PropertyGroup>
  <PropertyGroup>
    <!-- Dependencies from https://github.com/dotnet/windowsdesktop -->
    <VSRedistCommonWindowsDesktopSharedFrameworkx6470PackageVersion>7.0.11-servicing.23425.5</VSRedistCommonWindowsDesktopSharedFrameworkx6470PackageVersion>
    <VSRedistCommonWindowsDesktopTargetingPackx6470PackageVersion>7.0.11-servicing.23425.5</VSRedistCommonWindowsDesktopTargetingPackx6470PackageVersion>
    <MicrosoftWindowsDesktopAppRuntimewinx64PackageVersion>7.0.11</MicrosoftWindowsDesktopAppRuntimewinx64PackageVersion>
    <MicrosoftWindowsDesktopAppRefPackageVersion>7.0.11</MicrosoftWindowsDesktopAppRefPackageVersion>
  </PropertyGroup>
  <PropertyGroup>
    <!-- Runtime and Apphost pack versions are the same for all RIDs. We flow the x64    -->
    <!-- version above and create aliases without the winx64 here for clarity elsewhere. -->
    <MicrosoftNETCoreAppHostPackageVersion>$(MicrosoftNETCoreAppHostwinx64PackageVersion)</MicrosoftNETCoreAppHostPackageVersion>
    <MicrosoftNETCoreAppRuntimePackageVersion>$(MicrosoftNETCoreAppRuntimewinx64PackageVersion)</MicrosoftNETCoreAppRuntimePackageVersion>
    <MicrosoftAspNetCoreAppRuntimePackageVersion>$(MicrosoftAspNetCoreAppRuntimewinx64PackageVersion)</MicrosoftAspNetCoreAppRuntimePackageVersion>
    <MicrosoftWindowsDesktopAppRuntimePackageVersion>$(MicrosoftWindowsDesktopAppRuntimewinx64PackageVersion)</MicrosoftWindowsDesktopAppRuntimePackageVersion>
  </PropertyGroup>
  <PropertyGroup>
    <!-- Dependencies from https://github.com/NuGet/NuGet.Client -->
    <NuGetVersioningPackageVersion>5.8.0</NuGetVersioningPackageVersion>
  </PropertyGroup>
  <PropertyGroup>
    <!-- Automated versions for asp.net templates -->
    <!-- Grab just the patch version from MicrosoftNETSdkPackageVersion (7.0.103-servicing becomes 03) -->
    <MicrosoftNETSdkFeatureAndPatchVersion>$(MicrosoftNETSdkPackageVersion.Split('.')[2])</MicrosoftNETSdkFeatureAndPatchVersion>
    <MicrosoftNETSdkFeatureAndPatchVersion>$(MicrosoftNETSdkFeatureAndPatchVersion.Split('-')[0])</MicrosoftNETSdkFeatureAndPatchVersion>
    <MicrosoftNETSdkPatchVersion>$(MicrosoftNETSdkFeatureAndPatchVersion.Substring(1))</MicrosoftNETSdkPatchVersion>
    <!-- 
      Between branding and shipping, the templates should stay at last month's version.
      If the incoming SDK version is 2 versions behind us, we know we just branded but haven't done the internal -> public merge yet.
      Therefore we stay at last month's version.
      We also need to special case the 1st patch release, because the incoming SDK version will never be 2 versions behind us in that case.
      Instead the indicator is that the incoming SDK version is not RTM or greater yet.
    -->
    <SubtractOneFromTemplateVersions Condition="$([MSBuild]::Subtract($(VersionFeature), $(MicrosoftNETSdkPatchVersion))) &gt;= 2">true</SubtractOneFromTemplateVersions>
    <SubtractOneFromTemplateVersions Condition="$(VersionFeature) &gt;= 1 AND ! $(MicrosoftNETSdkPackageVersion.Contains('rtm')) AND ! $(MicrosoftNETSdkPackageVersion.Contains('servicing'))">true</SubtractOneFromTemplateVersions>
    <AspNetCoreTemplateFeature60>$([MSBuild]::Subtract($(VersionFeature60), 1))</AspNetCoreTemplateFeature60>
    <AspNetCoreTemplateFeature60 Condition="'$(SubtractOneFromTemplateVersions)' == 'true'">$([MSBuild]::Subtract($(AspNetCoreTemplateFeature60), 1))</AspNetCoreTemplateFeature60>
  </PropertyGroup>
  <PropertyGroup>
    <!-- Cross-release dependency versions -->
    <MicrosoftDotNetCommonItemTemplates50PackageVersion>5.0.403</MicrosoftDotNetCommonItemTemplates50PackageVersion>
    <MicrosoftDotNetCommonItemTemplates60PackageVersion>6.0.302</MicrosoftDotNetCommonItemTemplates60PackageVersion>
    <MicrosoftWinFormsProjectTemplates50PackageVersion>5.0.17-servicing.22215.4</MicrosoftWinFormsProjectTemplates50PackageVersion>
    <MicrosoftWPFProjectTemplates50PackageVersion>5.0.17-servicing.22218.2</MicrosoftWPFProjectTemplates50PackageVersion>
    <MicrosoftWinFormsProjectTemplates60PackageVersion>6.0.7-servicing.22322.3</MicrosoftWinFormsProjectTemplates60PackageVersion>
    <MicrosoftWPFProjectTemplates60PackageVersion>6.0.7-servicing.22322.2</MicrosoftWPFProjectTemplates60PackageVersion>
  </PropertyGroup>
  <PropertyGroup>
    <HostFxrVersion>$(MicrosoftNETCoreAppRuntimePackageVersion)</HostFxrVersion>
    <SharedHostVersion>$(MicrosoftNETCoreAppRuntimePackageVersion)</SharedHostVersion>
  </PropertyGroup>
  <PropertyGroup>
    <WixPackageVersion>1.0.0-v3.14.0.5722</WixPackageVersion>
  </PropertyGroup>
  <PropertyGroup>
    <!-- 7.0 Template versions -->
    <MicrosoftDotnetWinFormsProjectTemplates70PackageVersion>$(MicrosoftDotnetWinFormsProjectTemplatesPackageVersion)</MicrosoftDotnetWinFormsProjectTemplates70PackageVersion>
    <MicrosoftDotNetWpfProjectTemplates70PackageVersion>$(MicrosoftDotNetWpfProjectTemplatesPackageVersion)</MicrosoftDotNetWpfProjectTemplates70PackageVersion>
    <NUnit3Templates70PackageVersion>$(NUnit3DotNetNewTemplatePackageVersion)</NUnit3Templates70PackageVersion>
    <MicrosoftDotNetCommonItemTemplates70PackageVersion>$(MicrosoftDotNetCommonItemTemplatesPackageVersion)</MicrosoftDotNetCommonItemTemplates70PackageVersion>
    <MicrosoftDotNetCommonProjectTemplates70PackageVersion>$(MicrosoftDotNetCommonItemTemplatesPackageVersion)</MicrosoftDotNetCommonProjectTemplates70PackageVersion>
    <AspNetCorePackageVersionFor70Templates>$(MicrosoftAspNetCoreAppRuntimePackageVersion)</AspNetCorePackageVersionFor70Templates>
    <!-- 6.0 Template versions -->
    <MicrosoftDotnetWinFormsProjectTemplates60PackageVersion>$(MicrosoftWinFormsProjectTemplates60PackageVersion)</MicrosoftDotnetWinFormsProjectTemplates60PackageVersion>
    <MicrosoftDotNetWpfProjectTemplates60PackageVersion>$(MicrosoftWPFProjectTemplates60PackageVersion)</MicrosoftDotNetWpfProjectTemplates60PackageVersion>
    <NUnit3Templates60PackageVersion>$(NUnit3DotNetNewTemplatePackageVersion)</NUnit3Templates60PackageVersion>
    <MicrosoftDotNetCommonItemTemplates60PackageVersion>$(MicrosoftDotNetCommonItemTemplates60PackageVersion)</MicrosoftDotNetCommonItemTemplates60PackageVersion>
    <MicrosoftDotNetCommonProjectTemplates60PackageVersion>$(MicrosoftDotNetCommonItemTemplates60PackageVersion)</MicrosoftDotNetCommonProjectTemplates60PackageVersion>
    <AspNetCorePackageVersionFor60Templates>6.0.$(AspNetCoreTemplateFeature60)</AspNetCorePackageVersionFor60Templates>
    <!-- 5.0 Template versions -->
    <MicrosoftDotnetWinFormsProjectTemplates50PackageVersion>$(MicrosoftWinFormsProjectTemplates50PackageVersion)</MicrosoftDotnetWinFormsProjectTemplates50PackageVersion>
    <MicrosoftDotNetWpfProjectTemplates50PackageVersion>$(MicrosoftWPFProjectTemplates50PackageVersion)</MicrosoftDotNetWpfProjectTemplates50PackageVersion>
    <NUnit3Templates50PackageVersion>$(NUnit3DotNetNewTemplatePackageVersion)</NUnit3Templates50PackageVersion>
    <MicrosoftDotNetCommonItemTemplates50PackageVersion>$(MicrosoftDotNetCommonItemTemplates50PackageVersion)</MicrosoftDotNetCommonItemTemplates50PackageVersion>
    <MicrosoftDotNetCommonProjectTemplates50PackageVersion>$(MicrosoftDotNetCommonItemTemplates50PackageVersion)</MicrosoftDotNetCommonProjectTemplates50PackageVersion>
    <AspNetCorePackageVersionFor50Templates>5.0.17</AspNetCorePackageVersionFor50Templates>
    <!-- 3.1 Template versions -->
    <MicrosoftDotnetWinFormsProjectTemplates31PackageVersion>4.8.1-servicing.19605.5</MicrosoftDotnetWinFormsProjectTemplates31PackageVersion>
    <MicrosoftDotNetWpfProjectTemplates31PackageVersion>3.1.2-servicing.20066.4</MicrosoftDotNetWpfProjectTemplates31PackageVersion>
    <NUnit3Templates31PackageVersion>1.7.2</NUnit3Templates31PackageVersion>
    <MicrosoftDotNetCommonItemTemplates31PackageVersion>3.1.27</MicrosoftDotNetCommonItemTemplates31PackageVersion>
    <MicrosoftDotNetCommonProjectTemplates31PackageVersion>$(MicrosoftDotNetCommonItemTemplates31PackageVersion)</MicrosoftDotNetCommonProjectTemplates31PackageVersion>
    <MicrosoftDotNetTestProjectTemplates31PackageVersion>$(MicrosoftDotNetTestProjectTemplates50PackageVersion)</MicrosoftDotNetTestProjectTemplates31PackageVersion>
    <AspNetCorePackageVersionFor31Templates>3.1.32</AspNetCorePackageVersionFor31Templates>
    <MicrosoftAspNetCoreComponentsWebAssemblyTemplatesPackageVersion>3.2.1</MicrosoftAspNetCoreComponentsWebAssemblyTemplatesPackageVersion>
    <!-- 3.0 Template versions -->
    <MicrosoftDotnetWinFormsProjectTemplates30PackageVersion>4.8.0-rc2.19462.10</MicrosoftDotnetWinFormsProjectTemplates30PackageVersion>
    <MicrosoftDotNetWpfProjectTemplates30PackageVersion>3.0.0</MicrosoftDotNetWpfProjectTemplates30PackageVersion>
    <NUnit3Templates30PackageVersion>1.6.5</NUnit3Templates30PackageVersion>
    <MicrosoftDotNetCommonItemTemplates30PackageVersion>2.0.0-preview8.19373.1</MicrosoftDotNetCommonItemTemplates30PackageVersion>
    <MicrosoftDotNetCommonProjectTemplates30PackageVersion>$(MicrosoftDotNetCommonItemTemplates30PackageVersion)</MicrosoftDotNetCommonProjectTemplates30PackageVersion>
    <MicrosoftDotNetTestProjectTemplates30PackageVersion>$(MicrosoftDotNetTestProjectTemplates30PackageVersion)</MicrosoftDotNetTestProjectTemplates30PackageVersion>
    <AspNetCorePackageVersionFor30Templates>3.0.3</AspNetCorePackageVersionFor30Templates>
    <!-- 2.1 Template versions -->
    <NUnit3Templates21PackageVersion>1.5.3</NUnit3Templates21PackageVersion>
    <MicrosoftDotNetCommonItemTemplates21PackageVersion>1.0.2-beta3</MicrosoftDotNetCommonItemTemplates21PackageVersion>
    <MicrosoftDotNetCommonProjectTemplates21PackageVersion>$(MicrosoftDotNetCommonItemTemplates21PackageVersion)</MicrosoftDotNetCommonProjectTemplates21PackageVersion>
    <MicrosoftDotNetTestProjectTemplates21PackageVersion>$(MicrosoftDotNetTestProjectTemplates30PackageVersion)</MicrosoftDotNetTestProjectTemplates21PackageVersion>
    <AspNetCorePackageVersionFor21Templates>2.1.34</AspNetCorePackageVersionFor21Templates>
  </PropertyGroup>
  <!-- infrastructure and test only dependencies -->
  <PropertyGroup>
    <VersionToolsVersion>2.2.0-beta.19072.10</VersionToolsVersion>
    <DotnetDebToolVersion>2.0.0</DotnetDebToolVersion>
    <MicrosoftNETTestSdkVersion>17.6.3</MicrosoftNETTestSdkVersion>
  </PropertyGroup>
  <!-- dependencies for source-build tarball -->
  <PropertyGroup>
    <!-- These two MicrosoftBuild versions are required to build tarball tasks
         These tasks will eventually move to Arcade and then these can be
         removed.  See https://github.com/dotnet/source-build/issues/2295 -->
    <MicrosoftBuildFrameworkVersion>15.7.179</MicrosoftBuildFrameworkVersion>
    <MicrosoftBuildUtilitiesCoreVersion>15.7.179</MicrosoftBuildUtilitiesCoreVersion>
    <!--
      Building .NET from source depends on one or two tar.gz files depending on the branch's current
      source-buildability status.

      PrivateSourceBuiltArtifactsPackageVersion is a tar.gz of .NET build outputs from a previous
      build needed to build the current version of .NET. This is always defined, because .NET needs
      to be bootstrappable at any point in time.

      PrivateSourceBuiltPrebuiltsPackageVersion is a tar.gz of assets downloaded from the internet
      that are needed to build the current version of .NET. Early in the lifecycle of a .NET major
      or minor release, prebuilts may be needed. When the release is mature, prebuilts are not
      necessary, and this property is removed from the file.
    -->
    <PrivateSourceBuiltArtifactsPackageVersion>7.0.111</PrivateSourceBuiltArtifactsPackageVersion>
  </PropertyGroup>
  <!-- Workload manifest package versions -->
  <PropertyGroup>
    <MauiFeatureBand>7.0.100</MauiFeatureBand>
    <MauiWorkloadManifestVersion>7.0.49</MauiWorkloadManifestVersion>
    <XamarinAndroidWorkloadManifestVersion>33.0.4</XamarinAndroidWorkloadManifestVersion>
    <XamarinIOSWorkloadManifestVersion>16.0.1478</XamarinIOSWorkloadManifestVersion>
    <XamarinMacCatalystWorkloadManifestVersion>15.4.2372</XamarinMacCatalystWorkloadManifestVersion>
    <XamarinMacOSWorkloadManifestVersion>12.3.2372</XamarinMacOSWorkloadManifestVersion>
    <XamarinTvOSWorkloadManifestVersion>16.0.1478</XamarinTvOSWorkloadManifestVersion>
    <MonoWorkloadManifestVersion>$(MicrosoftNETCoreAppRefPackageVersion)</MonoWorkloadManifestVersion>
    <MicrosoftNETWorkloadEmscriptennet6Manifest70100Version>7.0.11</MicrosoftNETWorkloadEmscriptennet6Manifest70100Version>
    <MicrosoftNETWorkloadEmscriptennet7Manifest70100Version>7.0.11</MicrosoftNETWorkloadEmscriptennet7Manifest70100Version>
    <EmscriptenWorkloadManifestVersion>$(MicrosoftNETWorkloadEmscriptennet7Manifest70100Version)</EmscriptenWorkloadManifestVersion>
  </PropertyGroup>
  <PropertyGroup>
    <!-- pinned dependency. This package is not being produced outside of the 2.0 branch of corefx and should not change. -->
    <CLI_NETStandardLibraryNETFrameworkVersion>2.0.1-servicing-26011-01</CLI_NETStandardLibraryNETFrameworkVersion>
  </PropertyGroup>
  <PropertyGroup>
    <!--
      pinned dependency. This package is not being produced outside of the 2.0 branch of corefx and should not change.
      If changed, the Microsoft.Deployment.DotNet.Releases dependency in Version.Details.xml must be updated to be kept in sync.
    -->
    <DotNetDeploymentReleasesPackageVersion>1.0.0-preview5.1.22263.1</DotNetDeploymentReleasesPackageVersion>
  </PropertyGroup>
  <Import Project="$(RepositoryEngineeringDir)ManualVersions.props" />
</Project><|MERGE_RESOLUTION|>--- conflicted
+++ resolved
@@ -7,13 +7,8 @@
   <PropertyGroup>
     <VersionMajor>7</VersionMajor>
     <VersionMinor>0</VersionMinor>
-<<<<<<< HEAD
-    <VersionSDKMinor>1</VersionSDKMinor>
-    <VersionFeature>13</VersionFeature>
-=======
     <VersionSDKMinor>3</VersionSDKMinor>
     <VersionFeature>10</VersionFeature>
->>>>>>> 23c6cc48
     <VersionPrefix>$(VersionMajor).$(VersionMinor).$(VersionSDKMinor)$(VersionFeature)</VersionPrefix>
     <PreReleaseVersionLabel>servicing</PreReleaseVersionLabel>
     <PreReleaseVersionIteration>
