# Initialize variables if they aren't already defined.
# These may be defined as parameters of the importing script, or set after importing this script.

# CI mode - set to true on CI server for PR validation build or official build.
[bool]$ci = if (Test-Path variable:ci) { $ci } else { $false }

# Build configuration. Common values include 'Debug' and 'Release', but the repository may use other names.
[string]$configuration = if (Test-Path variable:configuration) { $configuration } else { "Debug" }

# Set to true to output binary log from msbuild. Note that emitting binary log slows down the build.
# Binary log must be enabled on CI.
[bool]$binaryLog = if (Test-Path variable:binaryLog) { $binaryLog } else { $ci }

# Set to true to use the pipelines logger which will enable Azure logging output.
# https://github.com/Microsoft/azure-pipelines-tasks/blob/master/docs/authoring/commands.md
# This flag is meant as a temporary opt-opt for the feature while validate it across
# our consumers. It will be deleted in the future.
[bool]$pipelinesLog = if (Test-Path variable:pipelinesLog) { $pipelinesLog } else { $ci }

# Turns on machine preparation/clean up code that changes the machine state (e.g. kills build processes).
[bool]$prepareMachine = if (Test-Path variable:prepareMachine) { $prepareMachine } else { $false }

# True to restore toolsets and dependencies.
[bool]$restore = if (Test-Path variable:restore) { $restore } else { $true }

# Adjusts msbuild verbosity level.
[string]$verbosity = if (Test-Path variable:verbosity) { $verbosity } else { "minimal" }

# Set to true to reuse msbuild nodes. Recommended to not reuse on CI.
[bool]$nodeReuse = if (Test-Path variable:nodeReuse) { $nodeReuse } else { !$ci }

# Configures warning treatment in msbuild.
[bool]$warnAsError = if (Test-Path variable:warnAsError) { $warnAsError } else { $true }

# Specifies which msbuild engine to use for build: 'vs', 'dotnet' or unspecified (determined based on presence of tools.vs in global.json).
[string]$msbuildEngine = if (Test-Path variable:msbuildEngine) { $msbuildEngine } else { $null }

# True to attempt using .NET Core already that meets requirements specified in global.json
# installed on the machine instead of downloading one.
[bool]$useInstalledDotNetCli = if (Test-Path variable:useInstalledDotNetCli) { $useInstalledDotNetCli } else { $true }

# Enable repos to use a particular version of the on-line dotnet-install scripts.
#    default URL: https://dot.net/v1/dotnet-install.ps1
[string]$dotnetInstallScriptVersion = if (Test-Path variable:dotnetInstallScriptVersion) { $dotnetInstallScriptVersion } else { "v1" }

# True to use global NuGet cache instead of restoring packages to repository-local directory.
[bool]$useGlobalNuGetCache = if (Test-Path variable:useGlobalNuGetCache) { $useGlobalNuGetCache } else { !$ci }

# An array of names of processes to stop on script exit if prepareMachine is true.
$processesToStopOnExit = if (Test-Path variable:processesToStopOnExit) { $processesToStopOnExit } else { @("msbuild", "dotnet", "vbcscompiler") }

set-strictmode -version 2.0
$ErrorActionPreference = "Stop"
[Net.ServicePointManager]::SecurityProtocol = [Net.SecurityProtocolType]::Tls12

function Create-Directory([string[]] $path) {
  if (!(Test-Path $path)) {
    New-Item -path $path -force -itemType "Directory" | Out-Null
  }
}

function Unzip([string]$zipfile, [string]$outpath) {
  Add-Type -AssemblyName System.IO.Compression.FileSystem
  [System.IO.Compression.ZipFile]::ExtractToDirectory($zipfile, $outpath)
}

# This will exec a process using the console and return it's exit code.
# This will not throw when the process fails.
# Returns process exit code.
function Exec-Process([string]$command, [string]$commandArgs) {
  $startInfo = New-Object System.Diagnostics.ProcessStartInfo
  $startInfo.FileName = $command
  $startInfo.Arguments = $commandArgs
  $startInfo.UseShellExecute = $false
  $startInfo.WorkingDirectory = Get-Location

  $process = New-Object System.Diagnostics.Process
  $process.StartInfo = $startInfo
  $process.Start() | Out-Null

  $finished = $false
  try {
    while (-not $process.WaitForExit(100)) {
      # Non-blocking loop done to allow ctr-c interrupts
    }

    $finished = $true
    return $global:LASTEXITCODE = $process.ExitCode
  }
  finally {
    # If we didn't finish then an error occurred or the user hit ctrl-c.  Either
    # way kill the process
    if (-not $finished) {
      $process.Kill()
    }
  }
}

function InitializeDotNetCli([bool]$install) {
  if (Test-Path variable:global:_DotNetInstallDir) {
    return $global:_DotNetInstallDir
  }

  # Don't resolve runtime, shared framework, or SDK from other locations to ensure build determinism
  $env:DOTNET_MULTILEVEL_LOOKUP=0

  # Disable first run since we do not need all ASP.NET packages restored.
  $env:DOTNET_SKIP_FIRST_TIME_EXPERIENCE=1

  # Disable telemetry on CI.
  if ($ci) {
    $env:DOTNET_CLI_TELEMETRY_OPTOUT=1
  }

  # Source Build uses DotNetCoreSdkDir variable
  if ($env:DotNetCoreSdkDir -ne $null) {
    $env:DOTNET_INSTALL_DIR = $env:DotNetCoreSdkDir
  }

  # Find the first path on %PATH% that contains the dotnet.exe
  if ($useInstalledDotNetCli -and (-not $globalJsonHasRuntimes) -and ($env:DOTNET_INSTALL_DIR -eq $null)) {
    $dotnetCmd = Get-Command "dotnet.exe" -ErrorAction SilentlyContinue
    if ($dotnetCmd -ne $null) {
      $env:DOTNET_INSTALL_DIR = Split-Path $dotnetCmd.Path -Parent
    }
  }

  $dotnetSdkVersion = $GlobalJson.tools.dotnet

  # Use dotnet installation specified in DOTNET_INSTALL_DIR if it contains the required SDK version,
  # otherwise install the dotnet CLI and SDK to repo local .dotnet directory to avoid potential permission issues.
  if ((-not $globalJsonHasRuntimes) -and ($env:DOTNET_INSTALL_DIR -ne $null) -and (Test-Path(Join-Path $env:DOTNET_INSTALL_DIR "sdk\$dotnetSdkVersion"))) {
    $dotnetRoot = $env:DOTNET_INSTALL_DIR
  } else {
    $dotnetRoot = Join-Path $RepoRoot ".dotnet"

    if (-not (Test-Path(Join-Path $dotnetRoot "sdk\$dotnetSdkVersion"))) {
      if ($install) {
        InstallDotNetSdk $dotnetRoot $dotnetSdkVersion
      } else {
        Write-PipelineTelemetryError -Category "InitializeToolset" -Message "Unable to find dotnet with SDK version '$dotnetSdkVersion'"
        ExitWithExitCode 1
      }
    }

    $env:DOTNET_INSTALL_DIR = $dotnetRoot
  }

  # Add dotnet to PATH. This prevents any bare invocation of dotnet in custom
  # build steps from using anything other than what we've downloaded.
  # It also ensures that VS msbuild will use the downloaded sdk targets.
  $env:PATH = "$dotnetRoot;$env:PATH"

  # Make Sure that our bootstrapped dotnet cli is available in future steps of the Azure Pipelines build
  Write-PipelinePrependPath -Path $dotnetRoot

  # Work around issues with Azure Artifacts credential provider
  # https://github.com/dotnet/arcade/issues/3932
  if ($ci) {
    $env:NUGET_PLUGIN_HANDSHAKE_TIMEOUT_IN_SECONDS = 20
    $env:NUGET_PLUGIN_REQUEST_TIMEOUT_IN_SECONDS = 20
    Write-PipelineSetVariable -Name 'NUGET_PLUGIN_HANDSHAKE_TIMEOUT_IN_SECONDS' -Value '20'
    Write-PipelineSetVariable -Name 'NUGET_PLUGIN_REQUEST_TIMEOUT_IN_SECONDS' -Value '20'
  }

  Write-PipelineSetVariable -Name 'DOTNET_MULTILEVEL_LOOKUP' -Value '0'
  Write-PipelineSetVariable -Name 'DOTNET_SKIP_FIRST_TIME_EXPERIENCE' -Value '1'

  return $global:_DotNetInstallDir = $dotnetRoot
}

function GetDotNetInstallScript([string] $dotnetRoot) {
  $installScript = Join-Path $dotnetRoot "dotnet-install.ps1"
  if (!(Test-Path $installScript)) {
    Create-Directory $dotnetRoot
    $ProgressPreference = 'SilentlyContinue' # Don't display the console progress UI - it's a huge perf hit
    Invoke-WebRequest "https://dot.net/$dotnetInstallScriptVersion/dotnet-install.ps1" -OutFile $installScript
  }

  return $installScript
}

function InstallDotNetSdk([string] $dotnetRoot, [string] $version, [string] $architecture = "") {
  InstallDotNet $dotnetRoot $version $architecture
}

function InstallDotNet([string] $dotnetRoot, 
  [string] $version, 
  [string] $architecture = "", 
  [string] $runtime = "", 
  [bool] $skipNonVersionedFiles = $false, 
  [string] $runtimeSourceFeed = "", 
  [string] $runtimeSourceFeedKey = "") {

  $installScript = GetDotNetInstallScript $dotnetRoot
  $installParameters = @{
    Version = $version
    InstallDir = $dotnetRoot
  }

  if ($architecture) { $installParameters.Architecture = $architecture }
  if ($runtime) { $installParameters.Runtime = $runtime }
  if ($skipNonVersionedFiles) { $installParameters.SkipNonVersionedFiles = $skipNonVersionedFiles }

  try {
    & $installScript @installParameters
  }
  catch {
    Write-PipelineTelemetryError -Category "InitializeToolset" -Message "Failed to install dotnet runtime '$runtime' from public location."

    # Only the runtime can be installed from a custom [private] location.
    if ($runtime -and ($runtimeSourceFeed -or $runtimeSourceFeedKey)) {
      if ($runtimeSourceFeed) { $installParameters.AzureFeed = $runtimeSourceFeed }

      if ($runtimeSourceFeedKey) {
        $decodedBytes = [System.Convert]::FromBase64String($runtimeSourceFeedKey)
        $decodedString = [System.Text.Encoding]::UTF8.GetString($decodedBytes)
        $installParameters.FeedCredential = $decodedString
      }

      try {
        & $installScript @installParameters
      }
      catch {
        Write-PipelineTelemetryError -Category "InitializeToolset" -Message "Failed to install dotnet runtime '$runtime' from custom location '$runtimeSourceFeed'."
<<<<<<< HEAD
      }
=======
        ExitWithExitCode 1
      }
    } else {
      ExitWithExitCode 1
>>>>>>> 2beb6e6c
    }
  }
}

#
# Locates Visual Studio MSBuild installation.
# The preference order for MSBuild to use is as follows:
#
#   1. MSBuild from an active VS command prompt
#   2. MSBuild from a compatible VS installation
#   3. MSBuild from the xcopy tool package
#
# Returns full path to msbuild.exe.
# Throws on failure.
#
function InitializeVisualStudioMSBuild([bool]$install, [object]$vsRequirements = $null) {
  if (Test-Path variable:global:_MSBuildExe) {
    return $global:_MSBuildExe
  }

  if (!$vsRequirements) { $vsRequirements = $GlobalJson.tools.vs }
  $vsMinVersionStr = if ($vsRequirements.version) { $vsRequirements.version } else { "15.9" }
  $vsMinVersion = [Version]::new($vsMinVersionStr)

  # Try msbuild command available in the environment.
  if ($env:VSINSTALLDIR -ne $null) {
    $msbuildCmd = Get-Command "msbuild.exe" -ErrorAction SilentlyContinue
    if ($msbuildCmd -ne $null) {
      # Workaround for https://github.com/dotnet/roslyn/issues/35793
      # Due to this issue $msbuildCmd.Version returns 0.0.0.0 for msbuild.exe 16.2+
      $msbuildVersion = [Version]::new((Get-Item $msbuildCmd.Path).VersionInfo.ProductVersion.Split(@('-', '+'))[0])

      if ($msbuildVersion -ge $vsMinVersion) {
        return $global:_MSBuildExe = $msbuildCmd.Path
      }

      # Report error - the developer environment is initialized with incompatible VS version.
      throw "Developer Command Prompt for VS $($env:VisualStudioVersion) is not recent enough. Please upgrade to $vsMinVersionStr or build from a plain CMD window"
    }
  }

  # Locate Visual Studio installation or download x-copy msbuild.
  $vsInfo = LocateVisualStudio $vsRequirements
  if ($vsInfo -ne $null) {
    $vsInstallDir = $vsInfo.installationPath
    $vsMajorVersion = $vsInfo.installationVersion.Split('.')[0]

    InitializeVisualStudioEnvironmentVariables $vsInstallDir $vsMajorVersion
  } else {

    if (Get-Member -InputObject $GlobalJson.tools -Name "xcopy-msbuild") {
      $xcopyMSBuildVersion = $GlobalJson.tools.'xcopy-msbuild'
      $vsMajorVersion = $xcopyMSBuildVersion.Split('.')[0]
    } else {
      $vsMajorVersion = $vsMinVersion.Major
      $xcopyMSBuildVersion = "$vsMajorVersion.$($vsMinVersion.Minor).0-alpha"
    }

    $vsInstallDir = InitializeXCopyMSBuild $xcopyMSBuildVersion $install
    if ($vsInstallDir -eq $null) {
      throw "Unable to find Visual Studio that has required version and components installed"
    }
  }

  $msbuildVersionDir = if ([int]$vsMajorVersion -lt 16) { "$vsMajorVersion.0" } else { "Current" }
  return $global:_MSBuildExe = Join-Path $vsInstallDir "MSBuild\$msbuildVersionDir\Bin\msbuild.exe"
}

function InitializeVisualStudioEnvironmentVariables([string] $vsInstallDir, [string] $vsMajorVersion) {
  $env:VSINSTALLDIR = $vsInstallDir
  Set-Item "env:VS$($vsMajorVersion)0COMNTOOLS" (Join-Path $vsInstallDir "Common7\Tools\")

  $vsSdkInstallDir = Join-Path $vsInstallDir "VSSDK\"
  if (Test-Path $vsSdkInstallDir) {
    Set-Item "env:VSSDK$($vsMajorVersion)0Install" $vsSdkInstallDir
    $env:VSSDKInstall = $vsSdkInstallDir
  }
}

function InstallXCopyMSBuild([string]$packageVersion) {
  return InitializeXCopyMSBuild $packageVersion -install $true
}

function InitializeXCopyMSBuild([string]$packageVersion, [bool]$install) {
  $packageName = "RoslynTools.MSBuild"
  $packageDir = Join-Path $ToolsDir "msbuild\$packageVersion"
  $packagePath = Join-Path $packageDir "$packageName.$packageVersion.nupkg"

  if (!(Test-Path $packageDir)) {
    if (!$install) {
      return $null
    }

    Create-Directory $packageDir
    Write-Host "Downloading $packageName $packageVersion"
    $ProgressPreference = 'SilentlyContinue' # Don't display the console progress UI - it's a huge perf hit
    Invoke-WebRequest "https://dotnet.myget.org/F/roslyn-tools/api/v2/package/$packageName/$packageVersion/" -OutFile $packagePath
    Unzip $packagePath $packageDir
  }

  return Join-Path $packageDir "tools"
}

#
# Locates Visual Studio instance that meets the minimal requirements specified by tools.vs object in global.json.
#
# The following properties of tools.vs are recognized:
#   "version": "{major}.{minor}"
#       Two part minimal VS version, e.g. "15.9", "16.0", etc.
#   "components": ["componentId1", "componentId2", ...]
#       Array of ids of workload components that must be available in the VS instance.
#       See e.g. https://docs.microsoft.com/en-us/visualstudio/install/workload-component-id-vs-enterprise?view=vs-2017
#
# Returns JSON describing the located VS instance (same format as returned by vswhere),
# or $null if no instance meeting the requirements is found on the machine.
#
function LocateVisualStudio([object]$vsRequirements = $null){
  if (Get-Member -InputObject $GlobalJson.tools -Name "vswhere") {
    $vswhereVersion = $GlobalJson.tools.vswhere
  } else {
    $vswhereVersion = "2.5.2"
  }

  $vsWhereDir = Join-Path $ToolsDir "vswhere\$vswhereVersion"
  $vsWhereExe = Join-Path $vsWhereDir "vswhere.exe"

  if (!(Test-Path $vsWhereExe)) {
    Create-Directory $vsWhereDir
    Write-Host "Downloading vswhere"
    Invoke-WebRequest "https://github.com/Microsoft/vswhere/releases/download/$vswhereVersion/vswhere.exe" -OutFile $vswhereExe
  }

  if (!$vsRequirements) { $vsRequirements = $GlobalJson.tools.vs }
  $args = @("-latest", "-prerelease", "-format", "json", "-requires", "Microsoft.Component.MSBuild", "-products", "*")

  if (Get-Member -InputObject $vsRequirements -Name "version") {
    $args += "-version"
    $args += $vsRequirements.version
  }

  if (Get-Member -InputObject $vsRequirements -Name "components") {
    foreach ($component in $vsRequirements.components) {
      $args += "-requires"
      $args += $component
    }
  }

  $vsInfo =& $vsWhereExe $args | ConvertFrom-Json

  if ($lastExitCode -ne 0) {
    return $null
  }

  # use first matching instance
  return $vsInfo[0]
}

function InitializeBuildTool() {
  if (Test-Path variable:global:_BuildTool) {
    return $global:_BuildTool
  }

  if (-not $msbuildEngine) {
    $msbuildEngine = GetDefaultMSBuildEngine
  }

  # Initialize dotnet cli if listed in 'tools'
  $dotnetRoot = $null
  if (Get-Member -InputObject $GlobalJson.tools -Name "dotnet") {
    $dotnetRoot = InitializeDotNetCli -install:$restore
  }

  if ($msbuildEngine -eq "dotnet") {
    if (!$dotnetRoot) {
      Write-PipelineTelemetryError -Category "InitializeToolset" -Message "/global.json must specify 'tools.dotnet'."
      ExitWithExitCode 1
    }
    $buildTool = @{ Path = Join-Path $dotnetRoot "dotnet.exe"; Command = "msbuild"; Tool = "dotnet"; Framework = "netcoreapp2.1" }
  } elseif ($msbuildEngine -eq "vs") {
    try {
      $msbuildPath = InitializeVisualStudioMSBuild -install:$restore
    } catch {
      Write-PipelineTelemetryError -Category "InitializeToolset" -Message $_
      ExitWithExitCode 1
    }

    $buildTool = @{ Path = $msbuildPath; Command = ""; Tool = "vs"; Framework = "net472" }
  } else {
    Write-PipelineTelemetryError -Category "InitializeToolset" -Message "Unexpected value of -msbuildEngine: '$msbuildEngine'."
    ExitWithExitCode 1
  }

  return $global:_BuildTool = $buildTool
}

function GetDefaultMSBuildEngine() {
  # Presence of tools.vs indicates the repo needs to build using VS msbuild on Windows.
  if (Get-Member -InputObject $GlobalJson.tools -Name "vs") {
    return "vs"
  }

  if (Get-Member -InputObject $GlobalJson.tools -Name "dotnet") {
    return "dotnet"
  }

  Write-PipelineTelemetryError -Category "InitializeToolset" -Message "-msbuildEngine must be specified, or /global.json must specify 'tools.dotnet' or 'tools.vs'."
  ExitWithExitCode 1
}

function GetNuGetPackageCachePath() {
  if ($env:NUGET_PACKAGES -eq $null) {
    # Use local cache on CI to ensure deterministic build,
    # use global cache in dev builds to avoid cost of downloading packages.
    if ($useGlobalNuGetCache) {
      $env:NUGET_PACKAGES = Join-Path $env:UserProfile ".nuget\packages"
    } else {
      $env:NUGET_PACKAGES = Join-Path $RepoRoot ".packages"
    }
  }

  return $env:NUGET_PACKAGES
}

# Returns a full path to an Arcade SDK task project file.
function GetSdkTaskProject([string]$taskName) {
  return Join-Path (Split-Path (InitializeToolset) -Parent) "SdkTasks\$taskName.proj"
}

function InitializeNativeTools() {
  if (Get-Member -InputObject $GlobalJson -Name "native-tools") {
    $nativeArgs= @{}
    if ($ci) {
      $nativeArgs = @{
        InstallDirectory = "$ToolsDir"
      }
    }
    & "$PSScriptRoot/init-tools-native.ps1" @nativeArgs
  }
}

function InitializeToolset() {
  if (Test-Path variable:global:_ToolsetBuildProj) {
    return $global:_ToolsetBuildProj
  }

  $nugetCache = GetNuGetPackageCachePath

  $toolsetVersion = $GlobalJson.'msbuild-sdks'.'Microsoft.DotNet.Arcade.Sdk'
  $toolsetLocationFile = Join-Path $ToolsetDir "$toolsetVersion.txt"

  if (Test-Path $toolsetLocationFile) {
    $path = Get-Content $toolsetLocationFile -TotalCount 1
    if (Test-Path $path) {
      return $global:_ToolsetBuildProj = $path
    }
  }

  if (-not $restore) {
    Write-PipelineTelemetryError -Category "InitializeToolset" -Message "Toolset version $toolsetVersion has not been restored."
    ExitWithExitCode 1
  }

  $buildTool = InitializeBuildTool

  $proj = Join-Path $ToolsetDir "restore.proj"
  $bl = if ($binaryLog) { "/bl:" + (Join-Path $LogDir "ToolsetRestore.binlog") } else { "" }

  '<Project Sdk="Microsoft.DotNet.Arcade.Sdk"/>' | Set-Content $proj

  MSBuild-Core $proj $bl /t:__WriteToolsetLocation /clp:ErrorsOnly`;NoSummary /p:__ToolsetLocationOutputFile=$toolsetLocationFile

  $path = Get-Content $toolsetLocationFile -TotalCount 1
  if (!(Test-Path $path)) {
    throw "Invalid toolset path: $path"
  }

  return $global:_ToolsetBuildProj = $path
}

function ExitWithExitCode([int] $exitCode) {
  if ($ci -and $prepareMachine) {
    Stop-Processes
  }
  exit $exitCode
}

function Stop-Processes() {
  Write-Host "Killing running build processes..."
  foreach ($processName in $processesToStopOnExit) {
    Get-Process -Name $processName -ErrorAction SilentlyContinue | Stop-Process
  }
}

#
# Executes msbuild (or 'dotnet msbuild') with arguments passed to the function.
# The arguments are automatically quoted.
# Terminates the script if the build fails.
#
function MSBuild() {
  if ($pipelinesLog) {
    $buildTool = InitializeBuildTool

    # Work around issues with Azure Artifacts credential provider
    # https://github.com/dotnet/arcade/issues/3932
    if ($ci -and $buildTool.Tool -eq "dotnet") {
      dotnet nuget locals http-cache -c
    }

    $toolsetBuildProject = InitializeToolset
    $path = Split-Path -parent $toolsetBuildProject
    $path = Join-Path $path (Join-Path $buildTool.Framework "Microsoft.DotNet.Arcade.Sdk.dll")
    $args += "/logger:$path"
  }

  MSBuild-Core @args
}

#
# Executes msbuild (or 'dotnet msbuild') with arguments passed to the function.
# The arguments are automatically quoted.
# Terminates the script if the build fails.
#
function MSBuild-Core() {
  if ($ci) {
    if (!$binaryLog) {
      Write-PipelineTaskError -Message "Binary log must be enabled in CI build."
      ExitWithExitCode 1
    }

    if ($nodeReuse) {
      Write-PipelineTaskError -Message "Node reuse must be disabled in CI build."
      ExitWithExitCode 1
    }
  }

  $buildTool = InitializeBuildTool

  $cmdArgs = "$($buildTool.Command) /m /nologo /clp:Summary /v:$verbosity /nr:$nodeReuse /p:ContinuousIntegrationBuild=$ci"

  if ($warnAsError) {
    $cmdArgs += " /warnaserror /p:TreatWarningsAsErrors=true"
  }
  else {
    $cmdArgs += " /p:TreatWarningsAsErrors=false"
  }

  foreach ($arg in $args) {
    if ($arg -ne $null -and $arg.Trim() -ne "") {
      $cmdArgs += " `"$arg`""
    }
  }

  $exitCode = Exec-Process $buildTool.Path $cmdArgs

  if ($exitCode -ne 0) {
    Write-PipelineTaskError -Message "Build failed."

    $buildLog = GetMSBuildBinaryLogCommandLineArgument $args
    if ($buildLog -ne $null) {
      Write-Host "See log: $buildLog" -ForegroundColor DarkGray
    }

    ExitWithExitCode $exitCode
  }
}

function GetMSBuildBinaryLogCommandLineArgument($arguments) {
  foreach ($argument in $arguments) {
    if ($argument -ne $null) {
      $arg = $argument.Trim()
      if ($arg.StartsWith("/bl:", "OrdinalIgnoreCase")) {
        return $arg.Substring("/bl:".Length)
      }

      if ($arg.StartsWith("/binaryLogger:", "OrdinalIgnoreCase")) {
        return $arg.Substring("/binaryLogger:".Length)
      }
    }
  }

  return $null
}

. $PSScriptRoot\pipeline-logging-functions.ps1

$RepoRoot = Resolve-Path (Join-Path $PSScriptRoot "..\..")
$EngRoot = Resolve-Path (Join-Path $PSScriptRoot "..")
$ArtifactsDir = Join-Path $RepoRoot "artifacts"
$ToolsetDir = Join-Path $ArtifactsDir "toolset"
$ToolsDir = Join-Path $RepoRoot ".tools"
$LogDir = Join-Path (Join-Path $ArtifactsDir "log") $configuration
$TempDir = Join-Path (Join-Path $ArtifactsDir "tmp") $configuration
$GlobalJson = Get-Content -Raw -Path (Join-Path $RepoRoot "global.json") | ConvertFrom-Json
# true if global.json contains a "runtimes" section
$globalJsonHasRuntimes = if ($GlobalJson.tools.PSObject.Properties.Name -Match 'runtimes') { $true } else { $false }

Create-Directory $ToolsetDir
Create-Directory $TempDir
Create-Directory $LogDir

Write-PipelineSetVariable -Name 'Artifacts' -Value $ArtifactsDir
Write-PipelineSetVariable -Name 'Artifacts.Toolset' -Value $ToolsetDir
Write-PipelineSetVariable -Name 'Artifacts.Log' -Value $LogDir
Write-PipelineSetVariable -Name 'TEMP' -Value $TempDir
Write-PipelineSetVariable -Name 'TMP' -Value $TempDir<|MERGE_RESOLUTION|>--- conflicted
+++ resolved
@@ -223,14 +223,10 @@
       }
       catch {
         Write-PipelineTelemetryError -Category "InitializeToolset" -Message "Failed to install dotnet runtime '$runtime' from custom location '$runtimeSourceFeed'."
-<<<<<<< HEAD
-      }
-=======
         ExitWithExitCode 1
       }
     } else {
       ExitWithExitCode 1
->>>>>>> 2beb6e6c
     }
   }
 }
