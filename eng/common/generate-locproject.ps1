Param(
    [Parameter(Mandatory=$true)][string] $SourcesDirectory,     # Directory where source files live; if using a Localize directory it should live in here
    [string] $LanguageSet = 'VS_Main_Languages',                # Language set to be used in the LocProject.json
    [switch] $UseCheckedInLocProjectJson,                       # When set, generates a LocProject.json and compares it to one that already exists in the repo; otherwise just generates one
    [switch] $CreateNeutralXlfs                                 # Creates neutral xlf files. Only set to false when running locally
)

# Generates LocProject.json files for the OneLocBuild task. OneLocBuildTask is described here:
# https://ceapex.visualstudio.com/CEINTL/_wiki/wikis/CEINTL.wiki/107/Localization-with-OneLocBuild-Task

Set-StrictMode -Version 2.0
$ErrorActionPreference = "Stop"
. $PSScriptRoot\pipeline-logging-functions.ps1

$exclusionsFilePath = "$SourcesDirectory\eng\Localize\LocExclusions.json"
$exclusions = @{ Exclusions = @() }
if (Test-Path -Path $exclusionsFilePath)
{
    $exclusions = Get-Content "$exclusionsFilePath" | ConvertFrom-Json
}

Push-Location "$SourcesDirectory" # push location for Resolve-Path -Relative to work

# Template files
$jsonFiles = @()
$jsonTemplateFiles = Get-ChildItem -Recurse -Path "$SourcesDirectory" | Where-Object { $_.FullName -Match "\.template\.config\\localize\\.+\.en\.json" } # .NET templating pattern
$jsonTemplateFiles | ForEach-Object {
    $null = $_.Name -Match "(.+)\.[\w-]+\.json" # matches '[filename].[langcode].json

    $destinationFile = "$($_.Directory.FullName)\$($Matches.1).json"
    $jsonFiles += Copy-Item "$($_.FullName)" -Destination $destinationFile -PassThru
}

$jsonWinformsTemplateFiles = Get-ChildItem -Recurse -Path "$SourcesDirectory" | Where-Object { $_.FullName -Match "en\\strings\.json" } # current winforms pattern

$wxlFiles = Get-ChildItem -Recurse -Path "$SourcesDirectory" | Where-Object { $_.FullName -Match "\\.+\.wxl" -And -Not( $_.Directory.Name -Match "\d{4}" ) } # localized files live in four digit lang ID directories; this excludes them

$xlfFiles = @()

$allXlfFiles = Get-ChildItem -Recurse -Path "$SourcesDirectory\*\*.xlf"
$langXlfFiles = @()
if ($allXlfFiles) {
    $null = $allXlfFiles[0].FullName -Match "\.([\w-]+)\.xlf" # matches '[langcode].xlf'
    $firstLangCode = $Matches.1
    $langXlfFiles = Get-ChildItem -Recurse -Path "$SourcesDirectory\*\*.$firstLangCode.xlf"
}
$langXlfFiles | ForEach-Object {
    $null = $_.Name -Match "(.+)\.[\w-]+\.xlf" # matches '[filename].[langcode].xlf

    $destinationFile = "$($_.Directory.FullName)\$($Matches.1).xlf"
    $xlfFiles += Copy-Item "$($_.FullName)" -Destination $destinationFile -PassThru
}

$locFiles = $jsonFiles + $jsonWinformsTemplateFiles + $xlfFiles

$locJson = @{
    Projects = @(
        @{
            LanguageSet = $LanguageSet
            LocItems = @(
                $locFiles | ForEach-Object {
                    $outputPath = "$(($_.DirectoryName | Resolve-Path -Relative) + "\")"
                    $continue = $true
                    foreach ($exclusion in $exclusions.Exclusions) {
                        if ($_.FullName.Contains($exclusion))
                        {
                            $continue = $false
                        }
                    }
                    $sourceFile = ($_.FullName | Resolve-Path -Relative)
                    if (!$CreateNeutralXlfs -and $_.Extension -eq '.xlf') {
                        Remove-Item -Path $sourceFile
                    }
                    if ($continue)
                    {
                        if ($_.Directory.Name -eq 'en' -and $_.Extension -eq '.json') {
                            return @{
                                SourceFile = $sourceFile
                                CopyOption = "LangIDOnPath"
                                OutputPath = "$($_.Directory.Parent.FullName | Resolve-Path -Relative)\"
                            }
                        } else {
                            return @{
                                SourceFile = $sourceFile
                                CopyOption = "LangIDOnName"
                                OutputPath = $outputPath
                            }
                        }
                    }
                }
            )
        },
        @{
            CloneLanguageSet = "WiX_CloneLanguages"
            LssFiles = @( "wxl_loc.lss" )
            LocItems = @(
                $wxlFiles | ForEach-Object {
                    $outputPath = "$($_.Directory.FullName | Resolve-Path -Relative)\"
                    $continue = $true
                    foreach ($exclusion in $exclusions.Exclusions) {
<<<<<<< HEAD
                        if ($outputPath.Contains($exclusion))
=======
                        if ($_.FullName.Contains($exclusion))
>>>>>>> 9ec5d7f1
                        {
                            $continue = $false
                        }
                    }
                    $sourceFile = ($_.FullName | Resolve-Path -Relative)
                    if ($continue)
                    {
                        return @{
                            SourceFile = $sourceFile
                            CopyOption = "LangIDOnPath"
                            OutputPath = $outputPath
                            Languages = "cs-CZ;de-DE;es-ES;fr-FR;it-IT;ja-JP;ko-KR;pl-PL;pt-BR;ru-RU;tr-TR;zh-CN;zh-TW"
                        }
                    }
                }
            )
        }
    )
}

$json = ConvertTo-Json $locJson -Depth 5
Write-Host "LocProject.json generated:`n`n$json`n`n"
Pop-Location

if (!$UseCheckedInLocProjectJson) {
    New-Item "$SourcesDirectory\eng\Localize\LocProject.json" -Force # Need this to make sure the Localize directory is created
    Set-Content "$SourcesDirectory\eng\Localize\LocProject.json" $json
}
else {
    New-Item "$SourcesDirectory\eng\Localize\LocProject-generated.json" -Force # Need this to make sure the Localize directory is created
    Set-Content "$SourcesDirectory\eng\Localize\LocProject-generated.json" $json

    if ((Get-FileHash "$SourcesDirectory\eng\Localize\LocProject-generated.json").Hash -ne (Get-FileHash "$SourcesDirectory\eng\Localize\LocProject.json").Hash) {
        Write-PipelineTelemetryError -Category "OneLocBuild" -Message "Existing LocProject.json differs from generated LocProject.json. Download LocProject-generated.json and compare them."

        exit 1
    }
    else {
        Write-Host "Generated LocProject.json and current LocProject.json are identical."
    }
}<|MERGE_RESOLUTION|>--- conflicted
+++ resolved
@@ -98,11 +98,7 @@
                     $outputPath = "$($_.Directory.FullName | Resolve-Path -Relative)\"
                     $continue = $true
                     foreach ($exclusion in $exclusions.Exclusions) {
-<<<<<<< HEAD
-                        if ($outputPath.Contains($exclusion))
-=======
                         if ($_.FullName.Contains($exclusion))
->>>>>>> 9ec5d7f1
                         {
                             $continue = $false
                         }
