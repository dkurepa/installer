<?xml version="1.0" encoding="utf-8"?>
<Dependencies>
  <ProductDependencies>
    <Dependency Name="Microsoft.WindowsDesktop.App.Ref" Version="7.0.0-preview.6.22306.3" CoherentParentDependency="Microsoft.NET.Sdk">
      <Uri>https://github.com/dotnet/windowsdesktop</Uri>
      <Sha>8f4ad34e4a86bf388c465c63486a58c2687f2fea</Sha>
    </Dependency>
    <Dependency Name="VS.Redist.Common.WindowsDesktop.SharedFramework.x64.7.0" Version="7.0.0-preview.6.22306.3" CoherentParentDependency="Microsoft.NET.Sdk">
      <Uri>https://github.com/dotnet/windowsdesktop</Uri>
      <Sha>8f4ad34e4a86bf388c465c63486a58c2687f2fea</Sha>
    </Dependency>
    <Dependency Name="VS.Redist.Common.WindowsDesktop.TargetingPack.x64.7.0" Version="7.0.0-preview.6.22306.3" CoherentParentDependency="Microsoft.NET.Sdk">
      <Uri>https://github.com/dotnet/windowsdesktop</Uri>
      <Sha>8f4ad34e4a86bf388c465c63486a58c2687f2fea</Sha>
    </Dependency>
    <Dependency Name="Microsoft.WindowsDesktop.App.Runtime.win-x64" Version="7.0.0-preview.6.22306.3" CoherentParentDependency="Microsoft.NET.Sdk">
      <Uri>https://github.com/dotnet/windowsdesktop</Uri>
      <Sha>8f4ad34e4a86bf388c465c63486a58c2687f2fea</Sha>
    </Dependency>
    <Dependency Name="VS.Redist.Common.NetCore.SharedFramework.x64.7.0" Version="7.0.0-preview.6.22305.4" CoherentParentDependency="Microsoft.NET.Sdk">
      <Uri>https://github.com/dotnet/runtime</Uri>
      <Sha>f21ace52e357bbf0019da5c9e42d66705a087235</Sha>
    </Dependency>
    <Dependency Name="Microsoft.NETCore.App.Ref" Version="7.0.0-preview.6.22305.4" CoherentParentDependency="Microsoft.NET.Sdk">
      <Uri>https://github.com/dotnet/runtime</Uri>
      <Sha>f21ace52e357bbf0019da5c9e42d66705a087235</Sha>
    </Dependency>
    <Dependency Name="VS.Redist.Common.NetCore.TargetingPack.x64.7.0" Version="7.0.0-preview.6.22305.4" CoherentParentDependency="Microsoft.NET.Sdk">
      <Uri>https://github.com/dotnet/runtime</Uri>
      <Sha>f21ace52e357bbf0019da5c9e42d66705a087235</Sha>
    </Dependency>
    <Dependency Name="Microsoft.NETCore.App.Runtime.win-x64" Version="7.0.0-preview.6.22305.4" CoherentParentDependency="Microsoft.NET.Sdk">
      <Uri>https://github.com/dotnet/runtime</Uri>
      <Sha>f21ace52e357bbf0019da5c9e42d66705a087235</Sha>
      <SourceBuildTarball RepoName="runtime" ManagedOnly="true" />
    </Dependency>
    <Dependency Name="Microsoft.NETCore.App.Host.win-x64" Version="7.0.0-preview.6.22305.4" CoherentParentDependency="Microsoft.NET.Sdk">
      <Uri>https://github.com/dotnet/runtime</Uri>
      <Sha>f21ace52e357bbf0019da5c9e42d66705a087235</Sha>
    </Dependency>
    <Dependency Name="Microsoft.NETCore.DotNetHostResolver" Version="7.0.0-preview.6.22305.4" CoherentParentDependency="Microsoft.NET.Sdk">
      <Uri>https://github.com/dotnet/runtime</Uri>
      <Sha>f21ace52e357bbf0019da5c9e42d66705a087235</Sha>
    </Dependency>
    <!-- Change blob version in GenerateLayout.targets if this is unpinned to service targeting pack -->
    <!-- No new netstandard.library planned for 3.1 timeframe at this time. -->
    <Dependency Name="NETStandard.Library.Ref" Version="2.1.0" Pinned="true">
      <Uri>https://github.com/dotnet/core-setup</Uri>
      <Sha>7d57652f33493fa022125b7f63aad0d70c52d810</Sha>
    </Dependency>
    <Dependency Name="Microsoft.NETCore.Platforms" Version="7.0.0-preview.6.22305.4" CoherentParentDependency="Microsoft.NET.Sdk">
      <Uri>https://github.com/dotnet/runtime</Uri>
      <Sha>f21ace52e357bbf0019da5c9e42d66705a087235</Sha>
    </Dependency>
    <Dependency Name="Microsoft.AspNetCore.App.Ref" Version="7.0.0-preview.6.22307.1" CoherentParentDependency="Microsoft.NET.Sdk">
      <Uri>https://github.com/dotnet/aspnetcore</Uri>
      <Sha>7d0e20dc287815340e35654508ae384129f28c82</Sha>
    </Dependency>
    <Dependency Name="Microsoft.AspNetCore.App.Ref.Internal" Version="7.0.0-preview.6.22307.1" CoherentParentDependency="Microsoft.NET.Sdk">
      <Uri>https://github.com/dotnet/aspnetcore</Uri>
      <Sha>7d0e20dc287815340e35654508ae384129f28c82</Sha>
    </Dependency>
    <Dependency Name="Microsoft.AspNetCore.App.Runtime.win-x64" Version="7.0.0-preview.6.22307.1" CoherentParentDependency="Microsoft.NET.Sdk">
      <Uri>https://github.com/dotnet/aspnetcore</Uri>
      <Sha>7d0e20dc287815340e35654508ae384129f28c82</Sha>
      <SourceBuildTarball RepoName="aspnetcore" ManagedOnly="true" />
    </Dependency>
    <Dependency Name="VS.Redist.Common.AspNetCore.SharedFramework.x64.7.0" Version="7.0.0-preview.6.22307.1" CoherentParentDependency="Microsoft.NET.Sdk">
      <Uri>https://github.com/dotnet/aspnetcore</Uri>
      <Sha>7d0e20dc287815340e35654508ae384129f28c82</Sha>
    </Dependency>
    <Dependency Name="dotnet-dev-certs" Version="7.0.0-preview.6.22307.1" CoherentParentDependency="Microsoft.NET.Sdk">
      <Uri>https://github.com/dotnet/aspnetcore</Uri>
      <Sha>7d0e20dc287815340e35654508ae384129f28c82</Sha>
    </Dependency>
<<<<<<< HEAD
    <Dependency Name="dotnet-user-secrets" Version="7.0.0-preview.6.22307.1" CoherentParentDependency="Microsoft.NET.Sdk">
=======
    <Dependency Name="dotnet-user-jwts" Version="7.0.0-preview.6.22306.7" CoherentParentDependency="Microsoft.NET.Sdk">
      <Uri>https://github.com/dotnet/aspnetcore</Uri>
      <Sha>154d0530fb24e142c22b5b737e881f1b7c0c65d3</Sha>
    </Dependency>
    <Dependency Name="dotnet-user-secrets" Version="7.0.0-preview.6.22306.7" CoherentParentDependency="Microsoft.NET.Sdk">
>>>>>>> 116a6a8b
      <Uri>https://github.com/dotnet/aspnetcore</Uri>
      <Sha>7d0e20dc287815340e35654508ae384129f28c82</Sha>
    </Dependency>
    <Dependency Name="Microsoft.DotNet.Test.ProjectTemplates.2.1" Version="1.0.2-beta4.22307.1">
      <Uri>https://github.com/dotnet/test-templates</Uri>
      <Sha>135655caa47549d5598f08e433aa66557b8a7695</Sha>
    </Dependency>
    <Dependency Name="Microsoft.DotNet.Test.ProjectTemplates.5.0" Version="1.0.2-beta4.22307.1">
      <Uri>https://github.com/dotnet/test-templates</Uri>
      <Sha>135655caa47549d5598f08e433aa66557b8a7695</Sha>
    </Dependency>
    <Dependency Name="Microsoft.DotNet.Test.ProjectTemplates.6.0" Version="1.0.2-beta4.22307.1">
      <Uri>https://github.com/dotnet/test-templates</Uri>
      <Sha>135655caa47549d5598f08e433aa66557b8a7695</Sha>
    </Dependency>
    <Dependency Name="Microsoft.DotNet.Test.ProjectTemplates.7.0" Version="1.0.2-beta4.22307.1">
      <Uri>https://github.com/dotnet/test-templates</Uri>
      <Sha>135655caa47549d5598f08e433aa66557b8a7695</Sha>
      <SourceBuild RepoName="test-templates" ManagedOnly="true" />
    </Dependency>
    <Dependency Name="Microsoft.DotNet.Common.ItemTemplates" Version="7.0.100-preview.6.22306.1" CoherentParentDependency="Microsoft.NET.Sdk">
      <Uri>https://github.com/dotnet/templating</Uri>
      <Sha>a9d8c81810b54f0a295f085e741b2c7094d0946c</Sha>
    </Dependency>
    <Dependency Name="Microsoft.TemplateEngine.Cli" Version="7.0.100-preview.6.22306.1" CoherentParentDependency="Microsoft.NET.Sdk">
      <Uri>https://github.com/dotnet/templating</Uri>
      <Sha>a9d8c81810b54f0a295f085e741b2c7094d0946c</Sha>
      <SourceBuild RepoName="templating" ManagedOnly="true" />
    </Dependency>
    <Dependency Name="Microsoft.NET.Sdk" Version="7.0.100-preview.6.22307.13">
      <Uri>https://github.com/dotnet/sdk</Uri>
      <Sha>60cdb2e99d88dc890e5b93d7313626e3487d5efd</Sha>
      <SourceBuild RepoName="sdk" ManagedOnly="true" />
    </Dependency>
    <Dependency Name="Microsoft.DotNet.MSBuildSdkResolver" Version="7.0.100-preview.6.22307.13">
      <Uri>https://github.com/dotnet/sdk</Uri>
      <Sha>60cdb2e99d88dc890e5b93d7313626e3487d5efd</Sha>
    </Dependency>
    <!-- For coherency purposes, these versions should be gated by the versions of winforms and wpf routed via windowsdesktop -->
    <Dependency Name="Microsoft.Dotnet.WinForms.ProjectTemplates" Version="7.0.0-preview.6.22306.2" CoherentParentDependency="Microsoft.WindowsDesktop.App.Runtime.win-x64">
      <Uri>https://github.com/dotnet/winforms</Uri>
      <Sha>7569fcb7a96e3f46438f90ffb00cd03f08eaa3f7</Sha>
    </Dependency>
    <Dependency Name="Microsoft.DotNet.Wpf.ProjectTemplates" Version="7.0.0-preview.6.22306.3" CoherentParentDependency="Microsoft.WindowsDesktop.App.Runtime.win-x64">
      <Uri>https://github.com/dotnet/wpf</Uri>
      <Sha>144290982a74ce332d78e873cf52e3c4cb789d29</Sha>
    </Dependency>
    <Dependency Name="Microsoft.FSharp.Compiler" Version="12.0.4-beta.22274.4" CoherentParentDependency="Microsoft.NET.Sdk">
      <Uri>https://github.com/dotnet/fsharp</Uri>
      <Sha>211fd760c2315d73cfa0d375fe64abb346bc1096</Sha>
    </Dependency>
    <Dependency Name="Microsoft.SourceBuild.Intermediate.fsharp" Version="6.0.5-beta.22274.4" CoherentParentDependency="Microsoft.NET.Sdk">
      <Uri>https://github.com/dotnet/fsharp</Uri>
      <Sha>211fd760c2315d73cfa0d375fe64abb346bc1096</Sha>
      <SourceBuild RepoName="fsharp" ManagedOnly="true" />
    </Dependency>
    <Dependency Name="Microsoft.NET.Test.Sdk" Version="17.3.0-preview-20220606-01" CoherentParentDependency="Microsoft.NET.Sdk">
      <Uri>https://github.com/microsoft/vstest</Uri>
      <Sha>493a0e2ff925cbd4f5d218bda5f4f0f937fa9efc</Sha>
      <SourceBuildTarball RepoName="vstest" ManagedOnly="true" />
    </Dependency>
    <Dependency Name="Microsoft.NET.ILLink.Tasks" Version="7.0.100-1.22273.1" CoherentParentDependency="Microsoft.NET.Sdk">
      <Uri>https://github.com/dotnet/linker</Uri>
      <Sha>d794136809e207f9cfe02914af68b308106cc2c3</Sha>
      <SourceBuild RepoName="linker" ManagedOnly="true" />
      <RepoName>linker</RepoName>
    </Dependency>
    <Dependency Name="Microsoft.Net.Compilers.Toolset" Version="4.3.0-3.22305.4" CoherentParentDependency="Microsoft.NET.Sdk">
      <Uri>https://github.com/dotnet/roslyn</Uri>
      <Sha>134278cd43e1c3ac701a651a3369f3eecd3a37bb</Sha>
      <SourceBuild RepoName="roslyn" ManagedOnly="true" />
    </Dependency>
    <Dependency Name="Microsoft.Build" Version="17.3.0-preview-22306-01" CoherentParentDependency="Microsoft.NET.Sdk">
      <Uri>https://github.com/dotnet/msbuild</Uri>
      <Sha>1c045cf58dcb0d2f0474364550eeab37877257a1</Sha>
      <SourceBuildTarball RepoName="msbuild" ManagedOnly="true" />
    </Dependency>
    <Dependency Name="NuGet.Build.Tasks" Version="6.2.0-rc.146" CoherentParentDependency="Microsoft.NET.Sdk">
      <Uri>https://github.com/nuget/nuget.client</Uri>
      <Sha>b8a61266d9a6780cb7eb9c1942695cf813fdef0a</Sha>
      <SourceBuildTarball RepoName="nuget-client" ManagedOnly="true" />
    </Dependency>
    <Dependency Name="Microsoft.ApplicationInsights" Version="2.0.0">
      <Uri>https://github.com/Microsoft/ApplicationInsights-dotnet</Uri>
      <Sha>53b80940842204f78708a538628288ff5d741a1d</Sha>
    </Dependency>
    <!-- Temporarily pinning Microsoft.Web.Xdt until strict coherency is enabled by default -->
    <Dependency Name="Microsoft.Web.Xdt" Version="5.0.0-preview.21431.1" CoherentParentDependency="Microsoft.NET.Sdk" Pinned="true">
      <Uri>https://github.com/dotnet/xdt</Uri>
      <Sha>698fdad58fa64a55f16cd9562c90224cc498ed02</Sha>
      <SourceBuildTarball RepoName="xdt" ManagedOnly="true" />
    </Dependency>
    <Dependency Name="Microsoft.NET.Workload.Emscripten.Manifest-7.0.100" Version="7.0.0-preview.5.22268.1" CoherentParentDependency="VS.Redist.Common.NetCore.SharedFramework.x64.7.0">
      <Uri>https://github.com/dotnet/emsdk</Uri>
      <Sha>dca71051151e0515887671938196f3b87ad1c19f</Sha>
    </Dependency>
    <Dependency Name="Microsoft.Deployment.DotNet.Releases" Version="1.0.0-preview4.1.22206.3">
      <Uri>https://github.com/dotnet/deployment-tools</Uri>
      <Sha>4c51edf694fe99622fdcf77a1906c59e14dd311d</Sha>
      <SourceBuildTarball RepoName="deployment-tools" ManagedOnly="true" />
    </Dependency>
    <Dependency Name="Microsoft.SourceBuild.Intermediate.diagnostics" Version="5.0.0-preview.21506.1">
      <Uri>https://github.com/dotnet/diagnostics</Uri>
      <Sha>ab3eb7a525e31dc6fb4d9cc0b7154fa2be58dac1</Sha>
      <SourceBuildTarball RepoName="diagnostics" ManagedOnly="true" />
    </Dependency>
    <Dependency Name="Microsoft.SourceBuild.Intermediate.source-build-externals" Version="7.0.0-alpha.1.22259.2" CoherentParentDependency="Microsoft.NET.Sdk">
      <Uri>https://github.com/dotnet/source-build-externals</Uri>
      <Sha>929686f9bb080937b5cd8f496527f4c02123a11e</Sha>
      <SourceBuild RepoName="source-build-externals" ManagedOnly="true" />
    </Dependency>
    <Dependency Name="Microsoft.SourceBuild.Intermediate.symreader" Version="1.4.0-beta2-21475-02">
      <Uri>https://github.com/dotnet/symreader</Uri>
      <Sha>7b9791daa3a3477eb22ec805946c9fff8b42d8ca</Sha>
      <SourceBuildTarball RepoName="symreader" ManagedOnly="true" />
    </Dependency>
  </ProductDependencies>
  <ToolsetDependencies>
    <Dependency Name="Microsoft.DotNet.Arcade.Sdk" Version="7.0.0-beta.22306.1">
      <Uri>https://github.com/dotnet/arcade</Uri>
      <Sha>7f522f2e42fd8c2064afb45eac34a1773ce6a1cc</Sha>
      <SourceBuild RepoName="arcade" ManagedOnly="true" />
    </Dependency>
    <Dependency Name="Microsoft.DotNet.CMake.Sdk" Version="7.0.0-beta.22306.1">
      <Uri>https://github.com/dotnet/arcade</Uri>
      <Sha>7f522f2e42fd8c2064afb45eac34a1773ce6a1cc</Sha>
      <SourceBuild RepoName="arcade" ManagedOnly="true" />
    </Dependency>
    <Dependency Name="Microsoft.DotNet.Build.Tasks.Installers" Version="7.0.0-beta.22306.1">
      <Uri>https://github.com/dotnet/arcade</Uri>
      <Sha>7f522f2e42fd8c2064afb45eac34a1773ce6a1cc</Sha>
    </Dependency>
    <Dependency Name="Microsoft.SourceBuild.Intermediate.source-build-reference-packages" Version="7.0.0-alpha.1.22261.1">
      <Uri>https://github.com/dotnet/source-build-reference-packages</Uri>
      <Sha>c71ce108eda9f657c9f58a613a1fe56b6b08235d</Sha>
      <SourceBuildTarball RepoName="source-build-reference-packages" ManagedOnly="true" />
    </Dependency>
    <Dependency Name="Microsoft.SourceLink.GitHub" Version="1.2.0-beta-22271-02" CoherentParentDependency="Microsoft.DotNet.Arcade.Sdk">
      <Uri>https://github.com/dotnet/sourcelink</Uri>
      <Sha>9dd9f81089f875d2452db9d6c8397a8e0b19d688</Sha>
      <SourceBuild RepoName="sourcelink" ManagedOnly="true" />
    </Dependency>
    <Dependency Name="Microsoft.DotNet.XliffTasks" Version="1.0.0-beta.22302.1" CoherentParentDependency="Microsoft.DotNet.Arcade.Sdk">
      <Uri>https://github.com/dotnet/xliff-tasks</Uri>
      <Sha>0b6f6bd1d2ac8dfe6a64fe7e35e0c95b4ec55ba1</Sha>
      <SourceBuild RepoName="xliff-tasks" ManagedOnly="true" />
    </Dependency>
  </ToolsetDependencies>
</Dependencies><|MERGE_RESOLUTION|>--- conflicted
+++ resolved
@@ -73,15 +73,11 @@
       <Uri>https://github.com/dotnet/aspnetcore</Uri>
       <Sha>7d0e20dc287815340e35654508ae384129f28c82</Sha>
     </Dependency>
-<<<<<<< HEAD
+    <Dependency Name="dotnet-user-jwts" Version="7.0.0-preview.6.22307.1" CoherentParentDependency="Microsoft.NET.Sdk">
+      <Uri>https://github.com/dotnet/aspnetcore</Uri>
+      <Sha>7d0e20dc287815340e35654508ae384129f28c82</Sha>
+    </Dependency>
     <Dependency Name="dotnet-user-secrets" Version="7.0.0-preview.6.22307.1" CoherentParentDependency="Microsoft.NET.Sdk">
-=======
-    <Dependency Name="dotnet-user-jwts" Version="7.0.0-preview.6.22306.7" CoherentParentDependency="Microsoft.NET.Sdk">
-      <Uri>https://github.com/dotnet/aspnetcore</Uri>
-      <Sha>154d0530fb24e142c22b5b737e881f1b7c0c65d3</Sha>
-    </Dependency>
-    <Dependency Name="dotnet-user-secrets" Version="7.0.0-preview.6.22306.7" CoherentParentDependency="Microsoft.NET.Sdk">
->>>>>>> 116a6a8b
       <Uri>https://github.com/dotnet/aspnetcore</Uri>
       <Sha>7d0e20dc287815340e35654508ae384129f28c82</Sha>
     </Dependency>
