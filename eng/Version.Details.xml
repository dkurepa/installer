--- conflicted
+++ resolved
@@ -201,16 +201,7 @@
       <Sha>fb50d1a45ed10b39b5f335bc3a4bdcaea9b951cf</Sha>
       <SourceBuildTarball RepoName="nuget-client" ManagedOnly="true" />
     </Dependency>
-<<<<<<< HEAD
-    <!-- This is only used by source build SmokeTests. -->
-    <Dependency Name="Microsoft.ApplicationInsights" Version="2.0.0">
-      <Uri>https://github.com/Microsoft/ApplicationInsights-dotnet</Uri>
-      <Sha>53b80940842204f78708a538628288ff5d741a1d</Sha>
-    </Dependency>
-    <Dependency Name="Microsoft.NET.Workload.Emscripten.Current.Manifest-9.0.100.Transport" Version="9.0.0-preview.4.24176.2" CoherentParentDependency="Microsoft.NETCore.App.Runtime.win-x64">
-=======
     <Dependency Name="Microsoft.NET.Workload.Emscripten.Current.Manifest-9.0.100.Transport" Version="9.0.0-preview.4.24201.2" CoherentParentDependency="Microsoft.NETCore.App.Runtime.win-x64">
->>>>>>> 16a8822a
       <Uri>https://github.com/dotnet/emsdk</Uri>
       <Sha>bd79d3dd7ed2db36b3c3d4fa807c21a06d2024ec</Sha>
     </Dependency>
