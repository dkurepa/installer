--- conflicted
+++ resolved
@@ -62,21 +62,12 @@
     </Dependency>
     <Dependency Name="Microsoft.AspNetCore.App.Ref.Internal" Version="8.0.0-rtm.23477.14" CoherentParentDependency="Microsoft.NET.Sdk">
       <Uri>https://github.com/dotnet/aspnetcore</Uri>
-<<<<<<< HEAD
-      <Sha>470af1426002d0314cc81f6cc6dc967904acc1c8</Sha>
+      <Sha>96da75d67ff058d95e14de12d9fc2ff215074e3c</Sha>
       <SourceBuild RepoName="aspnetcore" ManagedOnly="true" />
-=======
-      <Sha>96da75d67ff058d95e14de12d9fc2ff215074e3c</Sha>
->>>>>>> 46a73707
     </Dependency>
     <Dependency Name="Microsoft.AspNetCore.App.Runtime.win-x64" Version="8.0.0-rtm.23477.14" CoherentParentDependency="Microsoft.NET.Sdk">
       <Uri>https://github.com/dotnet/aspnetcore</Uri>
-<<<<<<< HEAD
-      <Sha>470af1426002d0314cc81f6cc6dc967904acc1c8</Sha>
-=======
-      <Sha>96da75d67ff058d95e14de12d9fc2ff215074e3c</Sha>
-      <SourceBuild RepoName="aspnetcore" ManagedOnly="true" />
->>>>>>> 46a73707
+      <Sha>96da75d67ff058d95e14de12d9fc2ff215074e3c</Sha>
     </Dependency>
     <Dependency Name="VS.Redist.Common.AspNetCore.SharedFramework.x64.8.0" Version="8.0.0-rtm.23477.14" CoherentParentDependency="Microsoft.NET.Sdk">
       <Uri>https://github.com/dotnet/aspnetcore</Uri>
