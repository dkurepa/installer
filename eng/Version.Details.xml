--- conflicted
+++ resolved
@@ -1,35 +1,6 @@
 <?xml version="1.0" encoding="utf-8"?>
 <Dependencies>
   <ProductDependencies>
-<<<<<<< HEAD
-    <Dependency Name="Microsoft.WindowsDesktop.App.Ref" Version="3.1.0-preview2.19525.6">
-      <Uri>https://github.com/dotnet/core-setup</Uri>
-      <Sha>5672978d912db81b4b677fddff264907a47ec9a8</Sha>
-    </Dependency>
-    <Dependency Name="Microsoft.WindowsDesktop.App.Runtime.win-x64" Version="3.1.0-preview2.19525.6">
-      <Uri>https://github.com/dotnet/core-setup</Uri>
-      <Sha>5672978d912db81b4b677fddff264907a47ec9a8</Sha>
-    </Dependency>
-    <Dependency Name="Microsoft.NETCore.App.Ref" Version="3.1.0-preview2.19525.6">
-      <Uri>https://github.com/dotnet/core-setup</Uri>
-      <Sha>5672978d912db81b4b677fddff264907a47ec9a8</Sha>
-    </Dependency>
-    <Dependency Name="Microsoft.NETCore.App.Internal" Version="3.1.0-preview2.19525.6">
-      <Uri>https://github.com/dotnet/core-setup</Uri>
-      <Sha>5672978d912db81b4b677fddff264907a47ec9a8</Sha>
-    </Dependency>
-    <Dependency Name="Microsoft.NETCore.App.Runtime.win-x64" Version="3.1.0-preview2.19525.6">
-      <Uri>https://github.com/dotnet/core-setup</Uri>
-      <Sha>5672978d912db81b4b677fddff264907a47ec9a8</Sha>
-    </Dependency>
-    <Dependency Name="Microsoft.NETCore.App.Host.win-x64" Version="3.1.0-preview2.19525.6">
-      <Uri>https://github.com/dotnet/core-setup</Uri>
-      <Sha>5672978d912db81b4b677fddff264907a47ec9a8</Sha>
-    </Dependency>
-    <Dependency Name="Microsoft.NETCore.DotNetHostResolver" Version="3.1.0-preview2.19525.6">
-      <Uri>https://github.com/dotnet/core-setup</Uri>
-      <Sha>5672978d912db81b4b677fddff264907a47ec9a8</Sha>
-=======
     <Dependency Name="Microsoft.WindowsDesktop.App.Ref" Version="5.0.0-alpha1.19528.2">
       <Uri>https://github.com/dotnet/windowsdesktop</Uri>
       <Sha>cf45b69616065b019197c1d4b9a4901ed71eae84</Sha>
@@ -61,7 +32,6 @@
     <Dependency Name="Microsoft.NETCore.DotNetHostResolver" Version="5.0.0-alpha1.19528.2">
       <Uri>https://github.com/dotnet/core-setup</Uri>
       <Sha>138d7d2544aa836d73b8711998877fb0ed6620cb</Sha>
->>>>>>> d225a95f
     </Dependency>
     <!-- Change blob version in GenerateLayout.targets if this is unpinned to service targeting pack -->
     <!-- No new netstandard.library planned for 3.1 timeframe at this time. -->
@@ -69,35 +39,6 @@
       <Uri>https://github.com/dotnet/core-setup</Uri>
       <Sha>7d57652f33493fa022125b7f63aad0d70c52d810</Sha>
     </Dependency>
-<<<<<<< HEAD
-    <Dependency Name="Microsoft.NETCore.Platforms" Version="3.1.0-preview2.19523.17" CoherentParentDependency="Microsoft.NetCore.App.Internal">
-      <Uri>https://github.com/dotnet/corefx</Uri>
-      <Sha>427c7bd763aeea6c2391eec6fa7ae9ea1a2847c0</Sha>
-    </Dependency>
-    <Dependency Name="Microsoft.AspNetCore.App.Ref" Version="3.1.0-preview2.19525.8">
-      <Uri>https://github.com/aspnet/AspNetCore</Uri>
-      <Sha>7ef5dd3af4868fcd69778c922b48e1f429fb0aa6</Sha>
-    </Dependency>
-    <Dependency Name="Microsoft.AspNetCore.App.Runtime.win-x64" Version="3.1.0-preview2.19525.8">
-      <Uri>https://github.com/aspnet/AspNetCore</Uri>
-      <Sha>7ef5dd3af4868fcd69778c922b48e1f429fb0aa6</Sha>
-    </Dependency>
-    <Dependency Name="Microsoft.AspNetCore.DeveloperCertificates.XPlat" Version="3.1.0-preview2.19525.8">
-      <Uri>https://github.com/aspnet/AspNetCore</Uri>
-      <Sha>7ef5dd3af4868fcd69778c922b48e1f429fb0aa6</Sha>
-    </Dependency>
-    <Dependency Name="dotnet-dev-certs" Version="3.1.0-preview2.19525.8">
-      <Uri>https://github.com/aspnet/AspNetCore</Uri>
-      <Sha>7ef5dd3af4868fcd69778c922b48e1f429fb0aa6</Sha>
-    </Dependency>
-    <Dependency Name="dotnet-user-secrets" Version="3.1.0-preview2.19525.8">
-      <Uri>https://github.com/aspnet/AspNetCore</Uri>
-      <Sha>7ef5dd3af4868fcd69778c922b48e1f429fb0aa6</Sha>
-    </Dependency>
-    <Dependency Name="dotnet-watch" Version="3.1.0-preview2.19525.8">
-      <Uri>https://github.com/aspnet/AspNetCore</Uri>
-      <Sha>7ef5dd3af4868fcd69778c922b48e1f429fb0aa6</Sha>
-=======
     <Dependency Name="Microsoft.NETCore.Platforms" Version="5.0.0-alpha.1.19525.3" CoherentParentDependency="Microsoft.NetCore.App.Internal">
       <Uri>https://github.com/dotnet/corefx</Uri>
       <Sha>567241af05d1e43142d04572dee84870b78761aa</Sha>
@@ -125,7 +66,6 @@
     <Dependency Name="dotnet-watch" Version="5.0.0-alpha1.19522.13">
       <Uri>https://github.com/aspnet/AspNetCore</Uri>
       <Sha>74360c7d97f9b55b94fecbd6e0598daf0c1b7cd1</Sha>
->>>>>>> d225a95f
     </Dependency>
     <Dependency Name="Microsoft.DotNet.Test.ProjectTemplates.3.1" Version="1.0.2-beta4.19465.1">
       <Uri>https://github.com/dotnet/test-templates</Uri>
@@ -135,34 +75,6 @@
       <Uri>https://github.com/dotnet/templating</Uri>
       <Sha>40bcaca36d5db25dae9f9ad7e85891fc73714320</Sha>
     </Dependency>
-<<<<<<< HEAD
-    <Dependency Name="Microsoft.Dotnet.Toolset.Internal" Version="3.1.100-preview2.19527.2">
-      <Uri>https://github.com/dotnet/toolset</Uri>
-      <Sha>86c9e404628dd209963f3bbd9a46e4938b0b2ab2</Sha>
-    </Dependency>
-    <Dependency Name="Microsoft.NET.Sdk" Version="3.1.100-preview2.19527.1" CoherentParentDependency="Microsoft.Dotnet.Toolset.Internal">
-      <Uri>https://github.com/dotnet/sdk</Uri>
-      <Sha>34097cd518efe783071279653b9aa9a32e14d24f</Sha>
-    </Dependency>
-    <Dependency Name="Microsoft.DotNet.MSBuildSdkResolver" Version="3.1.100-preview2.19526.1" CoherentParentDependency="Microsoft.Dotnet.Toolset.Internal">
-      <Uri>https://github.com/dotnet/cli</Uri>
-      <Sha>55fc1ed9117b267b9f027c1fd92bbb2137cedd91</Sha>
-    </Dependency>
-    <!-- For coherency purposes, these versions should be gated by the versions of winforms and wpf routed via core setup -->
-    <Dependency Name="Microsoft.Dotnet.WinForms.ProjectTemplates" Version="4.8.1-preview1.19523.5" CoherentParentDependency="Microsoft.WindowsDesktop.App.Runtime.win-x64">
-      <Uri>https://github.com/dotnet/winforms</Uri>
-      <Sha>d890296011263c2fd459a2c4ae63d522d1f651ba</Sha>
-    </Dependency>
-    <Dependency Name="Microsoft.DotNet.Wpf.ProjectTemplates" Version="3.1.0-preview2.19525.4" CoherentParentDependency="Microsoft.WindowsDesktop.App.Runtime.win-x64">
-      <Uri>https://github.com/dotnet/wpf</Uri>
-      <Sha>94ba9d2ba78eda787981ce11fd5a55b4788254bb</Sha>
-    </Dependency>
-    <!-- This is so that WCF packages are included in the final drop for official releases. -->
-    <!-- Replace with better solution, see https://github.com/dotnet/arcade/issues/4162 -->
-    <Dependency Name="System.ServiceModel.Primitives" Version="4.7.0-preview2.19522.3">
-      <Uri>https://github.com/dotnet/wcf</Uri>
-      <Sha>fbb5aef10b235e98332c6f5c27de47826e84ef4d</Sha>
-=======
     <Dependency Name="Microsoft.Dotnet.Toolset.Internal" Version="5.0.100-alpha1.19522.14">
       <Uri>https://github.com/dotnet/toolset</Uri>
       <Sha>afa5f4c566ce34f827d21ebcbc8aefe7dcb08b39</Sha>
@@ -186,10 +98,9 @@
     </Dependency>
     <!-- This is so that WCF packages are included in the final drop for official releases. -->
     <!-- Replace with better solution, see https://github.com/dotnet/arcade/issues/4162 -->
-    <Dependency Name="System.ServiceModel.Primitives" Version="4.7.0-preview1.19473.2">
+    <Dependency Name="System.ServiceModel.Primitives" Version="4.7.0-preview2.19522.3">
       <Uri>https://github.com/dotnet/wcf</Uri>
-      <Sha>49e68b86a708b6d6346b4e519fd54f9e815a87d1</Sha>
->>>>>>> d225a95f
+      <Sha>fbb5aef10b235e98332c6f5c27de47826e84ef4d</Sha>
     </Dependency>
   </ProductDependencies>
   <ToolsetDependencies>
