--- conflicted
+++ resolved
@@ -94,7 +94,6 @@
       <Sha>9c17a4a6ee6327c95faa6ce5dba391e0dd91cacd</Sha>
       <SourceBuild RepoName="test-templates" ManagedOnly="true" />
     </Dependency>
-<<<<<<< HEAD
     <Dependency Name="Microsoft.DotNet.Common.ItemTemplates" Version="7.0.100-preview.3.22159.1" CoherentParentDependency="Microsoft.NET.Sdk">
       <Uri>https://github.com/dotnet/templating</Uri>
       <Sha>c30b2dca81bec3f510cc2fd7c77d9c5384bb2204</Sha>
@@ -112,29 +111,6 @@
     <Dependency Name="Microsoft.DotNet.MSBuildSdkResolver" Version="7.0.100-preview.3.22159.14">
       <Uri>https://github.com/dotnet/sdk</Uri>
       <Sha>9f6035515210e71275f80affca3faeb9eb305a02</Sha>
-=======
-    <Dependency Name="Microsoft.DotNet.Common.ItemTemplates" Version="6.0.300-preview.22161.3" CoherentParentDependency="Microsoft.NET.Sdk">
-      <Uri>https://github.com/dotnet/templating</Uri>
-      <Sha>2380b2f5181ea93893481406f0e37a2159202592</Sha>
-    </Dependency>
-    <Dependency Name="Microsoft.TemplateEngine.Cli" Version="6.0.300-preview.22161.3" CoherentParentDependency="Microsoft.NET.Sdk">
-      <Uri>https://github.com/dotnet/templating</Uri>
-      <Sha>2380b2f5181ea93893481406f0e37a2159202592</Sha>
-      <SourceBuild RepoName="templating" ManagedOnly="true" />
-    </Dependency>
-    <Dependency Name="Microsoft.DotNet.Common.ProjectTemplates.6.0" Version="6.0.300-preview.22161.3" CoherentParentDependency="Microsoft.NET.Sdk">
-      <Uri>https://github.com/dotnet/templating</Uri>
-      <Sha>2380b2f5181ea93893481406f0e37a2159202592</Sha>
-    </Dependency>
-    <Dependency Name="Microsoft.NET.Sdk" Version="6.0.300-preview.22163.5">
-      <Uri>https://github.com/dotnet/sdk</Uri>
-      <Sha>5a3930c1a880b9c7abce72fda22e4505f33b12d9</Sha>
-      <SourceBuild RepoName="sdk" ManagedOnly="true" />
-    </Dependency>
-    <Dependency Name="Microsoft.DotNet.MSBuildSdkResolver" Version="6.0.300-preview.22163.5">
-      <Uri>https://github.com/dotnet/sdk</Uri>
-      <Sha>5a3930c1a880b9c7abce72fda22e4505f33b12d9</Sha>
->>>>>>> 4969ceae
     </Dependency>
     <!-- For coherency purposes, these versions should be gated by the versions of winforms and wpf routed via windowsdesktop -->
     <Dependency Name="Microsoft.Dotnet.WinForms.ProjectTemplates" Version="7.0.0-preview.3.22158.8" CoherentParentDependency="Microsoft.WindowsDesktop.App.Runtime.win-x64">
@@ -145,15 +121,6 @@
       <Uri>https://github.com/dotnet/wpf</Uri>
       <Sha>1a194e4008cc9c14ed194d4ccbaf2fc878528a29</Sha>
     </Dependency>
-<<<<<<< HEAD
-    <Dependency Name="Microsoft.FSharp.Compiler" Version="12.0.0-beta.21522.2" CoherentParentDependency="Microsoft.NET.Sdk">
-      <Uri>https://github.com/dotnet/fsharp</Uri>
-      <Sha>6d626ff0752a77d339f609b4d361787dc9ca93a5</Sha>
-    </Dependency>
-    <Dependency Name="Microsoft.SourceBuild.Intermediate.fsharp" Version="6.0.1-beta.21522.2" CoherentParentDependency="Microsoft.NET.Sdk">
-      <Uri>https://github.com/dotnet/fsharp</Uri>
-      <Sha>6d626ff0752a77d339f609b4d361787dc9ca93a5</Sha>
-=======
     <Dependency Name="Microsoft.FSharp.Compiler" Version="12.0.3-beta.22161.4" CoherentParentDependency="Microsoft.NET.Sdk">
       <Uri>https://github.com/dotnet/fsharp</Uri>
       <Sha>695d8c1e326fd7cfb7fa4c5c8d9c5559a7ef8a63</Sha>
@@ -161,7 +128,6 @@
     <Dependency Name="Microsoft.SourceBuild.Intermediate.fsharp" Version="6.0.4-beta.22161.4" CoherentParentDependency="Microsoft.NET.Sdk">
       <Uri>https://github.com/dotnet/fsharp</Uri>
       <Sha>695d8c1e326fd7cfb7fa4c5c8d9c5559a7ef8a63</Sha>
->>>>>>> 4969ceae
       <SourceBuild RepoName="fsharp" ManagedOnly="true" />
     </Dependency>
     <Dependency Name="Microsoft.NET.Test.Sdk" Version="17.2.0-preview-20220308-05" CoherentParentDependency="Microsoft.NET.Sdk">
@@ -182,13 +148,8 @@
     </Dependency>
     <Dependency Name="Microsoft.Build" Version="17.2.0-preview-22157-01" CoherentParentDependency="Microsoft.NET.Sdk">
       <Uri>https://github.com/dotnet/msbuild</Uri>
-<<<<<<< HEAD
-      <Sha>2e82c9f3f5feaa9444e67c4509c25f98fb1ea500</Sha>
-      <SourceBuild RepoName="msbuild" ManagedOnly="true" />
-=======
       <Sha>9c173296404f9c365cc524569766f16d7cfcf308</Sha>
       <SourceBuildTarball RepoName="msbuild" ManagedOnly="true" />
->>>>>>> 4969ceae
     </Dependency>
     <Dependency Name="NuGet.Build.Tasks" Version="6.2.0-preview.2.91" CoherentParentDependency="Microsoft.NET.Sdk">
       <Uri>https://github.com/nuget/nuget.client</Uri>
@@ -205,14 +166,9 @@
       <Sha>698fdad58fa64a55f16cd9562c90224cc498ed02</Sha>
       <SourceBuildTarball RepoName="xdt" ManagedOnly="true" />
     </Dependency>
-<<<<<<< HEAD
-    <Dependency Name="Microsoft.NET.Workload.Emscripten.Manifest-7.0.100" Version="7.0.0-preview.3.22122.1" CoherentParentDependency="VS.Redist.Common.NetCore.SharedFramework.x64.7.0">
+    <Dependency Name="Microsoft.NET.Workload.Emscripten.Manifest-7.0.100" Version="7.0.0-preview.3.22122.1">
       <Uri>https://github.com/dotnet/emsdk</Uri>
       <Sha>50d92d57d5a760017cd7fbd9b97cdac86b68c233</Sha>
-=======
-    <Dependency Name="Microsoft.NET.Workload.Emscripten.Manifest-6.0.200" Version="6.0.2">
-      <Uri>https://github.com/dotnet/emsdk</Uri>
-      <Sha>ee0a97a0009c0e048789126253fea7994db676ac</Sha>
     </Dependency>
     <Dependency Name="Microsoft.SourceBuild.Intermediate.source-build" Version="0.1.0-alpha.1.21519.2" CoherentParentDependency="Microsoft.NET.Sdk">
       <Uri>https://github.com/dotnet/source-build</Uri>
@@ -223,7 +179,6 @@
       <Uri>https://github.com/dotnet/clicommandlineparser</Uri>
       <Sha>3198bf5660cad3dab85f5475bf1fda9688146e3f</Sha>
       <SourceBuildTarball RepoName="clicommandlineparser" ManagedOnly="true" />
->>>>>>> 4969ceae
     </Dependency>
     <Dependency Name="Microsoft.Deployment.DotNet.Releases" Version="1.0.247101">
       <Uri>https://github.com/dotnet/deployment-tools</Uri>
@@ -247,7 +202,6 @@
     </Dependency>
   </ProductDependencies>
   <ToolsetDependencies>
-<<<<<<< HEAD
     <Dependency Name="Microsoft.DotNet.Arcade.Sdk" Version="7.0.0-beta.22157.6">
       <Uri>https://github.com/dotnet/arcade</Uri>
       <Sha>81001b45bd54f9223905bf55f6ed0125273580fa</Sha>
@@ -265,25 +219,6 @@
     <Dependency Name="Microsoft.SourceBuild.Intermediate.source-build-reference-packages" Version="7.0.0-alpha.1.22160.2">
       <Uri>https://github.com/dotnet/source-build-reference-packages</Uri>
       <Sha>a5570c613d359a0ac38403f517e92b7c1e6994a2</Sha>
-=======
-    <Dependency Name="Microsoft.DotNet.Arcade.Sdk" Version="6.0.0-beta.22161.1">
-      <Uri>https://github.com/dotnet/arcade</Uri>
-      <Sha>879df783283dfb44c7653493fdf7fd7b07ba6b01</Sha>
-      <SourceBuild RepoName="arcade" ManagedOnly="true" />
-    </Dependency>
-    <Dependency Name="Microsoft.DotNet.CMake.Sdk" Version="6.0.0-beta.22161.1">
-      <Uri>https://github.com/dotnet/arcade</Uri>
-      <Sha>879df783283dfb44c7653493fdf7fd7b07ba6b01</Sha>
-      <SourceBuild RepoName="arcade" ManagedOnly="true" />
-    </Dependency>
-    <Dependency Name="Microsoft.DotNet.Build.Tasks.Installers" Version="6.0.0-beta.22161.1">
-      <Uri>https://github.com/dotnet/arcade</Uri>
-      <Sha>879df783283dfb44c7653493fdf7fd7b07ba6b01</Sha>
-    </Dependency>
-    <Dependency Name="Microsoft.SourceBuild.Intermediate.source-build-reference-packages" Version="6.0.0-servicing.22161.1">
-      <Uri>https://github.com/dotnet/source-build-reference-packages</Uri>
-      <Sha>a4550df3cb245c4dfd9601c67f86a27a88aad962</Sha>
->>>>>>> 4969ceae
       <SourceBuildTarball RepoName="source-build-reference-packages" ManagedOnly="true" />
     </Dependency>
     <Dependency Name="Microsoft.SourceLink.GitHub" Version="1.2.0-beta-22156-01" CoherentParentDependency="Microsoft.DotNet.Arcade.Sdk">
