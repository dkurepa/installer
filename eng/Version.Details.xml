--- conflicted
+++ resolved
@@ -71,29 +71,17 @@
       <Uri>https://github.com/dotnet/templating</Uri>
       <Sha>fa98e14b1b8d84a1a711ef909384f16ada8bbe7c</Sha>
     </Dependency>
-<<<<<<< HEAD
-    <Dependency Name="Microsoft.Dotnet.Toolset.Internal" Version="3.0.101-servicing.19521.3">
-      <Uri>https://github.com/dotnet/toolset</Uri>
-      <Sha>ba532c8cca4a59b01e0829bb2650fa69fb1cc9a3</Sha>
-=======
     <Dependency Name="Microsoft.Dotnet.Toolset.Internal" Version="3.1.100-preview2.19524.17">
       <Uri>https://github.com/dotnet/toolset</Uri>
       <Sha>0f500708a09ba62c8a988d5f2aba3f767eb5b31f</Sha>
->>>>>>> c54015c9
     </Dependency>
     <Dependency Name="Microsoft.NET.Sdk" Version="3.1.100-preview1.19506.1" CoherentParentDependency="Microsoft.Dotnet.Toolset.Internal">
       <Uri>https://github.com/dotnet/sdk</Uri>
       <Sha>357126710492d620198a60ee340ebeca9070f133</Sha>
     </Dependency>
-<<<<<<< HEAD
-    <Dependency Name="Microsoft.DotNet.MSBuildSdkResolver" Version="3.0.101-servicing.19517.5" CoherentParentDependency="Microsoft.Dotnet.Toolset.Internal">
-      <Uri>https://github.com/dotnet/cli</Uri>
-      <Sha>973a51de880fe7a0fa170c551e60a1042bee2a3b</Sha>
-=======
     <Dependency Name="Microsoft.DotNet.MSBuildSdkResolver" Version="3.1.100-preview2.19524.1" CoherentParentDependency="Microsoft.Dotnet.Toolset.Internal">
       <Uri>https://github.com/dotnet/cli</Uri>
       <Sha>db60cc51dbf2442013b6b2ae9d323339e80b2077</Sha>
->>>>>>> c54015c9
     </Dependency>
     <!-- For coherency purposes, these versions should be gated by the versions of winforms and wpf routed via core setup -->
     <Dependency Name="Microsoft.Dotnet.WinForms.ProjectTemplates" Version="4.8.1-preview1.19517.7" CoherentParentDependency="Microsoft.WindowsDesktop.App.Runtime.win-x64">
