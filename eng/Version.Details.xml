--- conflicted
+++ resolved
@@ -1,7 +1,6 @@
 <?xml version="1.0" encoding="utf-8"?>
 <Dependencies>
   <ProductDependencies>
-<<<<<<< HEAD
     <Dependency Name="Microsoft.WindowsDesktop.App.Ref" Version="8.0.0-alpha.1.22416.7" CoherentParentDependency="Microsoft.NET.Sdk">
       <Uri>https://github.com/dotnet/windowsdesktop</Uri>
       <Sha>d84ac6d64ab97febc153dfa903b52a828f47f44d</Sha>
@@ -17,30 +16,12 @@
     <Dependency Name="Microsoft.WindowsDesktop.App.Runtime.win-x64" Version="8.0.0-alpha.1.22416.7" CoherentParentDependency="Microsoft.NET.Sdk">
       <Uri>https://github.com/dotnet/windowsdesktop</Uri>
       <Sha>d84ac6d64ab97febc153dfa903b52a828f47f44d</Sha>
-=======
-    <Dependency Name="Microsoft.WindowsDesktop.App.Ref" Version="7.0.0-rc.2.22424.8" CoherentParentDependency="Microsoft.NET.Sdk">
-      <Uri>https://github.com/dotnet/windowsdesktop</Uri>
-      <Sha>6e1f6b8ee9f18133d5c8f543753b38a30384eebe</Sha>
-    </Dependency>
-    <Dependency Name="VS.Redist.Common.WindowsDesktop.SharedFramework.x64.7.0" Version="7.0.0-rc.2.22424.8" CoherentParentDependency="Microsoft.NET.Sdk">
-      <Uri>https://github.com/dotnet/windowsdesktop</Uri>
-      <Sha>6e1f6b8ee9f18133d5c8f543753b38a30384eebe</Sha>
-    </Dependency>
-    <Dependency Name="VS.Redist.Common.WindowsDesktop.TargetingPack.x64.7.0" Version="7.0.0-rc.2.22424.8" CoherentParentDependency="Microsoft.NET.Sdk">
-      <Uri>https://github.com/dotnet/windowsdesktop</Uri>
-      <Sha>6e1f6b8ee9f18133d5c8f543753b38a30384eebe</Sha>
-    </Dependency>
-    <Dependency Name="Microsoft.WindowsDesktop.App.Runtime.win-x64" Version="7.0.0-rc.2.22424.8" CoherentParentDependency="Microsoft.NET.Sdk">
-      <Uri>https://github.com/dotnet/windowsdesktop</Uri>
-      <Sha>6e1f6b8ee9f18133d5c8f543753b38a30384eebe</Sha>
->>>>>>> 2f46bae7
     </Dependency>
     <Dependency Name="runtime.linux-x64.Microsoft.NETCore.Runtime.ObjWriter" Version="1.0.0-alpha.1.22411.1" CoherentParentDependency="Microsoft.NETCore.App.Runtime.win-x64">
       <Uri>https://github.com/dotnet/llvm-project</Uri>
       <Sha>e73d65f0f80655b463162bd41a8365377ba6565d</Sha>
       <SourceBuildTarball RepoName="llvm-project" ManagedOnly="true" />
     </Dependency>
-<<<<<<< HEAD
     <Dependency Name="VS.Redist.Common.NetCore.SharedFramework.x64.8.0" Version="8.0.0-alpha.1.22423.18" CoherentParentDependency="Microsoft.NET.Sdk">
       <Uri>https://github.com/dotnet/runtime</Uri>
       <Sha>03c21467c97e75103d429a0e67504e402f6da17d</Sha>
@@ -65,32 +46,6 @@
     <Dependency Name="Microsoft.NETCore.DotNetHostResolver" Version="8.0.0-alpha.1.22423.18" CoherentParentDependency="Microsoft.NET.Sdk">
       <Uri>https://github.com/dotnet/runtime</Uri>
       <Sha>03c21467c97e75103d429a0e67504e402f6da17d</Sha>
-=======
-    <Dependency Name="VS.Redist.Common.NetCore.SharedFramework.x64.7.0" Version="7.0.0-rc.1.22422.12" CoherentParentDependency="Microsoft.NET.Sdk">
-      <Uri>https://github.com/dotnet/runtime</Uri>
-      <Sha>ef077d0b58ffddcf54fa73bd85dace6b999b8992</Sha>
-    </Dependency>
-    <Dependency Name="Microsoft.NETCore.App.Ref" Version="7.0.0-rc.1.22422.12" CoherentParentDependency="Microsoft.NET.Sdk">
-      <Uri>https://github.com/dotnet/runtime</Uri>
-      <Sha>ef077d0b58ffddcf54fa73bd85dace6b999b8992</Sha>
-    </Dependency>
-    <Dependency Name="VS.Redist.Common.NetCore.TargetingPack.x64.7.0" Version="7.0.0-rc.1.22422.12" CoherentParentDependency="Microsoft.NET.Sdk">
-      <Uri>https://github.com/dotnet/runtime</Uri>
-      <Sha>ef077d0b58ffddcf54fa73bd85dace6b999b8992</Sha>
-    </Dependency>
-    <Dependency Name="Microsoft.NETCore.App.Runtime.win-x64" Version="7.0.0-rc.1.22422.12" CoherentParentDependency="Microsoft.NET.Sdk">
-      <Uri>https://github.com/dotnet/runtime</Uri>
-      <Sha>ef077d0b58ffddcf54fa73bd85dace6b999b8992</Sha>
-      <SourceBuildTarball RepoName="runtime" ManagedOnly="true" />
-    </Dependency>
-    <Dependency Name="Microsoft.NETCore.App.Host.win-x64" Version="7.0.0-rc.1.22422.12" CoherentParentDependency="Microsoft.NET.Sdk">
-      <Uri>https://github.com/dotnet/runtime</Uri>
-      <Sha>ef077d0b58ffddcf54fa73bd85dace6b999b8992</Sha>
-    </Dependency>
-    <Dependency Name="Microsoft.NETCore.DotNetHostResolver" Version="7.0.0-rc.1.22422.12" CoherentParentDependency="Microsoft.NET.Sdk">
-      <Uri>https://github.com/dotnet/runtime</Uri>
-      <Sha>ef077d0b58ffddcf54fa73bd85dace6b999b8992</Sha>
->>>>>>> 2f46bae7
     </Dependency>
     <!-- Change blob version in GenerateLayout.targets if this is unpinned to service targeting pack -->
     <!-- No new netstandard.library planned for 3.1 timeframe at this time. -->
@@ -98,7 +53,6 @@
       <Uri>https://github.com/dotnet/core-setup</Uri>
       <Sha>7d57652f33493fa022125b7f63aad0d70c52d810</Sha>
     </Dependency>
-<<<<<<< HEAD
     <Dependency Name="Microsoft.NETCore.Platforms" Version="8.0.0-alpha.1.22423.18" CoherentParentDependency="Microsoft.NET.Sdk">
       <Uri>https://github.com/dotnet/runtime</Uri>
       <Sha>03c21467c97e75103d429a0e67504e402f6da17d</Sha>
@@ -131,40 +85,6 @@
     <Dependency Name="dotnet-user-secrets" Version="8.0.0-alpha.1.22424.2" CoherentParentDependency="Microsoft.NET.Sdk">
       <Uri>https://github.com/dotnet/aspnetcore</Uri>
       <Sha>0eaabe0fe5d714753f58ba84c9880403977a7f82</Sha>
-=======
-    <Dependency Name="Microsoft.NETCore.Platforms" Version="7.0.0-rc.1.22422.12" CoherentParentDependency="Microsoft.NET.Sdk">
-      <Uri>https://github.com/dotnet/runtime</Uri>
-      <Sha>ef077d0b58ffddcf54fa73bd85dace6b999b8992</Sha>
-    </Dependency>
-    <Dependency Name="Microsoft.AspNetCore.App.Ref" Version="7.0.0-rc.2.22424.4" CoherentParentDependency="Microsoft.NET.Sdk">
-      <Uri>https://github.com/dotnet/aspnetcore</Uri>
-      <Sha>0e0cb263176b2ff6f048aa48c7870986c37d894d</Sha>
-    </Dependency>
-    <Dependency Name="Microsoft.AspNetCore.App.Ref.Internal" Version="7.0.0-rc.2.22424.4" CoherentParentDependency="Microsoft.NET.Sdk">
-      <Uri>https://github.com/dotnet/aspnetcore</Uri>
-      <Sha>0e0cb263176b2ff6f048aa48c7870986c37d894d</Sha>
-    </Dependency>
-    <Dependency Name="Microsoft.AspNetCore.App.Runtime.win-x64" Version="7.0.0-rc.2.22424.4" CoherentParentDependency="Microsoft.NET.Sdk">
-      <Uri>https://github.com/dotnet/aspnetcore</Uri>
-      <Sha>0e0cb263176b2ff6f048aa48c7870986c37d894d</Sha>
-      <SourceBuild RepoName="aspnetcore" ManagedOnly="true" />
-    </Dependency>
-    <Dependency Name="VS.Redist.Common.AspNetCore.SharedFramework.x64.7.0" Version="7.0.0-rc.2.22424.4" CoherentParentDependency="Microsoft.NET.Sdk">
-      <Uri>https://github.com/dotnet/aspnetcore</Uri>
-      <Sha>0e0cb263176b2ff6f048aa48c7870986c37d894d</Sha>
-    </Dependency>
-    <Dependency Name="dotnet-dev-certs" Version="7.0.0-rc.2.22424.4" CoherentParentDependency="Microsoft.NET.Sdk">
-      <Uri>https://github.com/dotnet/aspnetcore</Uri>
-      <Sha>0e0cb263176b2ff6f048aa48c7870986c37d894d</Sha>
-    </Dependency>
-    <Dependency Name="dotnet-user-jwts" Version="7.0.0-rc.2.22424.4" CoherentParentDependency="Microsoft.NET.Sdk">
-      <Uri>https://github.com/dotnet/aspnetcore</Uri>
-      <Sha>0e0cb263176b2ff6f048aa48c7870986c37d894d</Sha>
-    </Dependency>
-    <Dependency Name="dotnet-user-secrets" Version="7.0.0-rc.2.22424.4" CoherentParentDependency="Microsoft.NET.Sdk">
-      <Uri>https://github.com/dotnet/aspnetcore</Uri>
-      <Sha>0e0cb263176b2ff6f048aa48c7870986c37d894d</Sha>
->>>>>>> 2f46bae7
     </Dependency>
     <Dependency Name="Microsoft.DotNet.Test.ProjectTemplates.2.1" Version="1.0.2-beta4.22406.1">
       <Uri>https://github.com/dotnet/test-templates</Uri>
@@ -183,7 +103,6 @@
       <Sha>8a75efaa853cd17f1336f5e99e626ab3e0fa68d1</Sha>
       <SourceBuild RepoName="test-templates" ManagedOnly="true" />
     </Dependency>
-<<<<<<< HEAD
     <Dependency Name="Microsoft.DotNet.Common.ItemTemplates" Version="7.0.100-rc.1.22425.9">
       <Uri>https://github.com/dotnet/sdk</Uri>
       <Sha>cafb1fd9901a8b5c3e19280472e6f85ecb081b92</Sha>
@@ -209,33 +128,6 @@
     <Dependency Name="Microsoft.DotNet.Wpf.ProjectTemplates" Version="8.0.0-alpha.1.22416.7" CoherentParentDependency="Microsoft.WindowsDesktop.App.Runtime.win-x64">
       <Uri>https://github.com/dotnet/wpf</Uri>
       <Sha>9c94b1b4e595f77dbf5638d42499901142039ce3</Sha>
-=======
-    <Dependency Name="Microsoft.DotNet.Common.ItemTemplates" Version="7.0.100-rc.2.22425.6">
-      <Uri>https://github.com/dotnet/sdk</Uri>
-      <Sha>361ca8ea760d7ed69da76f0b968f3b119d5bd222</Sha>
-    </Dependency>
-    <Dependency Name="Microsoft.TemplateEngine.Cli" Version="7.0.100-rc.2.22425.6">
-      <Uri>https://github.com/dotnet/sdk</Uri>
-      <Sha>361ca8ea760d7ed69da76f0b968f3b119d5bd222</Sha>
-    </Dependency>
-    <Dependency Name="Microsoft.NET.Sdk" Version="7.0.100-rc.2.22425.6">
-      <Uri>https://github.com/dotnet/sdk</Uri>
-      <Sha>361ca8ea760d7ed69da76f0b968f3b119d5bd222</Sha>
-      <SourceBuild RepoName="sdk" ManagedOnly="true" />
-    </Dependency>
-    <Dependency Name="Microsoft.DotNet.MSBuildSdkResolver" Version="7.0.100-rc.2.22425.6">
-      <Uri>https://github.com/dotnet/sdk</Uri>
-      <Sha>361ca8ea760d7ed69da76f0b968f3b119d5bd222</Sha>
-    </Dependency>
-    <!-- For coherency purposes, these versions should be gated by the versions of winforms and wpf routed via windowsdesktop -->
-    <Dependency Name="Microsoft.Dotnet.WinForms.ProjectTemplates" Version="7.0.0-rc.2.22424.12" CoherentParentDependency="Microsoft.WindowsDesktop.App.Runtime.win-x64">
-      <Uri>https://github.com/dotnet/winforms</Uri>
-      <Sha>ce337305aafff2839761d8c006894f9ff470e54b</Sha>
-    </Dependency>
-    <Dependency Name="Microsoft.DotNet.Wpf.ProjectTemplates" Version="7.0.0-rc.2.22424.8" CoherentParentDependency="Microsoft.WindowsDesktop.App.Runtime.win-x64">
-      <Uri>https://github.com/dotnet/wpf</Uri>
-      <Sha>9aaba46c4c7a6d94a580d4bb1555a6d51fa97b02</Sha>
->>>>>>> 2f46bae7
     </Dependency>
     <Dependency Name="Microsoft.FSharp.Compiler" Version="12.0.6-beta.22422.11" CoherentParentDependency="Microsoft.NET.Sdk">
       <Uri>https://github.com/dotnet/fsharp</Uri>
@@ -248,21 +140,12 @@
     </Dependency>
     <Dependency Name="Microsoft.NET.Test.Sdk" Version="17.4.0-preview-20220824-03" CoherentParentDependency="Microsoft.NET.Sdk">
       <Uri>https://github.com/microsoft/vstest</Uri>
-<<<<<<< HEAD
       <Sha>b2473308f9abacc1d4a4f56138055c8ccc7b14dd</Sha>
       <SourceBuildTarball RepoName="vstest" ManagedOnly="true" />
     </Dependency>
     <Dependency Name="Microsoft.NET.ILLink.Tasks" Version="7.0.100-1.22423.6" CoherentParentDependency="Microsoft.NET.Sdk">
       <Uri>https://github.com/dotnet/linker</Uri>
       <Sha>6c73ce6d6c4828e20a1e911127963e153bd7db00</Sha>
-=======
-      <Sha>ef0aa102e9c7d5cf55af06c2747d11e07d12b69a</Sha>
-      <SourceBuild RepoName="vstest" ManagedOnly="true" />
-    </Dependency>
-    <Dependency Name="Microsoft.NET.ILLink.Tasks" Version="7.0.100-1.22423.4" CoherentParentDependency="Microsoft.NET.Sdk">
-      <Uri>https://github.com/dotnet/linker</Uri>
-      <Sha>313671b195b1b36d56a8888a9a0e12edaac52c57</Sha>
->>>>>>> 2f46bae7
       <SourceBuild RepoName="linker" ManagedOnly="true" />
       <RepoName>linker</RepoName>
     </Dependency>
@@ -274,11 +157,7 @@
     <Dependency Name="Microsoft.Build" Version="17.4.0-preview-22416-02" CoherentParentDependency="Microsoft.NET.Sdk">
       <Uri>https://github.com/dotnet/msbuild</Uri>
       <Sha>5d102ae37163fc1f22610bb433c3ab9a2fff91f0</Sha>
-<<<<<<< HEAD
       <SourceBuildTarball RepoName="msbuild" ManagedOnly="true" />
-=======
-      <SourceBuild RepoName="msbuild" ManagedOnly="true" />
->>>>>>> 2f46bae7
     </Dependency>
     <Dependency Name="NuGet.Build.Tasks" Version="6.4.0-preview.1.51" CoherentParentDependency="Microsoft.NET.Sdk">
       <Uri>https://github.com/nuget/nuget.client</Uri>
@@ -289,7 +168,6 @@
       <Uri>https://github.com/Microsoft/ApplicationInsights-dotnet</Uri>
       <Sha>53b80940842204f78708a538628288ff5d741a1d</Sha>
     </Dependency>
-<<<<<<< HEAD
     <!-- Temporarily pinning Microsoft.Web.Xdt until strict coherency is enabled by default -->
     <Dependency Name="Microsoft.Web.Xdt" Version="5.0.0-preview.21431.1" CoherentParentDependency="Microsoft.NET.Sdk" Pinned="true">
       <Uri>https://github.com/dotnet/xdt</Uri>
@@ -297,9 +175,6 @@
       <SourceBuildTarball RepoName="xdt" ManagedOnly="true" />
     </Dependency>
     <Dependency Name="Microsoft.NET.Workload.Emscripten.Manifest-7.0.100" Version="7.0.0-rc.1.22411.1" CoherentParentDependency="VS.Redist.Common.NetCore.SharedFramework.x64.8.0">
-=======
-    <Dependency Name="Microsoft.NET.Workload.Emscripten.Manifest-7.0.100" Version="7.0.0-rc.1.22411.1" CoherentParentDependency="VS.Redist.Common.NetCore.SharedFramework.x64.7.0">
->>>>>>> 2f46bae7
       <Uri>https://github.com/dotnet/emsdk</Uri>
       <Sha>216093204c415b6e37dfadfcbcf183881b443636</Sha>
     </Dependency>
