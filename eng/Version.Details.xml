--- conflicted
+++ resolved
@@ -58,21 +58,12 @@
     </Dependency>
     <Dependency Name="Microsoft.AspNetCore.App.Ref.Internal" Version="9.0.0-alpha.1.23470.9" CoherentParentDependency="Microsoft.NET.Sdk">
       <Uri>https://github.com/dotnet/aspnetcore</Uri>
-<<<<<<< HEAD
-      <Sha>fa54329186df2e11b40bdfec4ae08f16fdbe9d99</Sha>
-=======
-      <Sha>10bc40cf7bec57ecf9d2ffd9a7501b34a28d1f18</Sha>
+      <Sha>fa54329186df2e11b40bdfec4ae08f16fdbe9d99</Sha>
       <SourceBuild RepoName="aspnetcore" ManagedOnly="true" />
->>>>>>> a2a4c251
     </Dependency>
     <Dependency Name="Microsoft.AspNetCore.App.Runtime.win-x64" Version="9.0.0-alpha.1.23470.9" CoherentParentDependency="Microsoft.NET.Sdk">
       <Uri>https://github.com/dotnet/aspnetcore</Uri>
-<<<<<<< HEAD
-      <Sha>fa54329186df2e11b40bdfec4ae08f16fdbe9d99</Sha>
-      <SourceBuild RepoName="aspnetcore" ManagedOnly="true" />
-=======
-      <Sha>10bc40cf7bec57ecf9d2ffd9a7501b34a28d1f18</Sha>
->>>>>>> a2a4c251
+      <Sha>fa54329186df2e11b40bdfec4ae08f16fdbe9d99</Sha>
     </Dependency>
     <Dependency Name="VS.Redist.Common.AspNetCore.SharedFramework.x64.9.0" Version="9.0.0-alpha.1.23470.9" CoherentParentDependency="Microsoft.NET.Sdk">
       <Uri>https://github.com/dotnet/aspnetcore</Uri>
