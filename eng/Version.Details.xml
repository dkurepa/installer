<?xml version="1.0" encoding="utf-8"?>
<Dependencies>
  <ProductDependencies>
    <!-- Winforms / WPF -->
<<<<<<< HEAD
    <Dependency Name="Microsoft.WindowsDesktop.App" Version="3.0.0-preview9-19423-09">
      <Uri>https://github.com/dotnet/core-setup</Uri>
      <Sha>2be172345a420387413bab7ce9053a52624c4461</Sha>
    </Dependency>
    <Dependency Name="Microsoft.NETCore.App" Version="3.0.0-preview9-19423-09">
      <Uri>https://github.com/dotnet/core-setup</Uri>
      <Sha>2be172345a420387413bab7ce9053a52624c4461</Sha>
    </Dependency>
    <Dependency Name="NETStandard.Library.Ref" Version="2.1.0-preview9-19423-09">
      <Uri>https://github.com/dotnet/core-setup</Uri>
      <Sha>2be172345a420387413bab7ce9053a52624c4461</Sha>
    </Dependency>
    <Dependency Name="Microsoft.AspNetCore.App.Ref" Version="3.0.0-preview9.19424.4">
      <Uri>https://github.com/aspnet/AspNetCore</Uri>
      <Sha>66de493473521e173fa15ca557f5f97601cedb23</Sha>
    </Dependency>
    <Dependency Name="Microsoft.AspNetCore.App.Runtime.win-x64" Version="3.0.0-preview9.19424.4">
      <Uri>https://github.com/aspnet/AspNetCore</Uri>
      <Sha>66de493473521e173fa15ca557f5f97601cedb23</Sha>
    </Dependency>
    <Dependency Name="Microsoft.AspNetCore.DeveloperCertificates.XPlat" Version="3.0.0-preview9.19424.4">
      <Uri>https://github.com/aspnet/AspNetCore</Uri>
      <Sha>66de493473521e173fa15ca557f5f97601cedb23</Sha>
    </Dependency>
    <Dependency Name="dotnet-dev-certs" Version="3.0.0-preview9.19424.4">
      <Uri>https://github.com/aspnet/AspNetCore</Uri>
      <Sha>66de493473521e173fa15ca557f5f97601cedb23</Sha>
    </Dependency>
    <Dependency Name="dotnet-user-secrets" Version="3.0.0-preview9.19424.4">
      <Uri>https://github.com/aspnet/AspNetCore</Uri>
      <Sha>66de493473521e173fa15ca557f5f97601cedb23</Sha>
    </Dependency>
    <Dependency Name="dotnet-watch" Version="3.0.0-preview9.19424.4">
      <Uri>https://github.com/aspnet/AspNetCore</Uri>
      <Sha>66de493473521e173fa15ca557f5f97601cedb23</Sha>
=======
    <Dependency Name="Microsoft.WindowsDesktop.App" Version="3.0.0-rc1-19427-09">
      <Uri>https://github.com/dotnet/core-setup</Uri>
      <Sha>d90543c070331ee577067ee7aedf709d80588a66</Sha>
    </Dependency>
    <Dependency Name="Microsoft.NETCore.App" Version="3.0.0-rc1-19427-09">
      <Uri>https://github.com/dotnet/core-setup</Uri>
      <Sha>d90543c070331ee577067ee7aedf709d80588a66</Sha>
    </Dependency>
    <Dependency Name="NETStandard.Library.Ref" Version="2.1.0-rc1-19427-09">
      <Uri>https://github.com/dotnet/core-setup</Uri>
      <Sha>d90543c070331ee577067ee7aedf709d80588a66</Sha>
    </Dependency>
    <Dependency Name="Microsoft.AspNetCore.App.Ref" Version="3.0.0-rc1.19427.14">
      <Uri>https://github.com/aspnet/AspNetCore</Uri>
      <Sha>649bcc8f616a856d8db3627d74f2d1edfb4526d5</Sha>
    </Dependency>
    <Dependency Name="Microsoft.AspNetCore.App.Runtime.win-x64" Version="3.0.0-rc1.19427.14">
      <Uri>https://github.com/aspnet/AspNetCore</Uri>
      <Sha>649bcc8f616a856d8db3627d74f2d1edfb4526d5</Sha>
    </Dependency>
    <Dependency Name="Microsoft.AspNetCore.DeveloperCertificates.XPlat" Version="3.0.0-rc1.19427.14">
      <Uri>https://github.com/aspnet/AspNetCore</Uri>
      <Sha>649bcc8f616a856d8db3627d74f2d1edfb4526d5</Sha>
    </Dependency>
    <Dependency Name="dotnet-dev-certs" Version="3.0.0-rc1.19427.14">
      <Uri>https://github.com/aspnet/AspNetCore</Uri>
      <Sha>649bcc8f616a856d8db3627d74f2d1edfb4526d5</Sha>
    </Dependency>
    <Dependency Name="dotnet-user-secrets" Version="3.0.0-rc1.19427.14">
      <Uri>https://github.com/aspnet/AspNetCore</Uri>
      <Sha>649bcc8f616a856d8db3627d74f2d1edfb4526d5</Sha>
    </Dependency>
    <Dependency Name="dotnet-watch" Version="3.0.0-rc1.19427.14">
      <Uri>https://github.com/aspnet/AspNetCore</Uri>
      <Sha>649bcc8f616a856d8db3627d74f2d1edfb4526d5</Sha>
>>>>>>> 5241bc64
    </Dependency>
    <Dependency Name="Microsoft.DotNet.Common.ItemTemplates" Version="3.0.0-preview8.19381.4" CoherentParentDependency="Microsoft.Dotnet.Toolset.Internal">
      <Uri>https://github.com/dotnet/templating</Uri>
      <Sha>e8d6da33000a416b2b36b4f04b1756dcc99f671d</Sha>
    </Dependency>
<<<<<<< HEAD
    <Dependency Name="Microsoft.Dotnet.Toolset.Internal" Version="3.0.100-preview9.19426.19">
      <Uri>https://github.com/dotnet/toolset</Uri>
      <Sha>09b1fb2a89520ab36ad81eeaeedc3c1104df12fa</Sha>
    </Dependency>
    <Dependency Name="Microsoft.NET.Sdk" Version="3.0.100-preview9.19426.11" CoherentParentDependency="Microsoft.Dotnet.Toolset.Internal">
      <Uri>https://github.com/dotnet/sdk</Uri>
      <Sha>1c91e0a4d59ba7d254637f3e3a430ad3aab6992f</Sha>
    </Dependency>
    <Dependency Name="Microsoft.DotNet.MSBuildSdkResolver" Version="3.0.100-preview9.19426.10" CoherentParentDependency="Microsoft.Dotnet.Toolset.Internal">
      <Uri>https://github.com/dotnet/cli</Uri>
      <Sha>2859af6e958aa74edfa69ceffa33f1338996e011</Sha>
=======
    <Dependency Name="Microsoft.Dotnet.Toolset.Internal" Version="3.0.100-rc1.19428.8">
      <Uri>https://github.com/dotnet/toolset</Uri>
      <Sha>e03a1bcdb2302f842acef42fb371c84bc21161e0</Sha>
    </Dependency>
    <Dependency Name="Microsoft.NET.Sdk" Version="3.0.100-rc1.19422.1" CoherentParentDependency="Microsoft.Dotnet.Toolset.Internal">
      <Uri>https://github.com/dotnet/sdk</Uri>
      <Sha>83dffb6faab234c0c878e92c1679fa47c0cab3dd</Sha>
    </Dependency>
    <Dependency Name="Microsoft.DotNet.MSBuildSdkResolver" Version="3.0.100-rc1.19428.1" CoherentParentDependency="Microsoft.Dotnet.Toolset.Internal">
      <Uri>https://github.com/dotnet/cli</Uri>
      <Sha>5f205ac1256138f818bba051a57be722bc0138cb</Sha>
>>>>>>> 5241bc64
    </Dependency>
    <!-- For coherency purposes, these versions should be gated by the versions of winforms and wpf routed via core setup -->
    <Dependency Name="Microsoft.Dotnet.WinForms.ProjectTemplates" Version="4.8.0-preview9.19415.10" CoherentParentDependency="Microsoft.WindowsDesktop.App">
      <Uri>https://github.com/dotnet/winforms</Uri>
      <Sha>8b19141d6b0b221167bd7d1731cbc6aa9898da75</Sha>
    </Dependency>
    <Dependency Name="Microsoft.DotNet.Wpf.ProjectTemplates" Version="3.0.0-preview9.19416.2" CoherentParentDependency="Microsoft.WindowsDesktop.App">
      <Uri>https://github.com/dotnet/wpf</Uri>
      <Sha>105b673bddd8665580a94878db12ac97af8fa794</Sha>
    </Dependency>
  </ProductDependencies>
  <ToolsetDependencies>
    <Dependency Name="Microsoft.DotNet.Arcade.Sdk" Version="1.0.0-beta.19421.1">
      <Uri>https://github.com/dotnet/arcade</Uri>
      <Sha>7aa107d818fe87e627154c0331d6de5d47f39a45</Sha>
    </Dependency>
  </ToolsetDependencies>
</Dependencies><|MERGE_RESOLUTION|>--- conflicted
+++ resolved
@@ -2,43 +2,6 @@
 <Dependencies>
   <ProductDependencies>
     <!-- Winforms / WPF -->
-<<<<<<< HEAD
-    <Dependency Name="Microsoft.WindowsDesktop.App" Version="3.0.0-preview9-19423-09">
-      <Uri>https://github.com/dotnet/core-setup</Uri>
-      <Sha>2be172345a420387413bab7ce9053a52624c4461</Sha>
-    </Dependency>
-    <Dependency Name="Microsoft.NETCore.App" Version="3.0.0-preview9-19423-09">
-      <Uri>https://github.com/dotnet/core-setup</Uri>
-      <Sha>2be172345a420387413bab7ce9053a52624c4461</Sha>
-    </Dependency>
-    <Dependency Name="NETStandard.Library.Ref" Version="2.1.0-preview9-19423-09">
-      <Uri>https://github.com/dotnet/core-setup</Uri>
-      <Sha>2be172345a420387413bab7ce9053a52624c4461</Sha>
-    </Dependency>
-    <Dependency Name="Microsoft.AspNetCore.App.Ref" Version="3.0.0-preview9.19424.4">
-      <Uri>https://github.com/aspnet/AspNetCore</Uri>
-      <Sha>66de493473521e173fa15ca557f5f97601cedb23</Sha>
-    </Dependency>
-    <Dependency Name="Microsoft.AspNetCore.App.Runtime.win-x64" Version="3.0.0-preview9.19424.4">
-      <Uri>https://github.com/aspnet/AspNetCore</Uri>
-      <Sha>66de493473521e173fa15ca557f5f97601cedb23</Sha>
-    </Dependency>
-    <Dependency Name="Microsoft.AspNetCore.DeveloperCertificates.XPlat" Version="3.0.0-preview9.19424.4">
-      <Uri>https://github.com/aspnet/AspNetCore</Uri>
-      <Sha>66de493473521e173fa15ca557f5f97601cedb23</Sha>
-    </Dependency>
-    <Dependency Name="dotnet-dev-certs" Version="3.0.0-preview9.19424.4">
-      <Uri>https://github.com/aspnet/AspNetCore</Uri>
-      <Sha>66de493473521e173fa15ca557f5f97601cedb23</Sha>
-    </Dependency>
-    <Dependency Name="dotnet-user-secrets" Version="3.0.0-preview9.19424.4">
-      <Uri>https://github.com/aspnet/AspNetCore</Uri>
-      <Sha>66de493473521e173fa15ca557f5f97601cedb23</Sha>
-    </Dependency>
-    <Dependency Name="dotnet-watch" Version="3.0.0-preview9.19424.4">
-      <Uri>https://github.com/aspnet/AspNetCore</Uri>
-      <Sha>66de493473521e173fa15ca557f5f97601cedb23</Sha>
-=======
     <Dependency Name="Microsoft.WindowsDesktop.App" Version="3.0.0-rc1-19427-09">
       <Uri>https://github.com/dotnet/core-setup</Uri>
       <Sha>d90543c070331ee577067ee7aedf709d80588a66</Sha>
@@ -74,25 +37,11 @@
     <Dependency Name="dotnet-watch" Version="3.0.0-rc1.19427.14">
       <Uri>https://github.com/aspnet/AspNetCore</Uri>
       <Sha>649bcc8f616a856d8db3627d74f2d1edfb4526d5</Sha>
->>>>>>> 5241bc64
     </Dependency>
     <Dependency Name="Microsoft.DotNet.Common.ItemTemplates" Version="3.0.0-preview8.19381.4" CoherentParentDependency="Microsoft.Dotnet.Toolset.Internal">
       <Uri>https://github.com/dotnet/templating</Uri>
       <Sha>e8d6da33000a416b2b36b4f04b1756dcc99f671d</Sha>
     </Dependency>
-<<<<<<< HEAD
-    <Dependency Name="Microsoft.Dotnet.Toolset.Internal" Version="3.0.100-preview9.19426.19">
-      <Uri>https://github.com/dotnet/toolset</Uri>
-      <Sha>09b1fb2a89520ab36ad81eeaeedc3c1104df12fa</Sha>
-    </Dependency>
-    <Dependency Name="Microsoft.NET.Sdk" Version="3.0.100-preview9.19426.11" CoherentParentDependency="Microsoft.Dotnet.Toolset.Internal">
-      <Uri>https://github.com/dotnet/sdk</Uri>
-      <Sha>1c91e0a4d59ba7d254637f3e3a430ad3aab6992f</Sha>
-    </Dependency>
-    <Dependency Name="Microsoft.DotNet.MSBuildSdkResolver" Version="3.0.100-preview9.19426.10" CoherentParentDependency="Microsoft.Dotnet.Toolset.Internal">
-      <Uri>https://github.com/dotnet/cli</Uri>
-      <Sha>2859af6e958aa74edfa69ceffa33f1338996e011</Sha>
-=======
     <Dependency Name="Microsoft.Dotnet.Toolset.Internal" Version="3.0.100-rc1.19428.8">
       <Uri>https://github.com/dotnet/toolset</Uri>
       <Sha>e03a1bcdb2302f842acef42fb371c84bc21161e0</Sha>
@@ -104,7 +53,6 @@
     <Dependency Name="Microsoft.DotNet.MSBuildSdkResolver" Version="3.0.100-rc1.19428.1" CoherentParentDependency="Microsoft.Dotnet.Toolset.Internal">
       <Uri>https://github.com/dotnet/cli</Uri>
       <Sha>5f205ac1256138f818bba051a57be722bc0138cb</Sha>
->>>>>>> 5241bc64
     </Dependency>
     <!-- For coherency purposes, these versions should be gated by the versions of winforms and wpf routed via core setup -->
     <Dependency Name="Microsoft.Dotnet.WinForms.ProjectTemplates" Version="4.8.0-preview9.19415.10" CoherentParentDependency="Microsoft.WindowsDesktop.App">
