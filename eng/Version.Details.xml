<?xml version="1.0" encoding="utf-8"?>
<Dependencies>
  <ProductDependencies>
    <!-- Winforms / WPF -->
    <Dependency Name="Microsoft.WindowsDesktop.App" Version="3.1.0-preview1.19477.22">
      <Uri>https://github.com/dotnet/core-setup</Uri>
      <Sha>e5ea848cf4173815a04921132e163e9e8ee17587</Sha>
    </Dependency>
    <Dependency Name="Microsoft.WindowsDesktop.App.Runtime.win-x64" Version="3.1.0-preview1.19477.22">
      <Uri>https://github.com/dotnet/core-setup</Uri>
      <Sha>e5ea848cf4173815a04921132e163e9e8ee17587</Sha>
    </Dependency>
    <Dependency Name="Microsoft.NETCore.App" Version="3.1.0-preview1.19477.22">
      <Uri>https://github.com/dotnet/core-setup</Uri>
      <Sha>e5ea848cf4173815a04921132e163e9e8ee17587</Sha>
    </Dependency>
    <Dependency Name="Microsoft.NETCore.App.Ref" Version="3.1.0-preview1.19477.22">
      <Uri>https://github.com/dotnet/core-setup</Uri>
      <Sha>e5ea848cf4173815a04921132e163e9e8ee17587</Sha>
    </Dependency>
    <Dependency Name="Microsoft.NETCore.DotNetAppHost" Version="3.1.0-preview1.19477.22">
      <Uri>https://github.com/dotnet/core-setup</Uri>
      <Sha>e5ea848cf4173815a04921132e163e9e8ee17587</Sha>
    </Dependency>
    <Dependency Name="Microsoft.NETCore.DotNetHostResolver" Version="3.1.0-preview1.19477.22">
      <Uri>https://github.com/dotnet/core-setup</Uri>
      <Sha>e5ea848cf4173815a04921132e163e9e8ee17587</Sha>
    </Dependency>
    <Dependency Name="Microsoft.NETCore.App.Runtime.win-x64" Version="3.1.0-preview1.19477.22">
      <Uri>https://github.com/dotnet/core-setup</Uri>
      <Sha>e5ea848cf4173815a04921132e163e9e8ee17587</Sha>
    </Dependency>
    <!-- No new netstandard.library planned for 3.1 timeframe at this time. -->
    <Dependency Name="NETStandard.Library.Ref" Version="2.1.0" Pinned="true">
      <Uri>https://github.com/dotnet/core-setup</Uri>
      <Sha>7d57652f33493fa022125b7f63aad0d70c52d810</Sha>
    </Dependency>
    <!-- Used to pull in the feed for Microsoft.NETCore.Platforms, but not referenced directly -->
    <Dependency Name="Microsoft.NETCore.Platforms" Version="3.1.0-preview1.19477.6" CoherentParentDependency="Microsoft.NetCore.App">
      <Uri>https://github.com/dotnet/corefx</Uri>
      <Sha>719c1be452ab63d28a2d4b7cb53d7b38e228a41a</Sha>
    </Dependency>
    <Dependency Name="Microsoft.AspNetCore.App.Ref" Version="3.1.0-preview1.19475.24">
      <Uri>https://github.com/aspnet/AspNetCore</Uri>
      <Sha>1937c804fa83ee3adddc7e648c610f880c24188e</Sha>
    </Dependency>
    <Dependency Name="Microsoft.AspNetCore.App.Runtime.win-x64" Version="3.1.0-preview1.19475.24">
      <Uri>https://github.com/aspnet/AspNetCore</Uri>
      <Sha>1937c804fa83ee3adddc7e648c610f880c24188e</Sha>
    </Dependency>
    <Dependency Name="Microsoft.AspNetCore.DeveloperCertificates.XPlat" Version="3.1.0-preview1.19475.24">
      <Uri>https://github.com/aspnet/AspNetCore</Uri>
      <Sha>1937c804fa83ee3adddc7e648c610f880c24188e</Sha>
    </Dependency>
    <Dependency Name="dotnet-dev-certs" Version="3.1.0-preview1.19475.24">
      <Uri>https://github.com/aspnet/AspNetCore</Uri>
      <Sha>1937c804fa83ee3adddc7e648c610f880c24188e</Sha>
    </Dependency>
    <Dependency Name="dotnet-user-secrets" Version="3.1.0-preview1.19475.24">
      <Uri>https://github.com/aspnet/AspNetCore</Uri>
      <Sha>1937c804fa83ee3adddc7e648c610f880c24188e</Sha>
    </Dependency>
    <Dependency Name="dotnet-watch" Version="3.1.0-preview1.19475.24">
      <Uri>https://github.com/aspnet/AspNetCore</Uri>
      <Sha>1937c804fa83ee3adddc7e648c610f880c24188e</Sha>
    </Dependency>
    <Dependency Name="Microsoft.DotNet.Common.ItemTemplates" Version="3.1.0-preview1.19476.7" CoherentParentDependency="Microsoft.Dotnet.Toolset.Internal">
      <Uri>https://github.com/dotnet/templating</Uri>
      <Sha>fa98e14b1b8d84a1a711ef909384f16ada8bbe7c</Sha>
    </Dependency>
<<<<<<< HEAD
    <Dependency Name="Microsoft.Dotnet.Toolset.Internal" Version="3.0.101-servicing.19479.3">
      <Uri>https://github.com/dotnet/toolset</Uri>
      <Sha>264be8c7fd7a837c98ec4eff76e65af65b628156</Sha>
    </Dependency>
    <Dependency Name="Microsoft.NET.Sdk" Version="3.0.101-servicing.19477.3" CoherentParentDependency="Microsoft.Dotnet.Toolset.Internal">
      <Uri>https://github.com/dotnet/sdk</Uri>
      <Sha>3819a21a612cd8bc15b6f6c4e361d18490469577</Sha>
    </Dependency>
    <Dependency Name="Microsoft.DotNet.MSBuildSdkResolver" Version="3.0.101-servicing.19477.8" CoherentParentDependency="Microsoft.Dotnet.Toolset.Internal">
      <Uri>https://github.com/dotnet/cli</Uri>
      <Sha>b7448323496b263ae6b695ded6b7c9aebcf388b4</Sha>
=======
    <Dependency Name="Microsoft.Dotnet.Toolset.Internal" Version="3.1.100-preview1.19480.2">
      <Uri>https://github.com/dotnet/toolset</Uri>
      <Sha>caaf8a50f875e9857d3c56a6e8a020c60f6830d5</Sha>
    </Dependency>
    <Dependency Name="Microsoft.NET.Sdk" Version="3.1.100-preview1.19477.6" CoherentParentDependency="Microsoft.Dotnet.Toolset.Internal">
      <Uri>https://github.com/dotnet/sdk</Uri>
      <Sha>8cfc10488c50eea7b0562f5de36dcdc64bf2fb37</Sha>
    </Dependency>
    <Dependency Name="Microsoft.DotNet.MSBuildSdkResolver" Version="3.1.100-preview1.19479.3" CoherentParentDependency="Microsoft.Dotnet.Toolset.Internal">
      <Uri>https://github.com/dotnet/cli</Uri>
      <Sha>448a99fcc1eac067880ba4263bd6a3945d0f76de</Sha>
>>>>>>> 5d39f741
    </Dependency>
    <!-- For coherency purposes, these versions should be gated by the versions of winforms and wpf routed via core setup -->
    <Dependency Name="Microsoft.Dotnet.WinForms.ProjectTemplates" Version="4.8.1-preview1.19476.2" CoherentParentDependency="Microsoft.WindowsDesktop.App">
      <Uri>https://github.com/dotnet/winforms</Uri>
      <Sha>3e3e5cde020a9084e8eab4c4f1a278b9d7e63566</Sha>
    </Dependency>
    <Dependency Name="Microsoft.DotNet.Wpf.ProjectTemplates" Version="3.1.0-preview1.19476.4" CoherentParentDependency="Microsoft.WindowsDesktop.App">
      <Uri>https://github.com/dotnet/wpf</Uri>
      <Sha>a0912c73f4a4069f28aa0483ad7b0ed30d745018</Sha>
    </Dependency>
  </ProductDependencies>
  <ToolsetDependencies>
    <Dependency Name="Microsoft.DotNet.Arcade.Sdk" Version="1.0.0-beta.19474.3">
      <Uri>https://github.com/dotnet/arcade</Uri>
      <Sha>0e9ffd6464aff37aef2dc41dc2162d258f266e32</Sha>
    </Dependency>
  </ToolsetDependencies>
</Dependencies><|MERGE_RESOLUTION|>--- conflicted
+++ resolved
@@ -68,19 +68,6 @@
       <Uri>https://github.com/dotnet/templating</Uri>
       <Sha>fa98e14b1b8d84a1a711ef909384f16ada8bbe7c</Sha>
     </Dependency>
-<<<<<<< HEAD
-    <Dependency Name="Microsoft.Dotnet.Toolset.Internal" Version="3.0.101-servicing.19479.3">
-      <Uri>https://github.com/dotnet/toolset</Uri>
-      <Sha>264be8c7fd7a837c98ec4eff76e65af65b628156</Sha>
-    </Dependency>
-    <Dependency Name="Microsoft.NET.Sdk" Version="3.0.101-servicing.19477.3" CoherentParentDependency="Microsoft.Dotnet.Toolset.Internal">
-      <Uri>https://github.com/dotnet/sdk</Uri>
-      <Sha>3819a21a612cd8bc15b6f6c4e361d18490469577</Sha>
-    </Dependency>
-    <Dependency Name="Microsoft.DotNet.MSBuildSdkResolver" Version="3.0.101-servicing.19477.8" CoherentParentDependency="Microsoft.Dotnet.Toolset.Internal">
-      <Uri>https://github.com/dotnet/cli</Uri>
-      <Sha>b7448323496b263ae6b695ded6b7c9aebcf388b4</Sha>
-=======
     <Dependency Name="Microsoft.Dotnet.Toolset.Internal" Version="3.1.100-preview1.19480.2">
       <Uri>https://github.com/dotnet/toolset</Uri>
       <Sha>caaf8a50f875e9857d3c56a6e8a020c60f6830d5</Sha>
@@ -92,7 +79,6 @@
     <Dependency Name="Microsoft.DotNet.MSBuildSdkResolver" Version="3.1.100-preview1.19479.3" CoherentParentDependency="Microsoft.Dotnet.Toolset.Internal">
       <Uri>https://github.com/dotnet/cli</Uri>
       <Sha>448a99fcc1eac067880ba4263bd6a3945d0f76de</Sha>
->>>>>>> 5d39f741
     </Dependency>
     <!-- For coherency purposes, these versions should be gated by the versions of winforms and wpf routed via core setup -->
     <Dependency Name="Microsoft.Dotnet.WinForms.ProjectTemplates" Version="4.8.1-preview1.19476.2" CoherentParentDependency="Microsoft.WindowsDesktop.App">
