<?xml version="1.0" encoding="utf-8"?>
<Dependencies>
  <ProductDependencies>
    <Dependency Name="Microsoft.WindowsDesktop.App.Ref" Version="6.0.5" CoherentParentDependency="Microsoft.NET.Sdk">
      <Uri>https://dev.azure.com/dnceng/internal/_git/dotnet-windowsdesktop</Uri>
      <Sha>ad940638f459efe0d17d60ccf52454a32ea7e561</Sha>
    </Dependency>
    <Dependency Name="VS.Redist.Common.WindowsDesktop.SharedFramework.x64.6.0" Version="6.0.5-servicing.22215.11" CoherentParentDependency="Microsoft.NET.Sdk">
      <Uri>https://dev.azure.com/dnceng/internal/_git/dotnet-windowsdesktop</Uri>
      <Sha>ad940638f459efe0d17d60ccf52454a32ea7e561</Sha>
    </Dependency>
    <Dependency Name="VS.Redist.Common.WindowsDesktop.TargetingPack.x64.6.0" Version="6.0.5-servicing.22215.11" CoherentParentDependency="Microsoft.NET.Sdk">
      <Uri>https://dev.azure.com/dnceng/internal/_git/dotnet-windowsdesktop</Uri>
      <Sha>ad940638f459efe0d17d60ccf52454a32ea7e561</Sha>
    </Dependency>
    <Dependency Name="Microsoft.WindowsDesktop.App.Runtime.win-x64" Version="6.0.5" CoherentParentDependency="Microsoft.NET.Sdk">
      <Uri>https://dev.azure.com/dnceng/internal/_git/dotnet-windowsdesktop</Uri>
      <Sha>ad940638f459efe0d17d60ccf52454a32ea7e561</Sha>
    </Dependency>
    <Dependency Name="VS.Redist.Common.NetCore.SharedFramework.x64.6.0" Version="6.0.5-servicing.22213.9" CoherentParentDependency="Microsoft.NET.Sdk">
      <Uri>https://dev.azure.com/dnceng/internal/_git/dotnet-runtime</Uri>
      <Sha>70ae3df4a6f3c92fb6b315afc405edd10ff38579</Sha>
    </Dependency>
    <Dependency Name="Microsoft.NETCore.App.Ref" Version="6.0.5" CoherentParentDependency="Microsoft.NET.Sdk">
      <Uri>https://dev.azure.com/dnceng/internal/_git/dotnet-runtime</Uri>
      <Sha>70ae3df4a6f3c92fb6b315afc405edd10ff38579</Sha>
    </Dependency>
    <Dependency Name="VS.Redist.Common.NetCore.TargetingPack.x64.6.0" Version="6.0.5-servicing.22213.9" CoherentParentDependency="Microsoft.NET.Sdk">
      <Uri>https://dev.azure.com/dnceng/internal/_git/dotnet-runtime</Uri>
      <Sha>70ae3df4a6f3c92fb6b315afc405edd10ff38579</Sha>
    </Dependency>
    <Dependency Name="Microsoft.NETCore.App.Runtime.win-x64" Version="6.0.5" CoherentParentDependency="Microsoft.NET.Sdk">
      <Uri>https://dev.azure.com/dnceng/internal/_git/dotnet-runtime</Uri>
      <Sha>70ae3df4a6f3c92fb6b315afc405edd10ff38579</Sha>
      <SourceBuildTarball RepoName="runtime" ManagedOnly="true" />
    </Dependency>
    <Dependency Name="Microsoft.NETCore.App.Host.win-x64" Version="6.0.5" CoherentParentDependency="Microsoft.NET.Sdk">
      <Uri>https://dev.azure.com/dnceng/internal/_git/dotnet-runtime</Uri>
      <Sha>70ae3df4a6f3c92fb6b315afc405edd10ff38579</Sha>
    </Dependency>
    <Dependency Name="Microsoft.NETCore.DotNetHostResolver" Version="6.0.5" CoherentParentDependency="Microsoft.NET.Sdk">
      <Uri>https://dev.azure.com/dnceng/internal/_git/dotnet-runtime</Uri>
      <Sha>70ae3df4a6f3c92fb6b315afc405edd10ff38579</Sha>
    </Dependency>
    <!-- Change blob version in GenerateLayout.targets if this is unpinned to service targeting pack -->
    <!-- No new netstandard.library planned for 3.1 timeframe at this time. -->
    <Dependency Name="NETStandard.Library.Ref" Version="2.1.0" Pinned="true">
      <Uri>https://github.com/dotnet/core-setup</Uri>
      <Sha>7d57652f33493fa022125b7f63aad0d70c52d810</Sha>
    </Dependency>
    <Dependency Name="Microsoft.NETCore.Platforms" Version="6.0.3" CoherentParentDependency="Microsoft.NET.Sdk">
      <Uri>https://dev.azure.com/dnceng/internal/_git/dotnet-runtime</Uri>
      <Sha>be98e88c760526452df94ef452fff4602fb5bded</Sha>
    </Dependency>
    <Dependency Name="Microsoft.AspNetCore.App.Ref" Version="6.0.5" CoherentParentDependency="Microsoft.NET.Sdk">
      <Uri>https://dev.azure.com/dnceng/internal/_git/dotnet-aspnetcore</Uri>
      <Sha>e5f183b656a0e8bc087108130a5a9b54ae94494e</Sha>
    </Dependency>
    <Dependency Name="Microsoft.AspNetCore.App.Ref.Internal" Version="6.0.5-servicing.22218.2" CoherentParentDependency="Microsoft.NET.Sdk">
      <Uri>https://dev.azure.com/dnceng/internal/_git/dotnet-aspnetcore</Uri>
      <Sha>e5f183b656a0e8bc087108130a5a9b54ae94494e</Sha>
    </Dependency>
    <Dependency Name="Microsoft.AspNetCore.App.Runtime.win-x64" Version="6.0.5" CoherentParentDependency="Microsoft.NET.Sdk">
      <Uri>https://dev.azure.com/dnceng/internal/_git/dotnet-aspnetcore</Uri>
      <Sha>e5f183b656a0e8bc087108130a5a9b54ae94494e</Sha>
      <SourceBuildTarball RepoName="aspnetcore" ManagedOnly="true" />
    </Dependency>
    <Dependency Name="VS.Redist.Common.AspNetCore.SharedFramework.x64.6.0" Version="6.0.5-servicing.22218.2" CoherentParentDependency="Microsoft.NET.Sdk">
      <Uri>https://dev.azure.com/dnceng/internal/_git/dotnet-aspnetcore</Uri>
      <Sha>e5f183b656a0e8bc087108130a5a9b54ae94494e</Sha>
    </Dependency>
    <Dependency Name="dotnet-dev-certs" Version="6.0.5-servicing.22218.2" CoherentParentDependency="Microsoft.NET.Sdk">
      <Uri>https://dev.azure.com/dnceng/internal/_git/dotnet-aspnetcore</Uri>
      <Sha>e5f183b656a0e8bc087108130a5a9b54ae94494e</Sha>
    </Dependency>
    <Dependency Name="dotnet-user-secrets" Version="6.0.5-servicing.22218.2" CoherentParentDependency="Microsoft.NET.Sdk">
      <Uri>https://dev.azure.com/dnceng/internal/_git/dotnet-aspnetcore</Uri>
      <Sha>e5f183b656a0e8bc087108130a5a9b54ae94494e</Sha>
    </Dependency>
    <Dependency Name="Microsoft.DotNet.Test.ProjectTemplates.2.1" Version="1.0.2-beta4.22207.1">
      <Uri>https://github.com/dotnet/test-templates</Uri>
      <Sha>9388790ba9ed8fef11584b2c74fe6789782a1592</Sha>
    </Dependency>
    <Dependency Name="Microsoft.DotNet.Test.ProjectTemplates.5.0" Version="1.0.2-beta4.22207.1">
      <Uri>https://github.com/dotnet/test-templates</Uri>
      <Sha>9388790ba9ed8fef11584b2c74fe6789782a1592</Sha>
    </Dependency>
    <Dependency Name="Microsoft.DotNet.Test.ProjectTemplates.6.0" Version="1.0.2-beta4.22207.1">
      <Uri>https://github.com/dotnet/test-templates</Uri>
      <Sha>9388790ba9ed8fef11584b2c74fe6789782a1592</Sha>
      <SourceBuild RepoName="test-templates" ManagedOnly="true" />
    </Dependency>
<<<<<<< HEAD
    <Dependency Name="Microsoft.DotNet.Common.ItemTemplates" Version="6.0.400-preview.22259.1" CoherentParentDependency="Microsoft.NET.Sdk">
      <Uri>https://github.com/dotnet/templating</Uri>
      <Sha>8ab012bfcb75e9565c79157abeefb02ff4775d6e</Sha>
    </Dependency>
    <Dependency Name="Microsoft.TemplateEngine.Cli" Version="6.0.400-preview.22259.1" CoherentParentDependency="Microsoft.NET.Sdk">
      <Uri>https://github.com/dotnet/templating</Uri>
      <Sha>8ab012bfcb75e9565c79157abeefb02ff4775d6e</Sha>
      <SourceBuild RepoName="templating" ManagedOnly="true" />
    </Dependency>
    <Dependency Name="Microsoft.DotNet.Common.ProjectTemplates.6.0" Version="6.0.400-preview.22259.1" CoherentParentDependency="Microsoft.NET.Sdk">
      <Uri>https://github.com/dotnet/templating</Uri>
      <Sha>8ab012bfcb75e9565c79157abeefb02ff4775d6e</Sha>
    </Dependency>
    <Dependency Name="Microsoft.NET.Sdk" Version="6.0.400-preview.22260.1">
      <Uri>https://github.com/dotnet/sdk</Uri>
      <Sha>d86351f7f2e9bd056489c4ea1d935aff10ae0237</Sha>
      <SourceBuild RepoName="sdk" ManagedOnly="true" />
    </Dependency>
    <Dependency Name="Microsoft.DotNet.MSBuildSdkResolver" Version="6.0.400-preview.22260.1">
      <Uri>https://github.com/dotnet/sdk</Uri>
      <Sha>d86351f7f2e9bd056489c4ea1d935aff10ae0237</Sha>
=======
    <Dependency Name="Microsoft.DotNet.Common.ItemTemplates" Version="6.0.300" CoherentParentDependency="Microsoft.NET.Sdk">
      <Uri>https://github.com/dotnet/templating</Uri>
      <Sha>60a2f73de55434984bbe3d5ad9281b3863355b31</Sha>
    </Dependency>
    <Dependency Name="Microsoft.TemplateEngine.Cli" Version="6.0.300-rtm.22215.5" CoherentParentDependency="Microsoft.NET.Sdk">
      <Uri>https://github.com/dotnet/templating</Uri>
      <Sha>60a2f73de55434984bbe3d5ad9281b3863355b31</Sha>
      <SourceBuild RepoName="templating" ManagedOnly="true" />
    </Dependency>
    <Dependency Name="Microsoft.DotNet.Common.ProjectTemplates.6.0" Version="6.0.300" CoherentParentDependency="Microsoft.NET.Sdk">
      <Uri>https://github.com/dotnet/templating</Uri>
      <Sha>60a2f73de55434984bbe3d5ad9281b3863355b31</Sha>
    </Dependency>
    <Dependency Name="Microsoft.NET.Sdk" Version="6.0.300-rtm.22221.4">
      <Uri>https://dev.azure.com/dnceng/internal/_git/dotnet-sdk</Uri>
      <Sha>ac00abef032d4d576a844d7f1287119a9d20166e</Sha>
      <SourceBuild RepoName="sdk" ManagedOnly="true" />
    </Dependency>
    <Dependency Name="Microsoft.DotNet.MSBuildSdkResolver" Version="6.0.300-rtm.22221.4">
      <Uri>https://dev.azure.com/dnceng/internal/_git/dotnet-sdk</Uri>
      <Sha>ac00abef032d4d576a844d7f1287119a9d20166e</Sha>
>>>>>>> 77c0a24d
    </Dependency>
    <!-- For coherency purposes, these versions should be gated by the versions of winforms and wpf routed via windowsdesktop -->
    <Dependency Name="Microsoft.Dotnet.WinForms.ProjectTemplates" Version="6.0.4-servicing.22164.7" CoherentParentDependency="Microsoft.WindowsDesktop.App.Runtime.win-x64">
      <Uri>https://dev.azure.com/dnceng/internal/_git/dotnet-winforms</Uri>
      <Sha>0c636f9d7cf5e0d9f23cf070c36711e7ac4d66ee</Sha>
    </Dependency>
    <Dependency Name="Microsoft.DotNet.Wpf.ProjectTemplates" Version="6.0.5-servicing.22215.9" CoherentParentDependency="Microsoft.WindowsDesktop.App.Runtime.win-x64">
      <Uri>https://dev.azure.com/dnceng/internal/_git/dotnet-wpf</Uri>
      <Sha>14bf2e54800ba75bfd06cbb4f2e470cbfffc9a5b</Sha>
    </Dependency>
<<<<<<< HEAD
    <Dependency Name="Microsoft.FSharp.Compiler" Version="12.0.4-beta.22259.4" CoherentParentDependency="Microsoft.NET.Sdk">
=======
    <Dependency Name="Microsoft.FSharp.Compiler" Version="12.0.3-beta.22219.3" CoherentParentDependency="Microsoft.NET.Sdk">
>>>>>>> 77c0a24d
      <Uri>https://github.com/dotnet/fsharp</Uri>
      <Sha>e629bca828439e8f1dd8e869987f7ee7d395cf61</Sha>
    </Dependency>
<<<<<<< HEAD
    <Dependency Name="Microsoft.SourceBuild.Intermediate.fsharp" Version="6.0.5-beta.22259.4" CoherentParentDependency="Microsoft.NET.Sdk">
=======
    <Dependency Name="Microsoft.SourceBuild.Intermediate.fsharp" Version="6.0.4-beta.22219.3" CoherentParentDependency="Microsoft.NET.Sdk">
>>>>>>> 77c0a24d
      <Uri>https://github.com/dotnet/fsharp</Uri>
      <Sha>e629bca828439e8f1dd8e869987f7ee7d395cf61</Sha>
      <SourceBuild RepoName="fsharp" ManagedOnly="true" />
    </Dependency>
    <Dependency Name="Microsoft.NET.Test.Sdk" Version="17.2.0-release-20220408-11" CoherentParentDependency="Microsoft.NET.Sdk">
      <Uri>https://github.com/microsoft/vstest</Uri>
      <Sha>717d0cf94925e9cf67466dbee46c1019930eb212</Sha>
      <SourceBuildTarball RepoName="vstest" ManagedOnly="true" />
    </Dependency>
    <Dependency Name="Microsoft.NET.ILLink.Tasks" Version="6.0.200-1.22219.3" CoherentParentDependency="Microsoft.NET.Sdk">
      <Uri>https://github.com/dotnet/linker</Uri>
      <Sha>28db36b95cf83c8e2ad11e67a2ad0de301b4cad6</Sha>
      <SourceBuild RepoName="linker" ManagedOnly="true" />
      <RepoName>linker</RepoName>
    </Dependency>
<<<<<<< HEAD
    <Dependency Name="Microsoft.Net.Compilers.Toolset" Version="4.3.0-2.22259.10" CoherentParentDependency="Microsoft.NET.Sdk">
      <Uri>https://github.com/dotnet/roslyn</Uri>
      <Sha>5adf9607688b27041e79c607251d875a2adddadd</Sha>
=======
    <Dependency Name="Microsoft.Net.Compilers.Toolset" Version="4.2.0-4.22220.2" CoherentParentDependency="Microsoft.NET.Sdk">
      <Uri>https://github.com/dotnet/roslyn</Uri>
      <Sha>1e40aa11ca0b522e201320f70d469de40f211b2c</Sha>
>>>>>>> 77c0a24d
      <SourceBuild RepoName="roslyn" ManagedOnly="true" />
    </Dependency>
    <Dependency Name="Microsoft.Build" Version="17.3.0-preview-22259-01" CoherentParentDependency="Microsoft.NET.Sdk">
      <Uri>https://github.com/dotnet/msbuild</Uri>
      <Sha>235c0e7462df92e0bada1a5a9f6dca38aeba6a38</Sha>
      <SourceBuildTarball RepoName="msbuild" ManagedOnly="true" />
    </Dependency>
<<<<<<< HEAD
    <Dependency Name="NuGet.Build.Tasks" Version="6.3.0-preview.1.40" CoherentParentDependency="Microsoft.NET.Sdk">
      <Uri>https://github.com/nuget/nuget.client</Uri>
      <Sha>5ac16d75a58665c240cd8ac267c0382a5d34cb75</Sha>
=======
    <Dependency Name="NuGet.Build.Tasks" Version="6.2.0-rc.146" CoherentParentDependency="Microsoft.NET.Sdk">
      <Uri>https://github.com/nuget/nuget.client</Uri>
      <Sha>b8a61266d9a6780cb7eb9c1942695cf813fdef0a</Sha>
>>>>>>> 77c0a24d
      <SourceBuildTarball RepoName="nuget-client" ManagedOnly="true" />
    </Dependency>
    <Dependency Name="Microsoft.ApplicationInsights" Version="2.0.0">
      <Uri>https://github.com/Microsoft/ApplicationInsights-dotnet</Uri>
      <Sha>53b80940842204f78708a538628288ff5d741a1d</Sha>
    </Dependency>
    <!-- Temporarily pinning Microsoft.Web.Xdt until strict coherency is enabled by default -->
    <Dependency Name="Microsoft.Web.Xdt" Version="5.0.0-preview.21431.1" CoherentParentDependency="Microsoft.NET.Sdk" Pinned="true">
      <Uri>https://github.com/dotnet/xdt</Uri>
      <Sha>698fdad58fa64a55f16cd9562c90224cc498ed02</Sha>
      <SourceBuildTarball RepoName="xdt" ManagedOnly="true" />
    </Dependency>
    <Dependency Name="Microsoft.NET.Workload.Emscripten.Manifest-6.0.300" Version="6.0.4">
      <Uri>https://github.com/dotnet/emsdk</Uri>
      <Sha>52e9452f82e26f9fcae791e84c082ae22f1ef66f</Sha>
    </Dependency>
    <Dependency Name="Microsoft.SourceBuild.Intermediate.source-build" Version="0.1.0-alpha.1.21519.2" CoherentParentDependency="Microsoft.NET.Sdk">
      <Uri>https://github.com/dotnet/source-build</Uri>
      <Sha>10d0f7e94aa45889155c312f51cfc01bf326b853</Sha>
      <SourceBuild RepoName="source-build" ManagedOnly="true" />
    </Dependency>
    <Dependency Name="Microsoft.DotNet.Cli.CommandLine" Version="1.0.0-preview.21310.2">
      <Uri>https://github.com/dotnet/clicommandlineparser</Uri>
      <Sha>3198bf5660cad3dab85f5475bf1fda9688146e3f</Sha>
      <SourceBuildTarball RepoName="clicommandlineparser" ManagedOnly="true" />
    </Dependency>
    <Dependency Name="Microsoft.Deployment.DotNet.Releases" Version="1.0.247101">
      <Uri>https://github.com/dotnet/deployment-tools</Uri>
      <Sha>7431bf2f3c204cbbc326c8d55ce4ac5cad7661d6</Sha>
      <SourceBuildTarball RepoName="deployment-tools" ManagedOnly="true" />
    </Dependency>
    <Dependency Name="Microsoft.SourceBuild.Intermediate.diagnostics" Version="5.0.0-preview.21506.1">
      <Uri>https://github.com/dotnet/diagnostics</Uri>
      <Sha>ab3eb7a525e31dc6fb4d9cc0b7154fa2be58dac1</Sha>
      <SourceBuildTarball RepoName="diagnostics" ManagedOnly="true" />
    </Dependency>
    <Dependency Name="Microsoft.SourceBuild.Intermediate.symreader" Version="1.4.0-beta2-21475-02">
      <Uri>https://github.com/dotnet/symreader</Uri>
      <Sha>7b9791daa3a3477eb22ec805946c9fff8b42d8ca</Sha>
      <SourceBuildTarball RepoName="symreader" ManagedOnly="true" />
    </Dependency>
  </ProductDependencies>
  <ToolsetDependencies>
    <Dependency Name="Microsoft.DotNet.Arcade.Sdk" Version="6.0.0-beta.22254.3">
      <Uri>https://github.com/dotnet/arcade</Uri>
      <Sha>5fdd5b6c08c6c39edf12001400a11786c03b3e35</Sha>
      <SourceBuild RepoName="arcade" ManagedOnly="true" />
    </Dependency>
    <Dependency Name="Microsoft.DotNet.CMake.Sdk" Version="6.0.0-beta.22254.3">
      <Uri>https://github.com/dotnet/arcade</Uri>
      <Sha>5fdd5b6c08c6c39edf12001400a11786c03b3e35</Sha>
      <SourceBuild RepoName="arcade" ManagedOnly="true" />
    </Dependency>
    <Dependency Name="Microsoft.DotNet.Build.Tasks.Installers" Version="6.0.0-beta.22254.3">
      <Uri>https://github.com/dotnet/arcade</Uri>
      <Sha>5fdd5b6c08c6c39edf12001400a11786c03b3e35</Sha>
    </Dependency>
    <Dependency Name="Microsoft.SourceBuild.Intermediate.source-build-reference-packages" Version="6.0.0-servicing.22259.1">
      <Uri>https://github.com/dotnet/source-build-reference-packages</Uri>
      <Sha>b1f5e7bc4d52db0031868cdd5e90b76118c2c31a</Sha>
      <SourceBuildTarball RepoName="source-build-reference-packages" ManagedOnly="true" />
    </Dependency>
    <Dependency Name="Microsoft.SourceLink.GitHub" Version="1.1.0-beta-21480-02" CoherentParentDependency="Microsoft.DotNet.Arcade.Sdk">
      <Uri>https://github.com/dotnet/sourcelink</Uri>
      <Sha>8031e5220baf2acad991e661d8308b783d2acf3e</Sha>
      <SourceBuild RepoName="sourcelink" ManagedOnly="true" />
    </Dependency>
    <Dependency Name="Microsoft.DotNet.XliffTasks" Version="1.0.0-beta.21431.1" CoherentParentDependency="Microsoft.DotNet.Arcade.Sdk">
      <Uri>https://github.com/dotnet/xliff-tasks</Uri>
      <Sha>bc3233146e1fcd393ed471d5005333c83363e0fe</Sha>
      <SourceBuild RepoName="xliff-tasks" ManagedOnly="true" />
    </Dependency>
  </ToolsetDependencies>
</Dependencies><|MERGE_RESOLUTION|>--- conflicted
+++ resolved
@@ -90,7 +90,6 @@
       <Sha>9388790ba9ed8fef11584b2c74fe6789782a1592</Sha>
       <SourceBuild RepoName="test-templates" ManagedOnly="true" />
     </Dependency>
-<<<<<<< HEAD
     <Dependency Name="Microsoft.DotNet.Common.ItemTemplates" Version="6.0.400-preview.22259.1" CoherentParentDependency="Microsoft.NET.Sdk">
       <Uri>https://github.com/dotnet/templating</Uri>
       <Sha>8ab012bfcb75e9565c79157abeefb02ff4775d6e</Sha>
@@ -112,29 +111,6 @@
     <Dependency Name="Microsoft.DotNet.MSBuildSdkResolver" Version="6.0.400-preview.22260.1">
       <Uri>https://github.com/dotnet/sdk</Uri>
       <Sha>d86351f7f2e9bd056489c4ea1d935aff10ae0237</Sha>
-=======
-    <Dependency Name="Microsoft.DotNet.Common.ItemTemplates" Version="6.0.300" CoherentParentDependency="Microsoft.NET.Sdk">
-      <Uri>https://github.com/dotnet/templating</Uri>
-      <Sha>60a2f73de55434984bbe3d5ad9281b3863355b31</Sha>
-    </Dependency>
-    <Dependency Name="Microsoft.TemplateEngine.Cli" Version="6.0.300-rtm.22215.5" CoherentParentDependency="Microsoft.NET.Sdk">
-      <Uri>https://github.com/dotnet/templating</Uri>
-      <Sha>60a2f73de55434984bbe3d5ad9281b3863355b31</Sha>
-      <SourceBuild RepoName="templating" ManagedOnly="true" />
-    </Dependency>
-    <Dependency Name="Microsoft.DotNet.Common.ProjectTemplates.6.0" Version="6.0.300" CoherentParentDependency="Microsoft.NET.Sdk">
-      <Uri>https://github.com/dotnet/templating</Uri>
-      <Sha>60a2f73de55434984bbe3d5ad9281b3863355b31</Sha>
-    </Dependency>
-    <Dependency Name="Microsoft.NET.Sdk" Version="6.0.300-rtm.22221.4">
-      <Uri>https://dev.azure.com/dnceng/internal/_git/dotnet-sdk</Uri>
-      <Sha>ac00abef032d4d576a844d7f1287119a9d20166e</Sha>
-      <SourceBuild RepoName="sdk" ManagedOnly="true" />
-    </Dependency>
-    <Dependency Name="Microsoft.DotNet.MSBuildSdkResolver" Version="6.0.300-rtm.22221.4">
-      <Uri>https://dev.azure.com/dnceng/internal/_git/dotnet-sdk</Uri>
-      <Sha>ac00abef032d4d576a844d7f1287119a9d20166e</Sha>
->>>>>>> 77c0a24d
     </Dependency>
     <!-- For coherency purposes, these versions should be gated by the versions of winforms and wpf routed via windowsdesktop -->
     <Dependency Name="Microsoft.Dotnet.WinForms.ProjectTemplates" Version="6.0.4-servicing.22164.7" CoherentParentDependency="Microsoft.WindowsDesktop.App.Runtime.win-x64">
@@ -145,19 +121,11 @@
       <Uri>https://dev.azure.com/dnceng/internal/_git/dotnet-wpf</Uri>
       <Sha>14bf2e54800ba75bfd06cbb4f2e470cbfffc9a5b</Sha>
     </Dependency>
-<<<<<<< HEAD
     <Dependency Name="Microsoft.FSharp.Compiler" Version="12.0.4-beta.22259.4" CoherentParentDependency="Microsoft.NET.Sdk">
-=======
-    <Dependency Name="Microsoft.FSharp.Compiler" Version="12.0.3-beta.22219.3" CoherentParentDependency="Microsoft.NET.Sdk">
->>>>>>> 77c0a24d
       <Uri>https://github.com/dotnet/fsharp</Uri>
       <Sha>e629bca828439e8f1dd8e869987f7ee7d395cf61</Sha>
     </Dependency>
-<<<<<<< HEAD
     <Dependency Name="Microsoft.SourceBuild.Intermediate.fsharp" Version="6.0.5-beta.22259.4" CoherentParentDependency="Microsoft.NET.Sdk">
-=======
-    <Dependency Name="Microsoft.SourceBuild.Intermediate.fsharp" Version="6.0.4-beta.22219.3" CoherentParentDependency="Microsoft.NET.Sdk">
->>>>>>> 77c0a24d
       <Uri>https://github.com/dotnet/fsharp</Uri>
       <Sha>e629bca828439e8f1dd8e869987f7ee7d395cf61</Sha>
       <SourceBuild RepoName="fsharp" ManagedOnly="true" />
@@ -173,15 +141,9 @@
       <SourceBuild RepoName="linker" ManagedOnly="true" />
       <RepoName>linker</RepoName>
     </Dependency>
-<<<<<<< HEAD
     <Dependency Name="Microsoft.Net.Compilers.Toolset" Version="4.3.0-2.22259.10" CoherentParentDependency="Microsoft.NET.Sdk">
       <Uri>https://github.com/dotnet/roslyn</Uri>
       <Sha>5adf9607688b27041e79c607251d875a2adddadd</Sha>
-=======
-    <Dependency Name="Microsoft.Net.Compilers.Toolset" Version="4.2.0-4.22220.2" CoherentParentDependency="Microsoft.NET.Sdk">
-      <Uri>https://github.com/dotnet/roslyn</Uri>
-      <Sha>1e40aa11ca0b522e201320f70d469de40f211b2c</Sha>
->>>>>>> 77c0a24d
       <SourceBuild RepoName="roslyn" ManagedOnly="true" />
     </Dependency>
     <Dependency Name="Microsoft.Build" Version="17.3.0-preview-22259-01" CoherentParentDependency="Microsoft.NET.Sdk">
@@ -189,15 +151,9 @@
       <Sha>235c0e7462df92e0bada1a5a9f6dca38aeba6a38</Sha>
       <SourceBuildTarball RepoName="msbuild" ManagedOnly="true" />
     </Dependency>
-<<<<<<< HEAD
     <Dependency Name="NuGet.Build.Tasks" Version="6.3.0-preview.1.40" CoherentParentDependency="Microsoft.NET.Sdk">
       <Uri>https://github.com/nuget/nuget.client</Uri>
       <Sha>5ac16d75a58665c240cd8ac267c0382a5d34cb75</Sha>
-=======
-    <Dependency Name="NuGet.Build.Tasks" Version="6.2.0-rc.146" CoherentParentDependency="Microsoft.NET.Sdk">
-      <Uri>https://github.com/nuget/nuget.client</Uri>
-      <Sha>b8a61266d9a6780cb7eb9c1942695cf813fdef0a</Sha>
->>>>>>> 77c0a24d
       <SourceBuildTarball RepoName="nuget-client" ManagedOnly="true" />
     </Dependency>
     <Dependency Name="Microsoft.ApplicationInsights" Version="2.0.0">
