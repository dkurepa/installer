<?xml version="1.0" encoding="utf-8"?>
<Dependencies>
  <ProductDependencies>
    <!--
      Source-build uses transitive dependency resolution to determine correct build SHA of all product contributing repos.
      The order of dependencies is important and should not be modified without approval from dotnet/source-build-internal.
    -->
    <Dependency Name="Microsoft.WindowsDesktop.App.Ref" Version="8.0.1" CoherentParentDependency="Microsoft.NET.Sdk">
      <Uri>https://dev.azure.com/dnceng/internal/_git/dotnet-windowsdesktop</Uri>
      <Sha>853bd14654e5a1979698018f70861dbe017c0d2a</Sha>
    </Dependency>
    <Dependency Name="VS.Redist.Common.WindowsDesktop.SharedFramework.x64.8.0" Version="8.0.1-servicing.23577.2" CoherentParentDependency="Microsoft.NET.Sdk">
      <Uri>https://dev.azure.com/dnceng/internal/_git/dotnet-windowsdesktop</Uri>
      <Sha>853bd14654e5a1979698018f70861dbe017c0d2a</Sha>
    </Dependency>
    <Dependency Name="VS.Redist.Common.WindowsDesktop.TargetingPack.x64.8.0" Version="8.0.1-servicing.23577.2" CoherentParentDependency="Microsoft.NET.Sdk">
      <Uri>https://dev.azure.com/dnceng/internal/_git/dotnet-windowsdesktop</Uri>
      <Sha>853bd14654e5a1979698018f70861dbe017c0d2a</Sha>
    </Dependency>
    <Dependency Name="Microsoft.WindowsDesktop.App.Runtime.win-x64" Version="8.0.1" CoherentParentDependency="Microsoft.NET.Sdk">
      <Uri>https://dev.azure.com/dnceng/internal/_git/dotnet-windowsdesktop</Uri>
      <Sha>853bd14654e5a1979698018f70861dbe017c0d2a</Sha>
    </Dependency>
    <Dependency Name="VS.Redist.Common.NetCore.SharedFramework.x64.8.0" Version="8.0.1-servicing.23572.22" CoherentParentDependency="Microsoft.NET.Sdk">
      <Uri>https://dev.azure.com/dnceng/internal/_git/dotnet-runtime</Uri>
      <Sha>d682195447d43c6840bf1e360a2e60a0afa60c41</Sha>
      <SourceBuild RepoName="runtime" ManagedOnly="false" />
    </Dependency>
    <Dependency Name="Microsoft.NETCore.App.Ref" Version="8.0.1" CoherentParentDependency="Microsoft.NET.Sdk">
      <Uri>https://dev.azure.com/dnceng/internal/_git/dotnet-runtime</Uri>
      <Sha>d682195447d43c6840bf1e360a2e60a0afa60c41</Sha>
    </Dependency>
    <Dependency Name="VS.Redist.Common.NetCore.TargetingPack.x64.8.0" Version="8.0.1-servicing.23572.22" CoherentParentDependency="Microsoft.NET.Sdk">
      <Uri>https://dev.azure.com/dnceng/internal/_git/dotnet-runtime</Uri>
      <Sha>d682195447d43c6840bf1e360a2e60a0afa60c41</Sha>
    </Dependency>
    <Dependency Name="Microsoft.NETCore.App.Runtime.win-x64" Version="8.0.1" CoherentParentDependency="Microsoft.NET.Sdk">
      <Uri>https://dev.azure.com/dnceng/internal/_git/dotnet-runtime</Uri>
      <Sha>d682195447d43c6840bf1e360a2e60a0afa60c41</Sha>
    </Dependency>
    <Dependency Name="Microsoft.NETCore.App.Host.win-x64" Version="8.0.1" CoherentParentDependency="Microsoft.NET.Sdk">
      <Uri>https://dev.azure.com/dnceng/internal/_git/dotnet-runtime</Uri>
      <Sha>d682195447d43c6840bf1e360a2e60a0afa60c41</Sha>
    </Dependency>
    <Dependency Name="Microsoft.NETCore.DotNetHostResolver" Version="8.0.1" CoherentParentDependency="Microsoft.NET.Sdk">
      <Uri>https://dev.azure.com/dnceng/internal/_git/dotnet-runtime</Uri>
      <Sha>d682195447d43c6840bf1e360a2e60a0afa60c41</Sha>
    </Dependency>
    <!-- Change blob version in GenerateLayout.targets if this is unpinned to service targeting pack -->
    <!-- No new netstandard.library planned for 3.1 timeframe at this time. -->
    <Dependency Name="NETStandard.Library.Ref" Version="2.1.0" Pinned="true">
      <Uri>https://github.com/dotnet/core-setup</Uri>
      <Sha>7d57652f33493fa022125b7f63aad0d70c52d810</Sha>
    </Dependency>
    <Dependency Name="Microsoft.NETCore.Platforms" Version="8.0.1-servicing.23572.22" CoherentParentDependency="Microsoft.NET.Sdk">
      <Uri>https://dev.azure.com/dnceng/internal/_git/dotnet-runtime</Uri>
      <Sha>d682195447d43c6840bf1e360a2e60a0afa60c41</Sha>
    </Dependency>
    <Dependency Name="Microsoft.AspNetCore.App.Ref" Version="8.0.1" CoherentParentDependency="Microsoft.NET.Sdk">
      <Uri>https://dev.azure.com/dnceng/internal/_git/dotnet-aspnetcore</Uri>
      <Sha>548269ede06a5f70307a51c7738797779ef2747a</Sha>
    </Dependency>
    <Dependency Name="Microsoft.AspNetCore.App.Ref.Internal" Version="8.0.1-servicing.23577.34" CoherentParentDependency="Microsoft.NET.Sdk">
      <Uri>https://dev.azure.com/dnceng/internal/_git/dotnet-aspnetcore</Uri>
      <Sha>548269ede06a5f70307a51c7738797779ef2747a</Sha>
      <SourceBuild RepoName="aspnetcore" ManagedOnly="true" />
    </Dependency>
    <Dependency Name="Microsoft.AspNetCore.App.Runtime.win-x64" Version="8.0.1" CoherentParentDependency="Microsoft.NET.Sdk">
      <Uri>https://dev.azure.com/dnceng/internal/_git/dotnet-aspnetcore</Uri>
      <Sha>548269ede06a5f70307a51c7738797779ef2747a</Sha>
    </Dependency>
    <Dependency Name="VS.Redist.Common.AspNetCore.SharedFramework.x64.8.0" Version="8.0.1-servicing.23577.34" CoherentParentDependency="Microsoft.NET.Sdk">
      <Uri>https://dev.azure.com/dnceng/internal/_git/dotnet-aspnetcore</Uri>
      <Sha>548269ede06a5f70307a51c7738797779ef2747a</Sha>
    </Dependency>
    <Dependency Name="dotnet-dev-certs" Version="8.0.1-servicing.23577.34" CoherentParentDependency="Microsoft.NET.Sdk">
      <Uri>https://dev.azure.com/dnceng/internal/_git/dotnet-aspnetcore</Uri>
      <Sha>548269ede06a5f70307a51c7738797779ef2747a</Sha>
    </Dependency>
    <Dependency Name="dotnet-user-jwts" Version="8.0.1-servicing.23577.34" CoherentParentDependency="Microsoft.NET.Sdk">
      <Uri>https://dev.azure.com/dnceng/internal/_git/dotnet-aspnetcore</Uri>
      <Sha>548269ede06a5f70307a51c7738797779ef2747a</Sha>
    </Dependency>
    <Dependency Name="dotnet-user-secrets" Version="8.0.1-servicing.23577.34" CoherentParentDependency="Microsoft.NET.Sdk">
      <Uri>https://dev.azure.com/dnceng/internal/_git/dotnet-aspnetcore</Uri>
      <Sha>548269ede06a5f70307a51c7738797779ef2747a</Sha>
    </Dependency>
    <Dependency Name="Microsoft.DotNet.Common.ItemTemplates" Version="8.0.101">
      <Uri>https://dev.azure.com/dnceng/internal/_git/dotnet-sdk</Uri>
      <Sha>db2b846f819f1eb4fade84b21e5a0769a370d225</Sha>
    </Dependency>
    <Dependency Name="Microsoft.TemplateEngine.Cli" Version="8.0.101-servicing.23578.23">
      <Uri>https://dev.azure.com/dnceng/internal/_git/dotnet-sdk</Uri>
      <Sha>db2b846f819f1eb4fade84b21e5a0769a370d225</Sha>
    </Dependency>
    <Dependency Name="Microsoft.NET.Sdk" Version="8.0.101-servicing.23578.23">
      <Uri>https://dev.azure.com/dnceng/internal/_git/dotnet-sdk</Uri>
      <Sha>db2b846f819f1eb4fade84b21e5a0769a370d225</Sha>
      <SourceBuild RepoName="sdk" ManagedOnly="true" />
    </Dependency>
    <Dependency Name="Microsoft.DotNet.MSBuildSdkResolver" Version="8.0.101-servicing.23578.23">
      <Uri>https://dev.azure.com/dnceng/internal/_git/dotnet-sdk</Uri>
      <Sha>db2b846f819f1eb4fade84b21e5a0769a370d225</Sha>
    </Dependency>
    <Dependency Name="Microsoft.DotNet.Test.ProjectTemplates.2.1" Version="1.0.2-beta4.22406.1">
      <Uri>https://github.com/dotnet/test-templates</Uri>
      <Sha>0385265f4d0b6413d64aea0223172366a9b9858c</Sha>
    </Dependency>
    <Dependency Name="Microsoft.DotNet.Test.ProjectTemplates.5.0" Version="1.1.0-rc.23410.2">
      <Uri>https://github.com/dotnet/test-templates</Uri>
      <Sha>1e5f3603af2277910aad946736ee23283e7f3e16</Sha>
    </Dependency>
    <Dependency Name="Microsoft.DotNet.Test.ProjectTemplates.6.0" Version="1.1.0-rc.23410.2">
      <Uri>https://github.com/dotnet/test-templates</Uri>
      <Sha>1e5f3603af2277910aad946736ee23283e7f3e16</Sha>
    </Dependency>
    <Dependency Name="Microsoft.DotNet.Test.ProjectTemplates.7.0" Version="1.1.0-rc.23410.2">
      <Uri>https://github.com/dotnet/test-templates</Uri>
      <Sha>1e5f3603af2277910aad946736ee23283e7f3e16</Sha>
      <SourceBuild RepoName="test-templates" ManagedOnly="true" />
    </Dependency>
    <Dependency Name="Microsoft.DotNet.Test.ProjectTemplates.8.0" Version="1.1.0-rc.23410.2">
      <Uri>https://github.com/dotnet/test-templates</Uri>
      <Sha>1e5f3603af2277910aad946736ee23283e7f3e16</Sha>
    </Dependency>
    <!-- For coherency purposes, these versions should be gated by the versions of winforms and wpf routed via windowsdesktop -->
    <Dependency Name="Microsoft.Dotnet.WinForms.ProjectTemplates" Version="8.0.1-servicing.23574.2" CoherentParentDependency="Microsoft.WindowsDesktop.App.Runtime.win-x64">
      <Uri>https://dev.azure.com/dnceng/internal/_git/dotnet-winforms</Uri>
      <Sha>330e1adc916cc03d60d340d04d666b829dcbb5d7</Sha>
    </Dependency>
    <Dependency Name="Microsoft.DotNet.Wpf.ProjectTemplates" Version="8.0.1-servicing.23577.1" CoherentParentDependency="Microsoft.WindowsDesktop.App.Runtime.win-x64">
      <Uri>https://dev.azure.com/dnceng/internal/_git/dotnet-wpf</Uri>
      <Sha>d24bf24661d5cb21899baf3e473bec7d552f0100</Sha>
    </Dependency>
    <Dependency Name="Microsoft.FSharp.Compiler" Version="12.8.0-beta.23563.2" CoherentParentDependency="Microsoft.NET.Sdk">
      <Uri>https://github.com/dotnet/fsharp</Uri>
      <Sha>424e4b7cffb7656efd63f7a905a2498e39011104</Sha>
    </Dependency>
    <Dependency Name="Microsoft.SourceBuild.Intermediate.fsharp" Version="8.0.101-beta.23563.2" CoherentParentDependency="Microsoft.NET.Sdk">
      <Uri>https://github.com/dotnet/fsharp</Uri>
      <Sha>424e4b7cffb7656efd63f7a905a2498e39011104</Sha>
      <SourceBuild RepoName="fsharp" ManagedOnly="true" />
    </Dependency>
    <Dependency Name="Microsoft.NET.Test.Sdk" Version="17.8.0-release-23578-02" CoherentParentDependency="Microsoft.NET.Sdk">
      <Uri>https://github.com/microsoft/vstest</Uri>
      <Sha>3259862fadd5e784564e7d920a2d61a75f415a79</Sha>
      <SourceBuild RepoName="vstest" ManagedOnly="true" />
    </Dependency>
    <Dependency Name="Microsoft.NET.ILLink.Tasks" Version="8.0.1" CoherentParentDependency="Microsoft.NET.Sdk">
      <Uri>https://dev.azure.com/dnceng/internal/_git/dotnet-runtime</Uri>
      <Sha>d682195447d43c6840bf1e360a2e60a0afa60c41</Sha>
    </Dependency>
    <Dependency Name="Microsoft.Net.Compilers.Toolset" Version="4.8.0-7.23572.1" CoherentParentDependency="Microsoft.NET.Sdk">
      <Uri>https://github.com/dotnet/roslyn</Uri>
      <Sha>7b75981cf3bd520b86ec4ed00ec156c8bc48e4eb</Sha>
      <SourceBuild RepoName="roslyn" ManagedOnly="true" />
    </Dependency>
    <Dependency Name="Microsoft.Build" Version="17.8.3" CoherentParentDependency="Microsoft.NET.Sdk">
      <Uri>https://github.com/dotnet/msbuild</Uri>
      <Sha>195e7f5a3a8e51c37d83cd9e54cb99dc3fc69c22</Sha>
    </Dependency>
    <Dependency Name="NuGet.Build.Tasks" Version="6.8.0-rc.122" CoherentParentDependency="Microsoft.NET.Sdk">
      <Uri>https://github.com/nuget/nuget.client</Uri>
      <Sha>0dd5a1ea536201af94725353e4bc711d7560b246</Sha>
      <SourceBuildTarball RepoName="nuget-client" ManagedOnly="true" />
    </Dependency>
    <Dependency Name="Microsoft.ApplicationInsights" Version="2.0.0">
      <Uri>https://github.com/Microsoft/ApplicationInsights-dotnet</Uri>
      <Sha>53b80940842204f78708a538628288ff5d741a1d</Sha>
    </Dependency>
    <Dependency Name="Microsoft.NET.Workload.Emscripten.Current.Manifest-8.0.100" Version="8.0.1" CoherentParentDependency="Microsoft.NETCore.App.Runtime.win-x64">
      <Uri>https://github.com/dotnet/emsdk</Uri>
      <Sha>201f4dae9d1a1e105d8ba86d7ece61eed1f665e0</Sha>
    </Dependency>
    <Dependency Name="Microsoft.NET.Sdk.Aspire.Manifest-8.0.100" Version="8.0.0-preview.1.23551.7">
      <Uri>https://dev.azure.com/dnceng/internal/_git/dotnet-aspire</Uri>
      <Sha>4b00c57d7ccf9a4c7e2aef211ab6bd8af3ee2324</Sha>
      <SourceBuild RepoName="aspire" ManagedOnly="true" />
    </Dependency>
    <Dependency Name="Microsoft.SourceBuild.Intermediate.emsdk" Version="8.0.1-servicing.23571.1" CoherentParentDependency="Microsoft.NETCore.App.Runtime.win-x64">
      <Uri>https://github.com/dotnet/emsdk</Uri>
      <Sha>201f4dae9d1a1e105d8ba86d7ece61eed1f665e0</Sha>
      <SourceBuild RepoName="emsdk" ManagedOnly="true" />
    </Dependency>
    <Dependency Name="Microsoft.Deployment.DotNet.Releases" Version="2.0.0-preview.1.23463.1" CoherentParentDependency="Microsoft.NET.Sdk">
      <Uri>https://github.com/dotnet/deployment-tools</Uri>
      <Sha>5957c5c5f85f17c145e7fab4ece37ad6aafcded9</Sha>
    </Dependency>
    <!-- Explicit dependency because Microsoft.Deployment.DotNet.Releases has different versioning
         than the SB intermediate -->
    <Dependency Name="Microsoft.SourceBuild.Intermediate.deployment-tools" Version="8.0.0-preview.6.23463.1" CoherentParentDependency="Microsoft.NET.Sdk">
      <Uri>https://github.com/dotnet/deployment-tools</Uri>
      <Sha>5957c5c5f85f17c145e7fab4ece37ad6aafcded9</Sha>
      <SourceBuild RepoName="deployment-tools" ManagedOnly="true" />
    </Dependency>
<<<<<<< HEAD
    <Dependency Name="Microsoft.SourceBuild.Intermediate.source-build-externals" Version="8.0.0-alpha.1.23577.6">
      <Uri>https://dev.azure.com/dnceng/internal/_git/dotnet-source-build-externals</Uri>
      <Sha>0f0f1f0f33830f27ed0ff357145d2464b96b1a3e</Sha>
=======
    <Dependency Name="Microsoft.SourceBuild.Intermediate.source-build-externals" Version="8.0.0-alpha.1.23570.1">
      <Uri>https://github.com/dotnet/source-build-externals</Uri>
      <Sha>e844aa02a05b90d8cbe499676ec6ee0f19ec4980</Sha>
>>>>>>> 51715d80
      <SourceBuild RepoName="source-build-externals" ManagedOnly="true" />
    </Dependency>
    <Dependency Name="Microsoft.SourceBuild.Intermediate.symreader" Version="2.1.0-beta.23253.1">
      <Uri>https://github.com/dotnet/symreader</Uri>
      <Sha>2c8079e2e8e78c0cd11ac75a32014756136ecdb9</Sha>
      <SourceBuild RepoName="symreader" ManagedOnly="true" />
    </Dependency>
    <Dependency Name="System.CommandLine" Version="2.0.0-beta4.23307.1" CoherentParentDependency="Microsoft.NET.Sdk">
      <Uri>https://github.com/dotnet/command-line-api</Uri>
      <Sha>02fe27cd6a9b001c8feb7938e6ef4b3799745759</Sha>
    </Dependency>
    <Dependency Name="Microsoft.SourceBuild.Intermediate.command-line-api" Version="0.1.430701" CoherentParentDependency="Microsoft.NET.Sdk">
      <Uri>https://github.com/dotnet/command-line-api</Uri>
      <Sha>02fe27cd6a9b001c8feb7938e6ef4b3799745759</Sha>
      <SourceBuild RepoName="command-line-api" ManagedOnly="true" />
    </Dependency>
  </ProductDependencies>
  <ToolsetDependencies>
    <Dependency Name="Microsoft.DotNet.Arcade.Sdk" Version="8.0.0-beta.23564.4">
      <Uri>https://github.com/dotnet/arcade</Uri>
      <Sha>0aaeafef60933f87b0b50350313bb2fd77defb5d</Sha>
      <SourceBuild RepoName="arcade" ManagedOnly="true" />
    </Dependency>
    <Dependency Name="Microsoft.DotNet.CMake.Sdk" Version="8.0.0-beta.23564.4">
      <Uri>https://github.com/dotnet/arcade</Uri>
      <Sha>0aaeafef60933f87b0b50350313bb2fd77defb5d</Sha>
    </Dependency>
    <Dependency Name="Microsoft.DotNet.Build.Tasks.Installers" Version="8.0.0-beta.23564.4">
      <Uri>https://github.com/dotnet/arcade</Uri>
      <Sha>0aaeafef60933f87b0b50350313bb2fd77defb5d</Sha>
    </Dependency>
    <Dependency Name="Microsoft.DotNet.Darc" Version="1.1.0-beta.23577.3">
      <Uri>https://github.com/dotnet/arcade-services</Uri>
      <Sha>2cb9532010eba6a27a7e4d672097c74c79f604d0</Sha>
    </Dependency>
    <Dependency Name="Microsoft.DotNet.DarcLib" Version="1.1.0-beta.23577.3">
      <Uri>https://github.com/dotnet/arcade-services</Uri>
      <Sha>2cb9532010eba6a27a7e4d672097c74c79f604d0</Sha>
    </Dependency>
    <Dependency Name="Microsoft.Extensions.Logging.Console" Version="8.0.0-alpha.1.22557.12">
      <Uri>https://github.com/dotnet/runtime</Uri>
      <Sha>af841c8b33cecc92d74222298f1e45bf7bf3d90a</Sha>
    </Dependency>
    <Dependency Name="Microsoft.SourceBuild.Intermediate.source-build-reference-packages" Version="8.0.0-alpha.1.23565.1">
      <Uri>https://github.com/dotnet/source-build-reference-packages</Uri>
      <Sha>95f83e27806330fec09edd96e06bba3acabe3f35</Sha>
      <SourceBuild RepoName="source-build-reference-packages" ManagedOnly="true" />
    </Dependency>
    <Dependency Name="Microsoft.DotNet.XliffTasks" Version="1.0.0-beta.23475.1" CoherentParentDependency="Microsoft.DotNet.Arcade.Sdk">
      <Uri>https://github.com/dotnet/xliff-tasks</Uri>
      <Sha>73f0850939d96131c28cf6ea6ee5aacb4da0083a</Sha>
      <SourceBuild RepoName="xliff-tasks" ManagedOnly="true" />
    </Dependency>
  </ToolsetDependencies>
</Dependencies><|MERGE_RESOLUTION|>--- conflicted
+++ resolved
@@ -193,15 +193,9 @@
       <Sha>5957c5c5f85f17c145e7fab4ece37ad6aafcded9</Sha>
       <SourceBuild RepoName="deployment-tools" ManagedOnly="true" />
     </Dependency>
-<<<<<<< HEAD
     <Dependency Name="Microsoft.SourceBuild.Intermediate.source-build-externals" Version="8.0.0-alpha.1.23577.6">
       <Uri>https://dev.azure.com/dnceng/internal/_git/dotnet-source-build-externals</Uri>
       <Sha>0f0f1f0f33830f27ed0ff357145d2464b96b1a3e</Sha>
-=======
-    <Dependency Name="Microsoft.SourceBuild.Intermediate.source-build-externals" Version="8.0.0-alpha.1.23570.1">
-      <Uri>https://github.com/dotnet/source-build-externals</Uri>
-      <Sha>e844aa02a05b90d8cbe499676ec6ee0f19ec4980</Sha>
->>>>>>> 51715d80
       <SourceBuild RepoName="source-build-externals" ManagedOnly="true" />
     </Dependency>
     <Dependency Name="Microsoft.SourceBuild.Intermediate.symreader" Version="2.1.0-beta.23253.1">
