<?xml version="1.0" encoding="utf-8"?>
<Dependencies>
  <ProductDependencies>
    <!--
      Source-build uses transitive dependency resolution to determine correct build SHA of all product contributing repos.
      The order of dependencies is important and should not be modified without approval from dotnet/source-build-internal.
    -->
    <Dependency Name="Microsoft.WindowsDesktop.App.Ref" Version="9.0.0-alpha.1.24068.7" CoherentParentDependency="Microsoft.NET.Sdk">
      <Uri>https://github.com/dotnet/windowsdesktop</Uri>
      <Sha>02e434c9aec0eaafcfefb260598de0882e3595c3</Sha>
    </Dependency>
    <Dependency Name="VS.Redist.Common.WindowsDesktop.SharedFramework.x64.9.0" Version="9.0.0-alpha.1.24068.7" CoherentParentDependency="Microsoft.NET.Sdk">
      <Uri>https://github.com/dotnet/windowsdesktop</Uri>
      <Sha>02e434c9aec0eaafcfefb260598de0882e3595c3</Sha>
    </Dependency>
    <Dependency Name="VS.Redist.Common.WindowsDesktop.TargetingPack.x64.9.0" Version="9.0.0-alpha.1.24068.7" CoherentParentDependency="Microsoft.NET.Sdk">
      <Uri>https://github.com/dotnet/windowsdesktop</Uri>
      <Sha>02e434c9aec0eaafcfefb260598de0882e3595c3</Sha>
    </Dependency>
    <Dependency Name="Microsoft.WindowsDesktop.App.Runtime.win-x64" Version="9.0.0-alpha.1.24068.7" CoherentParentDependency="Microsoft.NET.Sdk">
      <Uri>https://github.com/dotnet/windowsdesktop</Uri>
      <Sha>02e434c9aec0eaafcfefb260598de0882e3595c3</Sha>
    </Dependency>
    <Dependency Name="VS.Redist.Common.NetCore.SharedFramework.x64.9.0" Version="9.0.0-alpha.1.24066.33" CoherentParentDependency="Microsoft.NET.Sdk">
      <Uri>https://github.com/dotnet/runtime</Uri>
      <Sha>dbb335c6ba14b38400b2d8c3a5876698021ec089</Sha>
      <SourceBuild RepoName="runtime" ManagedOnly="false" />
    </Dependency>
    <Dependency Name="Microsoft.NETCore.App.Ref" Version="9.0.0-alpha.1.24066.33" CoherentParentDependency="Microsoft.NET.Sdk">
      <Uri>https://github.com/dotnet/runtime</Uri>
      <Sha>dbb335c6ba14b38400b2d8c3a5876698021ec089</Sha>
    </Dependency>
    <Dependency Name="VS.Redist.Common.NetCore.TargetingPack.x64.9.0" Version="9.0.0-alpha.1.24066.33" CoherentParentDependency="Microsoft.NET.Sdk">
      <Uri>https://github.com/dotnet/runtime</Uri>
      <Sha>dbb335c6ba14b38400b2d8c3a5876698021ec089</Sha>
    </Dependency>
    <Dependency Name="Microsoft.NETCore.App.Runtime.win-x64" Version="9.0.0-alpha.1.24066.33" CoherentParentDependency="Microsoft.NET.Sdk">
      <Uri>https://github.com/dotnet/runtime</Uri>
      <Sha>dbb335c6ba14b38400b2d8c3a5876698021ec089</Sha>
    </Dependency>
    <Dependency Name="Microsoft.NETCore.App.Host.win-x64" Version="9.0.0-alpha.1.24066.33" CoherentParentDependency="Microsoft.NET.Sdk">
      <Uri>https://github.com/dotnet/runtime</Uri>
      <Sha>dbb335c6ba14b38400b2d8c3a5876698021ec089</Sha>
    </Dependency>
    <!-- Change blob version in GenerateLayout.targets if this is unpinned to service targeting pack -->
    <!-- No new netstandard.library planned for 3.1 timeframe at this time. -->
    <Dependency Name="NETStandard.Library.Ref" Version="2.1.0" Pinned="true">
      <Uri>https://github.com/dotnet/core-setup</Uri>
      <Sha>7d57652f33493fa022125b7f63aad0d70c52d810</Sha>
    </Dependency>
    <Dependency Name="Microsoft.NETCore.Platforms" Version="9.0.0-alpha.1.24066.33" CoherentParentDependency="Microsoft.NET.Sdk">
      <Uri>https://github.com/dotnet/runtime</Uri>
      <Sha>dbb335c6ba14b38400b2d8c3a5876698021ec089</Sha>
    </Dependency>
    <Dependency Name="Microsoft.AspNetCore.App.Ref" Version="9.0.0-alpha.1.24068.16" CoherentParentDependency="Microsoft.NET.Sdk">
      <Uri>https://github.com/dotnet/aspnetcore</Uri>
      <Sha>b89e21ed72c7afd58fd372f7b8e6299847a8153a</Sha>
    </Dependency>
    <Dependency Name="Microsoft.AspNetCore.App.Ref.Internal" Version="9.0.0-alpha.1.24068.16" CoherentParentDependency="Microsoft.NET.Sdk">
      <Uri>https://github.com/dotnet/aspnetcore</Uri>
      <Sha>b89e21ed72c7afd58fd372f7b8e6299847a8153a</Sha>
      <SourceBuild RepoName="aspnetcore" ManagedOnly="true" />
    </Dependency>
    <Dependency Name="Microsoft.AspNetCore.App.Runtime.win-x64" Version="9.0.0-alpha.1.24068.16" CoherentParentDependency="Microsoft.NET.Sdk">
      <Uri>https://github.com/dotnet/aspnetcore</Uri>
      <Sha>b89e21ed72c7afd58fd372f7b8e6299847a8153a</Sha>
    </Dependency>
    <Dependency Name="VS.Redist.Common.AspNetCore.SharedFramework.x64.9.0" Version="9.0.0-alpha.1.24068.16" CoherentParentDependency="Microsoft.NET.Sdk">
      <Uri>https://github.com/dotnet/aspnetcore</Uri>
      <Sha>b89e21ed72c7afd58fd372f7b8e6299847a8153a</Sha>
    </Dependency>
    <Dependency Name="dotnet-dev-certs" Version="9.0.0-alpha.1.24068.16" CoherentParentDependency="Microsoft.NET.Sdk">
      <Uri>https://github.com/dotnet/aspnetcore</Uri>
      <Sha>b89e21ed72c7afd58fd372f7b8e6299847a8153a</Sha>
    </Dependency>
    <Dependency Name="dotnet-user-jwts" Version="9.0.0-alpha.1.24068.16" CoherentParentDependency="Microsoft.NET.Sdk">
      <Uri>https://github.com/dotnet/aspnetcore</Uri>
      <Sha>b89e21ed72c7afd58fd372f7b8e6299847a8153a</Sha>
    </Dependency>
    <Dependency Name="dotnet-user-secrets" Version="9.0.0-alpha.1.24068.16" CoherentParentDependency="Microsoft.NET.Sdk">
      <Uri>https://github.com/dotnet/aspnetcore</Uri>
      <Sha>b89e21ed72c7afd58fd372f7b8e6299847a8153a</Sha>
    </Dependency>
<<<<<<< HEAD
    <Dependency Name="Microsoft.DotNet.Common.ItemTemplates" Version="9.0.100-alpha.1.24069.4">
      <Uri>https://github.com/dotnet/sdk</Uri>
      <Sha>734bbd953941b957173151a597c08e2bb75836d0</Sha>
    </Dependency>
    <Dependency Name="Microsoft.TemplateEngine.Cli" Version="9.0.100-alpha.1.24069.4">
      <Uri>https://github.com/dotnet/sdk</Uri>
      <Sha>734bbd953941b957173151a597c08e2bb75836d0</Sha>
    </Dependency>
    <Dependency Name="Microsoft.NET.Sdk" Version="9.0.100-alpha.1.24069.4">
      <Uri>https://github.com/dotnet/sdk</Uri>
      <Sha>734bbd953941b957173151a597c08e2bb75836d0</Sha>
      <SourceBuild RepoName="sdk" ManagedOnly="true" />
    </Dependency>
    <Dependency Name="Microsoft.DotNet.MSBuildSdkResolver" Version="9.0.100-alpha.1.24069.4">
      <Uri>https://github.com/dotnet/sdk</Uri>
      <Sha>734bbd953941b957173151a597c08e2bb75836d0</Sha>
=======
    <Dependency Name="Microsoft.DotNet.Common.ItemTemplates" Version="8.0.300-preview.24071.1">
      <Uri>https://github.com/dotnet/sdk</Uri>
      <Sha>00e0fb47b46b3eb8c626b57f1b8a250e3688e361</Sha>
    </Dependency>
    <Dependency Name="Microsoft.TemplateEngine.Cli" Version="8.0.300-preview.24071.1">
      <Uri>https://github.com/dotnet/sdk</Uri>
      <Sha>00e0fb47b46b3eb8c626b57f1b8a250e3688e361</Sha>
    </Dependency>
    <Dependency Name="Microsoft.NET.Sdk" Version="8.0.300-preview.24071.1">
      <Uri>https://github.com/dotnet/sdk</Uri>
      <Sha>00e0fb47b46b3eb8c626b57f1b8a250e3688e361</Sha>
      <SourceBuild RepoName="sdk" ManagedOnly="true" />
    </Dependency>
    <Dependency Name="Microsoft.DotNet.MSBuildSdkResolver" Version="8.0.300-preview.24071.1">
      <Uri>https://github.com/dotnet/sdk</Uri>
      <Sha>00e0fb47b46b3eb8c626b57f1b8a250e3688e361</Sha>
>>>>>>> f6a65be2
    </Dependency>
    <Dependency Name="Microsoft.DotNet.Test.ProjectTemplates.2.1" Version="1.0.2-beta4.22406.1">
      <Uri>https://github.com/dotnet/test-templates</Uri>
      <Sha>0385265f4d0b6413d64aea0223172366a9b9858c</Sha>
    </Dependency>
    <Dependency Name="Microsoft.DotNet.Test.ProjectTemplates.5.0" Version="1.1.0-rc.23558.1">
      <Uri>https://github.com/dotnet/test-templates</Uri>
      <Sha>307b8f538d83a955d8f6dd909eee41a5555f2f4d</Sha>
    </Dependency>
    <Dependency Name="Microsoft.DotNet.Test.ProjectTemplates.6.0" Version="1.1.0-rc.24068.2">
      <Uri>https://github.com/dotnet/test-templates</Uri>
      <Sha>81349c13c2b8e8babf1cdd4e7ab350fbb1b193a4</Sha>
    </Dependency>
    <Dependency Name="Microsoft.DotNet.Test.ProjectTemplates.7.0" Version="1.1.0-rc.24068.2">
      <Uri>https://github.com/dotnet/test-templates</Uri>
      <Sha>81349c13c2b8e8babf1cdd4e7ab350fbb1b193a4</Sha>
      <SourceBuild RepoName="test-templates" ManagedOnly="true" />
    </Dependency>
    <Dependency Name="Microsoft.DotNet.Test.ProjectTemplates.8.0" Version="1.1.0-rc.24068.2">
      <Uri>https://github.com/dotnet/test-templates</Uri>
      <Sha>81349c13c2b8e8babf1cdd4e7ab350fbb1b193a4</Sha>
    </Dependency>
    <Dependency Name="Microsoft.DotNet.Test.ProjectTemplates.9.0" Version="1.1.0-rc.24068.2">
      <Uri>https://github.com/dotnet/test-templates</Uri>
      <Sha>81349c13c2b8e8babf1cdd4e7ab350fbb1b193a4</Sha>
    </Dependency>
    <!-- For coherency purposes, these versions should be gated by the versions of winforms and wpf routed via windowsdesktop -->
    <Dependency Name="Microsoft.Dotnet.WinForms.ProjectTemplates" Version="9.0.0-alpha.1.24067.8" CoherentParentDependency="Microsoft.WindowsDesktop.App.Runtime.win-x64">
      <Uri>https://github.com/dotnet/winforms</Uri>
      <Sha>f7d6850caa53f62816d977e737d6cb2a537f0d9a</Sha>
    </Dependency>
    <Dependency Name="Microsoft.DotNet.Wpf.ProjectTemplates" Version="9.0.0-alpha.1.24068.3" CoherentParentDependency="Microsoft.WindowsDesktop.App.Runtime.win-x64">
      <Uri>https://github.com/dotnet/wpf</Uri>
      <Sha>c23d7c3676e23504272032393f1a1a1d5f3fe2f1</Sha>
    </Dependency>
    <Dependency Name="Microsoft.FSharp.Compiler" Version="12.8.300-beta.24066.3" CoherentParentDependency="Microsoft.NET.Sdk">
      <Uri>https://github.com/dotnet/fsharp</Uri>
      <Sha>8d7795d4a68a21010577f11084ba937e51daf9a3</Sha>
    </Dependency>
    <Dependency Name="Microsoft.SourceBuild.Intermediate.fsharp" Version="8.0.300-beta.24066.3" CoherentParentDependency="Microsoft.NET.Sdk">
      <Uri>https://github.com/dotnet/fsharp</Uri>
      <Sha>8d7795d4a68a21010577f11084ba937e51daf9a3</Sha>
      <SourceBuild RepoName="fsharp" ManagedOnly="true" />
    </Dependency>
    <Dependency Name="Microsoft.NET.Test.Sdk" Version="17.10.0-preview-24067-01" CoherentParentDependency="Microsoft.NET.Sdk">
      <Uri>https://github.com/microsoft/vstest</Uri>
      <Sha>1c68c247cc3d69ad04afeb574c3d0bc352ff16e5</Sha>
      <SourceBuild RepoName="vstest" ManagedOnly="true" />
    </Dependency>
    <Dependency Name="Microsoft.NET.ILLink.Tasks" Version="9.0.0-alpha.1.24066.33" CoherentParentDependency="Microsoft.NET.Sdk">
      <Uri>https://github.com/dotnet/runtime</Uri>
      <Sha>dbb335c6ba14b38400b2d8c3a5876698021ec089</Sha>
    </Dependency>
    <Dependency Name="Microsoft.Net.Compilers.Toolset" Version="4.10.0-1.24067.21" CoherentParentDependency="Microsoft.NET.Sdk">
      <Uri>https://github.com/dotnet/roslyn</Uri>
      <Sha>3cd939f76803da435c20b082a5cfcc844386fcfb</Sha>
      <SourceBuild RepoName="roslyn" ManagedOnly="true" />
    </Dependency>
<<<<<<< HEAD
    <Dependency Name="Microsoft.Build" Version="17.10.0-preview-24068-04" CoherentParentDependency="Microsoft.NET.Sdk">
      <Uri>https://github.com/dotnet/msbuild</Uri>
      <Sha>f9b862a1351872f041ca93b0a044379ba4cc37ba</Sha>
      <SourceBuild RepoName="msbuild" ManagedOnly="true" />
=======
    <Dependency Name="Microsoft.Build" Version="17.10.0-preview-24069-03" CoherentParentDependency="Microsoft.NET.Sdk">
      <Uri>https://github.com/dotnet/msbuild</Uri>
      <Sha>6d97976719d4aefae595ee919b942da452e97e57</Sha>
>>>>>>> f6a65be2
    </Dependency>
    <Dependency Name="NuGet.Build.Tasks" Version="6.9.0-rc.86" CoherentParentDependency="Microsoft.NET.Sdk">
      <Uri>https://github.com/nuget/nuget.client</Uri>
      <Sha>d55931a69dcda3dcb87ba46a09fe268e0febc223</Sha>
      <SourceBuildTarball RepoName="nuget-client" ManagedOnly="true" />
    </Dependency>
    <Dependency Name="Microsoft.ApplicationInsights" Version="2.0.0">
      <Uri>https://github.com/Microsoft/ApplicationInsights-dotnet</Uri>
      <Sha>53b80940842204f78708a538628288ff5d741a1d</Sha>
    </Dependency>
    <Dependency Name="Microsoft.NET.Workload.Emscripten.Current.Manifest-9.0.100.Transport" Version="9.0.0-alpha.1.24053.1" CoherentParentDependency="Microsoft.NETCore.App.Runtime.win-x64">
      <Uri>https://github.com/dotnet/emsdk</Uri>
      <Sha>5cda86493ac07dce11dcb04323d2b57eecff00b7</Sha>
      <SourceBuild RepoName="emsdk" ManagedOnly="true" />
    </Dependency>
    <Dependency Name="Microsoft.NET.Sdk.Aspire.Manifest-8.0.100" Version="8.0.0-preview.3.24060.4">
      <Uri>https://github.com/dotnet/aspire</Uri>
      <Sha>66a1dd77e4077592a587c1429c8814d1057dc474</Sha>
      <SourceBuild RepoName="aspire" ManagedOnly="true" />
    </Dependency>
    <Dependency Name="Microsoft.Deployment.DotNet.Releases" Version="2.0.0-preview.1.24057.2" CoherentParentDependency="Microsoft.NET.Sdk">
      <Uri>https://github.com/dotnet/deployment-tools</Uri>
      <Sha>b4f8847a36543b3274dc252534d0175de35bd16c</Sha>
    </Dependency>
    <!-- Explicit dependency because Microsoft.Deployment.DotNet.Releases has different versioning
         than the SB intermediate -->
    <Dependency Name="Microsoft.SourceBuild.Intermediate.deployment-tools" Version="9.0.0-preview.1.24057.2" CoherentParentDependency="Microsoft.NET.Sdk">
      <Uri>https://github.com/dotnet/deployment-tools</Uri>
      <Sha>b4f8847a36543b3274dc252534d0175de35bd16c</Sha>
      <SourceBuild RepoName="deployment-tools" ManagedOnly="true" />
    </Dependency>
    <Dependency Name="Microsoft.SourceBuild.Intermediate.source-build-externals" Version="9.0.0-alpha.1.24066.1">
      <Uri>https://github.com/dotnet/source-build-externals</Uri>
      <Sha>6fc8c1ac45220a4d9b4c59bf2ff187dafcb1da3f</Sha>
      <SourceBuild RepoName="source-build-externals" ManagedOnly="true" />
    </Dependency>
    <Dependency Name="System.CommandLine" Version="2.0.0-beta4.24068.1" CoherentParentDependency="Microsoft.NET.Sdk">
      <Uri>https://github.com/dotnet/command-line-api</Uri>
      <Sha>ecd2ce5eafbba3008a7d4f5d04b025d30928c812</Sha>
    </Dependency>
    <Dependency Name="Microsoft.SourceBuild.Intermediate.command-line-api" Version="0.1.506801" CoherentParentDependency="Microsoft.NET.Sdk">
      <Uri>https://github.com/dotnet/command-line-api</Uri>
      <Sha>ecd2ce5eafbba3008a7d4f5d04b025d30928c812</Sha>
      <SourceBuild RepoName="command-line-api" ManagedOnly="true" />
    </Dependency>
  </ProductDependencies>
  <ToolsetDependencies>
    <Dependency Name="Microsoft.DotNet.Arcade.Sdk" Version="9.0.0-beta.24069.2">
      <Uri>https://github.com/dotnet/arcade</Uri>
      <Sha>abddd0bd5145578246dcadda264c7557f2a935a9</Sha>
      <SourceBuild RepoName="arcade" ManagedOnly="true" />
    </Dependency>
    <Dependency Name="Microsoft.DotNet.CMake.Sdk" Version="9.0.0-beta.24069.2">
      <Uri>https://github.com/dotnet/arcade</Uri>
      <Sha>abddd0bd5145578246dcadda264c7557f2a935a9</Sha>
    </Dependency>
    <Dependency Name="Microsoft.DotNet.Build.Tasks.Installers" Version="9.0.0-beta.24069.2">
      <Uri>https://github.com/dotnet/arcade</Uri>
      <Sha>abddd0bd5145578246dcadda264c7557f2a935a9</Sha>
    </Dependency>
<<<<<<< HEAD
    <Dependency Name="Microsoft.DotNet.Darc" Version="1.1.0-beta.23621.3">
      <Uri>https://github.com/dotnet/arcade-services</Uri>
      <Sha>702f946f89ace6197fdca2ac309d32187c4bc1bd</Sha>
    </Dependency>
    <Dependency Name="Microsoft.DotNet.DarcLib" Version="1.1.0-beta.23621.3">
      <Uri>https://github.com/dotnet/arcade-services</Uri>
      <Sha>702f946f89ace6197fdca2ac309d32187c4bc1bd</Sha>
    </Dependency>
    <Dependency Name="Microsoft.DotNet.XliffTasks" Version="9.0.0-beta.24069.2">
      <Uri>https://github.com/dotnet/arcade</Uri>
      <Sha>abddd0bd5145578246dcadda264c7557f2a935a9</Sha>
=======
    <Dependency Name="Microsoft.DotNet.Darc" Version="1.1.0-beta.24067.3">
      <Uri>https://github.com/dotnet/arcade-services</Uri>
      <Sha>071e96dd7619c82088d061d9736f725216db6b21</Sha>
    </Dependency>
    <Dependency Name="Microsoft.DotNet.DarcLib" Version="1.1.0-beta.24067.3">
      <Uri>https://github.com/dotnet/arcade-services</Uri>
      <Sha>071e96dd7619c82088d061d9736f725216db6b21</Sha>
>>>>>>> f6a65be2
    </Dependency>
    <Dependency Name="Microsoft.Extensions.Logging.Console" Version="9.0.0-alpha.1.23612.13">
      <Uri>https://github.com/dotnet/runtime</Uri>
      <Sha>ab1a8224cdf115b65e0db5dc88d11f205068f444</Sha>
    </Dependency>
    <Dependency Name="Microsoft.SourceBuild.Intermediate.source-build-reference-packages" Version="9.0.0-alpha.1.24067.1">
      <Uri>https://github.com/dotnet/source-build-reference-packages</Uri>
      <Sha>549aadff1660b230bdfffa562eea3edf59dd0bb4</Sha>
      <SourceBuild RepoName="source-build-reference-packages" ManagedOnly="true" />
    </Dependency>
    <Dependency Name="Microsoft.DotNet.ScenarioTests.SdkTemplateTests" Version="9.0.0-preview.24057.2">
      <Uri>https://github.com/dotnet/scenario-tests</Uri>
      <Sha>bfde902a10d7b672f4fc7e844198ede405dbb9c6</Sha>
      <SourceBuild RepoName="scenario-tests" ManagedOnly="true" />
    </Dependency>
  </ToolsetDependencies>
</Dependencies><|MERGE_RESOLUTION|>--- conflicted
+++ resolved
@@ -81,7 +81,6 @@
       <Uri>https://github.com/dotnet/aspnetcore</Uri>
       <Sha>b89e21ed72c7afd58fd372f7b8e6299847a8153a</Sha>
     </Dependency>
-<<<<<<< HEAD
     <Dependency Name="Microsoft.DotNet.Common.ItemTemplates" Version="9.0.100-alpha.1.24069.4">
       <Uri>https://github.com/dotnet/sdk</Uri>
       <Sha>734bbd953941b957173151a597c08e2bb75836d0</Sha>
@@ -98,24 +97,6 @@
     <Dependency Name="Microsoft.DotNet.MSBuildSdkResolver" Version="9.0.100-alpha.1.24069.4">
       <Uri>https://github.com/dotnet/sdk</Uri>
       <Sha>734bbd953941b957173151a597c08e2bb75836d0</Sha>
-=======
-    <Dependency Name="Microsoft.DotNet.Common.ItemTemplates" Version="8.0.300-preview.24071.1">
-      <Uri>https://github.com/dotnet/sdk</Uri>
-      <Sha>00e0fb47b46b3eb8c626b57f1b8a250e3688e361</Sha>
-    </Dependency>
-    <Dependency Name="Microsoft.TemplateEngine.Cli" Version="8.0.300-preview.24071.1">
-      <Uri>https://github.com/dotnet/sdk</Uri>
-      <Sha>00e0fb47b46b3eb8c626b57f1b8a250e3688e361</Sha>
-    </Dependency>
-    <Dependency Name="Microsoft.NET.Sdk" Version="8.0.300-preview.24071.1">
-      <Uri>https://github.com/dotnet/sdk</Uri>
-      <Sha>00e0fb47b46b3eb8c626b57f1b8a250e3688e361</Sha>
-      <SourceBuild RepoName="sdk" ManagedOnly="true" />
-    </Dependency>
-    <Dependency Name="Microsoft.DotNet.MSBuildSdkResolver" Version="8.0.300-preview.24071.1">
-      <Uri>https://github.com/dotnet/sdk</Uri>
-      <Sha>00e0fb47b46b3eb8c626b57f1b8a250e3688e361</Sha>
->>>>>>> f6a65be2
     </Dependency>
     <Dependency Name="Microsoft.DotNet.Test.ProjectTemplates.2.1" Version="1.0.2-beta4.22406.1">
       <Uri>https://github.com/dotnet/test-templates</Uri>
@@ -174,16 +155,10 @@
       <Sha>3cd939f76803da435c20b082a5cfcc844386fcfb</Sha>
       <SourceBuild RepoName="roslyn" ManagedOnly="true" />
     </Dependency>
-<<<<<<< HEAD
     <Dependency Name="Microsoft.Build" Version="17.10.0-preview-24068-04" CoherentParentDependency="Microsoft.NET.Sdk">
       <Uri>https://github.com/dotnet/msbuild</Uri>
       <Sha>f9b862a1351872f041ca93b0a044379ba4cc37ba</Sha>
       <SourceBuild RepoName="msbuild" ManagedOnly="true" />
-=======
-    <Dependency Name="Microsoft.Build" Version="17.10.0-preview-24069-03" CoherentParentDependency="Microsoft.NET.Sdk">
-      <Uri>https://github.com/dotnet/msbuild</Uri>
-      <Sha>6d97976719d4aefae595ee919b942da452e97e57</Sha>
->>>>>>> f6a65be2
     </Dependency>
     <Dependency Name="NuGet.Build.Tasks" Version="6.9.0-rc.86" CoherentParentDependency="Microsoft.NET.Sdk">
       <Uri>https://github.com/nuget/nuget.client</Uri>
@@ -244,19 +219,6 @@
       <Uri>https://github.com/dotnet/arcade</Uri>
       <Sha>abddd0bd5145578246dcadda264c7557f2a935a9</Sha>
     </Dependency>
-<<<<<<< HEAD
-    <Dependency Name="Microsoft.DotNet.Darc" Version="1.1.0-beta.23621.3">
-      <Uri>https://github.com/dotnet/arcade-services</Uri>
-      <Sha>702f946f89ace6197fdca2ac309d32187c4bc1bd</Sha>
-    </Dependency>
-    <Dependency Name="Microsoft.DotNet.DarcLib" Version="1.1.0-beta.23621.3">
-      <Uri>https://github.com/dotnet/arcade-services</Uri>
-      <Sha>702f946f89ace6197fdca2ac309d32187c4bc1bd</Sha>
-    </Dependency>
-    <Dependency Name="Microsoft.DotNet.XliffTasks" Version="9.0.0-beta.24069.2">
-      <Uri>https://github.com/dotnet/arcade</Uri>
-      <Sha>abddd0bd5145578246dcadda264c7557f2a935a9</Sha>
-=======
     <Dependency Name="Microsoft.DotNet.Darc" Version="1.1.0-beta.24067.3">
       <Uri>https://github.com/dotnet/arcade-services</Uri>
       <Sha>071e96dd7619c82088d061d9736f725216db6b21</Sha>
@@ -264,7 +226,10 @@
     <Dependency Name="Microsoft.DotNet.DarcLib" Version="1.1.0-beta.24067.3">
       <Uri>https://github.com/dotnet/arcade-services</Uri>
       <Sha>071e96dd7619c82088d061d9736f725216db6b21</Sha>
->>>>>>> f6a65be2
+    </Dependency>
+    <Dependency Name="Microsoft.DotNet.XliffTasks" Version="9.0.0-beta.24069.2">
+      <Uri>https://github.com/dotnet/arcade</Uri>
+      <Sha>abddd0bd5145578246dcadda264c7557f2a935a9</Sha>
     </Dependency>
     <Dependency Name="Microsoft.Extensions.Logging.Console" Version="9.0.0-alpha.1.23612.13">
       <Uri>https://github.com/dotnet/runtime</Uri>
