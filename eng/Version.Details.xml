--- conflicted
+++ resolved
@@ -71,15 +71,9 @@
       <Uri>https://github.com/dotnet/templating</Uri>
       <Sha>fa98e14b1b8d84a1a711ef909384f16ada8bbe7c</Sha>
     </Dependency>
-<<<<<<< HEAD
-    <Dependency Name="Microsoft.Dotnet.Toolset.Internal" Version="3.0.101-servicing.19531.27">
-      <Uri>https://github.com/dotnet/toolset</Uri>
-      <Sha>c3fb2eec9067143c7b175bbf5d30e60858b22547</Sha>
-=======
     <Dependency Name="Microsoft.Dotnet.Toolset.Internal" Version="3.1.100-preview3.19551.13">
       <Uri>https://github.com/dotnet/toolset</Uri>
       <Sha>cea6d12c2cc413ca2eb615ecb9a400229f82cd2d</Sha>
->>>>>>> 517ab3d3
     </Dependency>
     <Dependency Name="Microsoft.NET.Sdk" Version="3.1.100-preview3.19551.2" CoherentParentDependency="Microsoft.Dotnet.Toolset.Internal">
       <Uri>https://github.com/dotnet/sdk</Uri>
