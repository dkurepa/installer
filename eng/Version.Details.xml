<?xml version="1.0" encoding="utf-8"?>
<Dependencies>
  <ProductDependencies>
    <Dependency Name="Microsoft.WindowsDesktop.App.Ref" Version="7.0.2" CoherentParentDependency="Microsoft.NET.Sdk">
      <Uri>https://dev.azure.com/dnceng/internal/_git/dotnet-windowsdesktop</Uri>
      <Sha>f51697b054c6691ed59209ef8524013d44bb449c</Sha>
    </Dependency>
    <Dependency Name="VS.Redist.Common.WindowsDesktop.SharedFramework.x64.7.0" Version="7.0.2-servicing.22607.1" CoherentParentDependency="Microsoft.NET.Sdk">
      <Uri>https://dev.azure.com/dnceng/internal/_git/dotnet-windowsdesktop</Uri>
      <Sha>f51697b054c6691ed59209ef8524013d44bb449c</Sha>
    </Dependency>
    <Dependency Name="VS.Redist.Common.WindowsDesktop.TargetingPack.x64.7.0" Version="7.0.2-servicing.22607.1" CoherentParentDependency="Microsoft.NET.Sdk">
      <Uri>https://dev.azure.com/dnceng/internal/_git/dotnet-windowsdesktop</Uri>
      <Sha>f51697b054c6691ed59209ef8524013d44bb449c</Sha>
    </Dependency>
    <Dependency Name="Microsoft.WindowsDesktop.App.Runtime.win-x64" Version="7.0.2" CoherentParentDependency="Microsoft.NET.Sdk">
      <Uri>https://dev.azure.com/dnceng/internal/_git/dotnet-windowsdesktop</Uri>
      <Sha>f51697b054c6691ed59209ef8524013d44bb449c</Sha>
    </Dependency>
    <Dependency Name="VS.Redist.Common.NetCore.SharedFramework.x64.7.0" Version="7.0.2-servicing.22606.5" CoherentParentDependency="Microsoft.NET.Sdk">
      <Uri>https://dev.azure.com/dnceng/internal/_git/dotnet-runtime</Uri>
      <Sha>d037e070ebe5c83838443f869d5800752b0fcb13</Sha>
    </Dependency>
    <Dependency Name="Microsoft.NETCore.App.Ref" Version="7.0.2" CoherentParentDependency="Microsoft.NET.Sdk">
      <Uri>https://dev.azure.com/dnceng/internal/_git/dotnet-runtime</Uri>
      <Sha>d037e070ebe5c83838443f869d5800752b0fcb13</Sha>
    </Dependency>
    <Dependency Name="VS.Redist.Common.NetCore.TargetingPack.x64.7.0" Version="7.0.2-servicing.22606.5" CoherentParentDependency="Microsoft.NET.Sdk">
      <Uri>https://dev.azure.com/dnceng/internal/_git/dotnet-runtime</Uri>
      <Sha>d037e070ebe5c83838443f869d5800752b0fcb13</Sha>
    </Dependency>
    <Dependency Name="Microsoft.NETCore.App.Runtime.win-x64" Version="7.0.2" CoherentParentDependency="Microsoft.NET.Sdk">
      <Uri>https://dev.azure.com/dnceng/internal/_git/dotnet-runtime</Uri>
      <Sha>d037e070ebe5c83838443f869d5800752b0fcb13</Sha>
      <SourceBuildTarball RepoName="runtime" ManagedOnly="true" />
    </Dependency>
    <Dependency Name="Microsoft.NETCore.App.Host.win-x64" Version="7.0.2" CoherentParentDependency="Microsoft.NET.Sdk">
      <Uri>https://dev.azure.com/dnceng/internal/_git/dotnet-runtime</Uri>
      <Sha>d037e070ebe5c83838443f869d5800752b0fcb13</Sha>
    </Dependency>
    <Dependency Name="Microsoft.NETCore.DotNetHostResolver" Version="7.0.2" CoherentParentDependency="Microsoft.NET.Sdk">
      <Uri>https://dev.azure.com/dnceng/internal/_git/dotnet-runtime</Uri>
      <Sha>d037e070ebe5c83838443f869d5800752b0fcb13</Sha>
    </Dependency>
    <!-- Change blob version in GenerateLayout.targets if this is unpinned to service targeting pack -->
    <!-- No new netstandard.library planned for 3.1 timeframe at this time. -->
    <Dependency Name="NETStandard.Library.Ref" Version="2.1.0" Pinned="true">
      <Uri>https://github.com/dotnet/core-setup</Uri>
      <Sha>7d57652f33493fa022125b7f63aad0d70c52d810</Sha>
    </Dependency>
    <Dependency Name="Microsoft.NETCore.Platforms" Version="7.0.0" CoherentParentDependency="Microsoft.NET.Sdk">
      <Uri>https://dev.azure.com/dnceng/internal/_git/dotnet-runtime</Uri>
      <Sha>d099f075e45d2aa6007a22b71b45a08758559f80</Sha>
    </Dependency>
    <Dependency Name="Microsoft.AspNetCore.App.Ref" Version="7.0.2" CoherentParentDependency="Microsoft.NET.Sdk">
      <Uri>https://dev.azure.com/dnceng/internal/_git/dotnet-aspnetcore</Uri>
      <Sha>7c810658463f35c39c54d5fb8a8dbbfd463bf747</Sha>
    </Dependency>
    <Dependency Name="Microsoft.AspNetCore.App.Ref.Internal" Version="7.0.2-servicing.22606.6" CoherentParentDependency="Microsoft.NET.Sdk">
      <Uri>https://dev.azure.com/dnceng/internal/_git/dotnet-aspnetcore</Uri>
      <Sha>7c810658463f35c39c54d5fb8a8dbbfd463bf747</Sha>
      <SourceBuild RepoName="aspnetcore" ManagedOnly="true" />
    </Dependency>
    <Dependency Name="Microsoft.AspNetCore.App.Runtime.win-x64" Version="7.0.2" CoherentParentDependency="Microsoft.NET.Sdk">
      <Uri>https://dev.azure.com/dnceng/internal/_git/dotnet-aspnetcore</Uri>
      <Sha>7c810658463f35c39c54d5fb8a8dbbfd463bf747</Sha>
    </Dependency>
    <Dependency Name="VS.Redist.Common.AspNetCore.SharedFramework.x64.7.0" Version="7.0.2-servicing.22606.6" CoherentParentDependency="Microsoft.NET.Sdk">
      <Uri>https://dev.azure.com/dnceng/internal/_git/dotnet-aspnetcore</Uri>
      <Sha>7c810658463f35c39c54d5fb8a8dbbfd463bf747</Sha>
    </Dependency>
    <Dependency Name="dotnet-dev-certs" Version="7.0.2-servicing.22606.6" CoherentParentDependency="Microsoft.NET.Sdk">
      <Uri>https://dev.azure.com/dnceng/internal/_git/dotnet-aspnetcore</Uri>
      <Sha>7c810658463f35c39c54d5fb8a8dbbfd463bf747</Sha>
    </Dependency>
    <Dependency Name="dotnet-user-jwts" Version="7.0.2-servicing.22606.6" CoherentParentDependency="Microsoft.NET.Sdk">
      <Uri>https://dev.azure.com/dnceng/internal/_git/dotnet-aspnetcore</Uri>
      <Sha>7c810658463f35c39c54d5fb8a8dbbfd463bf747</Sha>
    </Dependency>
    <Dependency Name="dotnet-user-secrets" Version="7.0.2-servicing.22606.6" CoherentParentDependency="Microsoft.NET.Sdk">
      <Uri>https://dev.azure.com/dnceng/internal/_git/dotnet-aspnetcore</Uri>
      <Sha>7c810658463f35c39c54d5fb8a8dbbfd463bf747</Sha>
    </Dependency>
    <Dependency Name="Microsoft.DotNet.Test.ProjectTemplates.2.1" Version="1.0.2-beta4.22406.1">
      <Uri>https://github.com/dotnet/test-templates</Uri>
      <Sha>0385265f4d0b6413d64aea0223172366a9b9858c</Sha>
    </Dependency>
    <Dependency Name="Microsoft.DotNet.Test.ProjectTemplates.5.0" Version="1.1.0-rc.22558.1">
      <Uri>https://github.com/dotnet/test-templates</Uri>
      <Sha>bb3695688177f5f80eeb3c0498168612e31549d5</Sha>
    </Dependency>
    <Dependency Name="Microsoft.DotNet.Test.ProjectTemplates.6.0" Version="1.1.0-rc.22558.1">
      <Uri>https://github.com/dotnet/test-templates</Uri>
      <Sha>bb3695688177f5f80eeb3c0498168612e31549d5</Sha>
    </Dependency>
    <Dependency Name="Microsoft.DotNet.Test.ProjectTemplates.7.0" Version="1.1.0-rc.22558.1">
      <Uri>https://github.com/dotnet/test-templates</Uri>
      <Sha>bb3695688177f5f80eeb3c0498168612e31549d5</Sha>
      <SourceBuild RepoName="test-templates" ManagedOnly="true" />
    </Dependency>
<<<<<<< HEAD
    <Dependency Name="Microsoft.DotNet.Common.ItemTemplates" Version="7.0.200-preview.23060.2">
      <Uri>https://github.com/dotnet/sdk</Uri>
      <Sha>3605277a9324189c35b0da271e10a2386d6f6d06</Sha>
    </Dependency>
    <Dependency Name="Microsoft.TemplateEngine.Cli" Version="7.0.200-preview.23060.2">
      <Uri>https://github.com/dotnet/sdk</Uri>
      <Sha>3605277a9324189c35b0da271e10a2386d6f6d06</Sha>
    </Dependency>
    <Dependency Name="Microsoft.NET.Sdk" Version="7.0.200-preview.23060.2">
      <Uri>https://github.com/dotnet/sdk</Uri>
      <Sha>3605277a9324189c35b0da271e10a2386d6f6d06</Sha>
      <SourceBuild RepoName="sdk" ManagedOnly="true" />
    </Dependency>
    <Dependency Name="Microsoft.DotNet.MSBuildSdkResolver" Version="7.0.200-preview.23060.2">
      <Uri>https://github.com/dotnet/sdk</Uri>
      <Sha>3605277a9324189c35b0da271e10a2386d6f6d06</Sha>
=======
    <Dependency Name="Microsoft.DotNet.Common.ItemTemplates" Version="7.0.102">
      <Uri>https://dev.azure.com/dnceng/internal/_git/dotnet-sdk</Uri>
      <Sha>98720693e228934405de152651b2e21390c3bfec</Sha>
    </Dependency>
    <Dependency Name="Microsoft.TemplateEngine.Cli" Version="7.0.102-servicing.22607.4">
      <Uri>https://dev.azure.com/dnceng/internal/_git/dotnet-sdk</Uri>
      <Sha>98720693e228934405de152651b2e21390c3bfec</Sha>
    </Dependency>
    <Dependency Name="Microsoft.NET.Sdk" Version="7.0.102-servicing.22607.4">
      <Uri>https://dev.azure.com/dnceng/internal/_git/dotnet-sdk</Uri>
      <Sha>98720693e228934405de152651b2e21390c3bfec</Sha>
      <SourceBuild RepoName="sdk" ManagedOnly="true" />
    </Dependency>
    <Dependency Name="Microsoft.DotNet.MSBuildSdkResolver" Version="7.0.102-servicing.22607.4">
      <Uri>https://dev.azure.com/dnceng/internal/_git/dotnet-sdk</Uri>
      <Sha>98720693e228934405de152651b2e21390c3bfec</Sha>
>>>>>>> 1e15b09a
    </Dependency>
    <!-- For coherency purposes, these versions should be gated by the versions of winforms and wpf routed via windowsdesktop -->
    <Dependency Name="Microsoft.Dotnet.WinForms.ProjectTemplates" Version="7.0.2-servicing.22606.8" CoherentParentDependency="Microsoft.WindowsDesktop.App.Runtime.win-x64">
      <Uri>https://dev.azure.com/dnceng/internal/_git/dotnet-winforms</Uri>
      <Sha>8b06c27c9b81f33e69f8d5155fe69693f661fa3d</Sha>
    </Dependency>
    <Dependency Name="Microsoft.DotNet.Wpf.ProjectTemplates" Version="7.0.2-servicing.22606.2" CoherentParentDependency="Microsoft.WindowsDesktop.App.Runtime.win-x64">
      <Uri>https://dev.azure.com/dnceng/internal/_git/dotnet-wpf</Uri>
      <Sha>df04c57b2e2bb986f0afc2384cbebb3c950447b5</Sha>
    </Dependency>
<<<<<<< HEAD
    <Dependency Name="Microsoft.FSharp.Compiler" Version="12.5.0-beta.23059.11" CoherentParentDependency="Microsoft.NET.Sdk">
      <Uri>https://github.com/dotnet/fsharp</Uri>
      <Sha>1607c540c369f9ae32a48dd72e7952148b084a2a</Sha>
    </Dependency>
    <Dependency Name="Microsoft.SourceBuild.Intermediate.fsharp" Version="7.0.1-beta.23059.11" CoherentParentDependency="Microsoft.NET.Sdk">
      <Uri>https://github.com/dotnet/fsharp</Uri>
      <Sha>1607c540c369f9ae32a48dd72e7952148b084a2a</Sha>
=======
    <Dependency Name="Microsoft.FSharp.Compiler" Version="12.4.0-beta.22571.5" CoherentParentDependency="Microsoft.NET.Sdk">
      <Uri>https://github.com/dotnet/fsharp</Uri>
      <Sha>1d892dd78d5dcb261a1d26f72efb333834436a02</Sha>
    </Dependency>
    <Dependency Name="Microsoft.SourceBuild.Intermediate.fsharp" Version="7.0.0-beta.22571.5" CoherentParentDependency="Microsoft.NET.Sdk">
      <Uri>https://github.com/dotnet/fsharp</Uri>
      <Sha>1d892dd78d5dcb261a1d26f72efb333834436a02</Sha>
>>>>>>> 1e15b09a
      <SourceBuild RepoName="fsharp" ManagedOnly="true" />
    </Dependency>
    <Dependency Name="Microsoft.NET.Test.Sdk" Version="17.5.0-release-20221220-01" CoherentParentDependency="Microsoft.NET.Sdk">
      <Uri>https://github.com/microsoft/vstest</Uri>
      <Sha>be79eb4393631df7c6431ed1c0aa14c1bbaca731</Sha>
      <SourceBuild RepoName="vstest" ManagedOnly="true" />
    </Dependency>
    <Dependency Name="Microsoft.NET.ILLink.Tasks" Version="7.0.100-1.22579.2" CoherentParentDependency="Microsoft.NET.Sdk">
      <Uri>https://github.com/dotnet/linker</Uri>
      <Sha>8db10f44053ed4cb95a99676ac7b8ccae681b79d</Sha>
      <SourceBuild RepoName="linker" ManagedOnly="true" />
      <RepoName>linker</RepoName>
    </Dependency>
<<<<<<< HEAD
    <Dependency Name="Microsoft.Net.Compilers.Toolset" Version="4.5.0-3.23059.4" CoherentParentDependency="Microsoft.NET.Sdk">
      <Uri>https://github.com/dotnet/roslyn</Uri>
      <Sha>8ad2e6240cb7426d83f1b45241f8f33bddf3d474</Sha>
      <SourceBuild RepoName="roslyn" ManagedOnly="true" />
    </Dependency>
    <Dependency Name="Microsoft.Build" Version="17.5.0-preview-23059-01" CoherentParentDependency="Microsoft.NET.Sdk">
      <Uri>https://github.com/dotnet/msbuild</Uri>
      <Sha>ab3d68e815ba13916d6d3a653445d71ad238c723</Sha>
      <SourceBuild RepoName="msbuild" ManagedOnly="true" />
=======
    <Dependency Name="Microsoft.Net.Compilers.Toolset" Version="4.4.0-6.22580.4" CoherentParentDependency="Microsoft.NET.Sdk">
      <Uri>https://github.com/dotnet/roslyn</Uri>
      <Sha>d7a61210a88b584ca0827585ec6e871c6b1c5a14</Sha>
      <SourceBuild RepoName="roslyn" ManagedOnly="true" />
    </Dependency>
    <Dependency Name="Microsoft.Build" Version="17.4.1" CoherentParentDependency="Microsoft.NET.Sdk">
      <Uri>https://github.com/dotnet/msbuild</Uri>
      <Sha>9a89d02ff5de19d84190ebed4a6017df4dc19dc4</Sha>
      <SourceBuildTarball RepoName="msbuild" ManagedOnly="true" />
>>>>>>> 1e15b09a
    </Dependency>
    <Dependency Name="NuGet.Build.Tasks" Version="6.5.0-preview.3.136" CoherentParentDependency="Microsoft.NET.Sdk">
      <Uri>https://github.com/nuget/nuget.client</Uri>
      <Sha>743503cb3c7e9ced2602ee2e29c38d63cc339451</Sha>
      <SourceBuildTarball RepoName="nuget-client" ManagedOnly="true" />
    </Dependency>
    <Dependency Name="Microsoft.ApplicationInsights" Version="2.0.0">
      <Uri>https://github.com/Microsoft/ApplicationInsights-dotnet</Uri>
      <Sha>53b80940842204f78708a538628288ff5d741a1d</Sha>
    </Dependency>
    <Dependency Name="Microsoft.NET.Workload.Emscripten.net6.Manifest-7.0.100" Version="7.0.2" CoherentParentDependency="VS.Redist.Common.NetCore.SharedFramework.x64.7.0">
      <Uri>https://github.com/dotnet/emsdk</Uri>
      <Sha>d71ea7cbed84152a921c7b7b4b4439c306bf9130</Sha>
    </Dependency>
    <Dependency Name="Microsoft.NET.Workload.Emscripten.net7.Manifest-7.0.100" Version="7.0.2" CoherentParentDependency="VS.Redist.Common.NetCore.SharedFramework.x64.7.0">
      <Uri>https://github.com/dotnet/emsdk</Uri>
      <Sha>d71ea7cbed84152a921c7b7b4b4439c306bf9130</Sha>
    </Dependency>
    <Dependency Name="Microsoft.Deployment.DotNet.Releases" Version="1.0.0-preview5.1.22263.1">
      <Uri>https://github.com/dotnet/deployment-tools</Uri>
      <Sha>c3ad00ae84489071080a606f6a8e43c9a91a5cc2</Sha>
      <SourceBuildTarball RepoName="deployment-tools" ManagedOnly="true" />
    </Dependency>
    <Dependency Name="Microsoft.SourceBuild.Intermediate.source-build-externals" Version="7.0.0-alpha.1.22505.1">
      <Uri>https://github.com/dotnet/source-build-externals</Uri>
      <Sha>c47ba6c19d50081f90008da8bc61b3ac20348f20</Sha>
      <SourceBuild RepoName="source-build-externals" ManagedOnly="true" />
    </Dependency>
    <Dependency Name="Microsoft.SourceBuild.Intermediate.symreader" Version="1.4.0-beta2-21475-02">
      <Uri>https://github.com/dotnet/symreader</Uri>
      <Sha>7b9791daa3a3477eb22ec805946c9fff8b42d8ca</Sha>
      <SourceBuild RepoName="symreader" ManagedOnly="true" />
    </Dependency>
    <!-- temporary workaround for the wrong version of dotnet-format flowing into dotnet/sdk -->
    <Dependency Name="dotnet-format" Version="7.0.352001">
      <Uri>https://github.com/dotnet/format</Uri>
      <Sha>6a22157622e5da71ba0c43d23269352210bdb277</Sha>
      <SourceBuildTarball RepoName="format" ManagedOnly="true" />
    </Dependency>
  </ProductDependencies>
  <ToolsetDependencies>
    <Dependency Name="Microsoft.DotNet.Arcade.Sdk" Version="7.0.0-beta.23060.4">
      <Uri>https://github.com/dotnet/arcade</Uri>
      <Sha>ac5977ebf05451c1adcf24a15d16263e4d25fd0c</Sha>
      <SourceBuild RepoName="arcade" ManagedOnly="true" />
    </Dependency>
    <Dependency Name="Microsoft.DotNet.CMake.Sdk" Version="7.0.0-beta.23060.4">
      <Uri>https://github.com/dotnet/arcade</Uri>
      <Sha>ac5977ebf05451c1adcf24a15d16263e4d25fd0c</Sha>
    </Dependency>
    <Dependency Name="Microsoft.DotNet.Build.Tasks.Installers" Version="7.0.0-beta.23060.4">
      <Uri>https://github.com/dotnet/arcade</Uri>
      <Sha>ac5977ebf05451c1adcf24a15d16263e4d25fd0c</Sha>
    </Dependency>
    <Dependency Name="Microsoft.SourceBuild.Intermediate.source-build-reference-packages" Version="7.0.0-alpha.1.22608.2">
      <Uri>https://github.com/dotnet/source-build-reference-packages</Uri>
      <Sha>9964206e0dd215eee4ed199b9041a94e16ba4c45</Sha>
      <SourceBuild RepoName="source-build-reference-packages" ManagedOnly="true" />
    </Dependency>
    <Dependency Name="Microsoft.SourceLink.GitHub" Version="1.2.0-beta-22429-01" CoherentParentDependency="Microsoft.DotNet.Arcade.Sdk">
      <Uri>https://github.com/dotnet/sourcelink</Uri>
      <Sha>e57efa1ed395dd6975b33052719facb24f03ee0b</Sha>
      <SourceBuild RepoName="sourcelink" ManagedOnly="true" />
    </Dependency>
    <Dependency Name="Microsoft.DotNet.XliffTasks" Version="1.0.0-beta.22427.1" CoherentParentDependency="Microsoft.DotNet.Arcade.Sdk">
      <Uri>https://github.com/dotnet/xliff-tasks</Uri>
      <Sha>740189d758fb3bbdc118c5b6171ef1a7351a8c44</Sha>
      <SourceBuild RepoName="xliff-tasks" ManagedOnly="true" />
    </Dependency>
  </ToolsetDependencies>
</Dependencies><|MERGE_RESOLUTION|>--- conflicted
+++ resolved
@@ -98,7 +98,6 @@
       <Sha>bb3695688177f5f80eeb3c0498168612e31549d5</Sha>
       <SourceBuild RepoName="test-templates" ManagedOnly="true" />
     </Dependency>
-<<<<<<< HEAD
     <Dependency Name="Microsoft.DotNet.Common.ItemTemplates" Version="7.0.200-preview.23060.2">
       <Uri>https://github.com/dotnet/sdk</Uri>
       <Sha>3605277a9324189c35b0da271e10a2386d6f6d06</Sha>
@@ -115,24 +114,6 @@
     <Dependency Name="Microsoft.DotNet.MSBuildSdkResolver" Version="7.0.200-preview.23060.2">
       <Uri>https://github.com/dotnet/sdk</Uri>
       <Sha>3605277a9324189c35b0da271e10a2386d6f6d06</Sha>
-=======
-    <Dependency Name="Microsoft.DotNet.Common.ItemTemplates" Version="7.0.102">
-      <Uri>https://dev.azure.com/dnceng/internal/_git/dotnet-sdk</Uri>
-      <Sha>98720693e228934405de152651b2e21390c3bfec</Sha>
-    </Dependency>
-    <Dependency Name="Microsoft.TemplateEngine.Cli" Version="7.0.102-servicing.22607.4">
-      <Uri>https://dev.azure.com/dnceng/internal/_git/dotnet-sdk</Uri>
-      <Sha>98720693e228934405de152651b2e21390c3bfec</Sha>
-    </Dependency>
-    <Dependency Name="Microsoft.NET.Sdk" Version="7.0.102-servicing.22607.4">
-      <Uri>https://dev.azure.com/dnceng/internal/_git/dotnet-sdk</Uri>
-      <Sha>98720693e228934405de152651b2e21390c3bfec</Sha>
-      <SourceBuild RepoName="sdk" ManagedOnly="true" />
-    </Dependency>
-    <Dependency Name="Microsoft.DotNet.MSBuildSdkResolver" Version="7.0.102-servicing.22607.4">
-      <Uri>https://dev.azure.com/dnceng/internal/_git/dotnet-sdk</Uri>
-      <Sha>98720693e228934405de152651b2e21390c3bfec</Sha>
->>>>>>> 1e15b09a
     </Dependency>
     <!-- For coherency purposes, these versions should be gated by the versions of winforms and wpf routed via windowsdesktop -->
     <Dependency Name="Microsoft.Dotnet.WinForms.ProjectTemplates" Version="7.0.2-servicing.22606.8" CoherentParentDependency="Microsoft.WindowsDesktop.App.Runtime.win-x64">
@@ -143,7 +124,6 @@
       <Uri>https://dev.azure.com/dnceng/internal/_git/dotnet-wpf</Uri>
       <Sha>df04c57b2e2bb986f0afc2384cbebb3c950447b5</Sha>
     </Dependency>
-<<<<<<< HEAD
     <Dependency Name="Microsoft.FSharp.Compiler" Version="12.5.0-beta.23059.11" CoherentParentDependency="Microsoft.NET.Sdk">
       <Uri>https://github.com/dotnet/fsharp</Uri>
       <Sha>1607c540c369f9ae32a48dd72e7952148b084a2a</Sha>
@@ -151,15 +131,6 @@
     <Dependency Name="Microsoft.SourceBuild.Intermediate.fsharp" Version="7.0.1-beta.23059.11" CoherentParentDependency="Microsoft.NET.Sdk">
       <Uri>https://github.com/dotnet/fsharp</Uri>
       <Sha>1607c540c369f9ae32a48dd72e7952148b084a2a</Sha>
-=======
-    <Dependency Name="Microsoft.FSharp.Compiler" Version="12.4.0-beta.22571.5" CoherentParentDependency="Microsoft.NET.Sdk">
-      <Uri>https://github.com/dotnet/fsharp</Uri>
-      <Sha>1d892dd78d5dcb261a1d26f72efb333834436a02</Sha>
-    </Dependency>
-    <Dependency Name="Microsoft.SourceBuild.Intermediate.fsharp" Version="7.0.0-beta.22571.5" CoherentParentDependency="Microsoft.NET.Sdk">
-      <Uri>https://github.com/dotnet/fsharp</Uri>
-      <Sha>1d892dd78d5dcb261a1d26f72efb333834436a02</Sha>
->>>>>>> 1e15b09a
       <SourceBuild RepoName="fsharp" ManagedOnly="true" />
     </Dependency>
     <Dependency Name="Microsoft.NET.Test.Sdk" Version="17.5.0-release-20221220-01" CoherentParentDependency="Microsoft.NET.Sdk">
@@ -173,7 +144,6 @@
       <SourceBuild RepoName="linker" ManagedOnly="true" />
       <RepoName>linker</RepoName>
     </Dependency>
-<<<<<<< HEAD
     <Dependency Name="Microsoft.Net.Compilers.Toolset" Version="4.5.0-3.23059.4" CoherentParentDependency="Microsoft.NET.Sdk">
       <Uri>https://github.com/dotnet/roslyn</Uri>
       <Sha>8ad2e6240cb7426d83f1b45241f8f33bddf3d474</Sha>
@@ -183,17 +153,6 @@
       <Uri>https://github.com/dotnet/msbuild</Uri>
       <Sha>ab3d68e815ba13916d6d3a653445d71ad238c723</Sha>
       <SourceBuild RepoName="msbuild" ManagedOnly="true" />
-=======
-    <Dependency Name="Microsoft.Net.Compilers.Toolset" Version="4.4.0-6.22580.4" CoherentParentDependency="Microsoft.NET.Sdk">
-      <Uri>https://github.com/dotnet/roslyn</Uri>
-      <Sha>d7a61210a88b584ca0827585ec6e871c6b1c5a14</Sha>
-      <SourceBuild RepoName="roslyn" ManagedOnly="true" />
-    </Dependency>
-    <Dependency Name="Microsoft.Build" Version="17.4.1" CoherentParentDependency="Microsoft.NET.Sdk">
-      <Uri>https://github.com/dotnet/msbuild</Uri>
-      <Sha>9a89d02ff5de19d84190ebed4a6017df4dc19dc4</Sha>
-      <SourceBuildTarball RepoName="msbuild" ManagedOnly="true" />
->>>>>>> 1e15b09a
     </Dependency>
     <Dependency Name="NuGet.Build.Tasks" Version="6.5.0-preview.3.136" CoherentParentDependency="Microsoft.NET.Sdk">
       <Uri>https://github.com/nuget/nuget.client</Uri>
