<?xml version="1.0" encoding="utf-8"?>
<Dependencies>
  <ProductDependencies>
    <Dependency Name="Microsoft.WindowsDesktop.App.Ref" Version="5.0.0" CoherentParentDependency="Microsoft.NET.Sdk">
      <Uri>https://github.com/dotnet/windowsdesktop</Uri>
      <Sha>ec2af60c1eb8b2665745750f6445b3ff133178fb</Sha>
    </Dependency>
<<<<<<< HEAD
    <Dependency Name="Microsoft.WindowsDesktop.App" Version="5.0.5-servicing.21167.2" CoherentParentDependency="Microsoft.NET.Sdk">
      <Uri>https://dev.azure.com/dnceng/internal/_git/dotnet-windowsdesktop</Uri>
      <Sha>951b1ad8c1ade424930ec5697fd9b46d1d170db4</Sha>
    </Dependency>
    <Dependency Name="Microsoft.WindowsDesktop.App.Runtime.win-x64" Version="5.0.5" CoherentParentDependency="Microsoft.NET.Sdk">
      <Uri>https://dev.azure.com/dnceng/internal/_git/dotnet-windowsdesktop</Uri>
      <Sha>951b1ad8c1ade424930ec5697fd9b46d1d170db4</Sha>
=======
    <Dependency Name="Microsoft.WindowsDesktop.App" Version="5.0.6-servicing.21221.6" CoherentParentDependency="Microsoft.NET.Sdk">
      <Uri>https://dev.azure.com/dnceng/internal/_git/dotnet-windowsdesktop</Uri>
      <Sha>297185fc6039237591fb28a8a09fc01d2ea69ae6</Sha>
    </Dependency>
    <Dependency Name="Microsoft.WindowsDesktop.App.Runtime.win-x64" Version="5.0.6" CoherentParentDependency="Microsoft.NET.Sdk">
      <Uri>https://dev.azure.com/dnceng/internal/_git/dotnet-windowsdesktop</Uri>
      <Sha>297185fc6039237591fb28a8a09fc01d2ea69ae6</Sha>
>>>>>>> 383637d6
    </Dependency>
    <Dependency Name="VS.Redist.Common.WindowsDesktop.TargetingPack.x64.5.0" Version="5.0.0-rtm.20520.1" CoherentParentDependency="Microsoft.NET.Sdk">
      <Uri>https://github.com/dotnet/windowsdesktop</Uri>
      <Sha>ec2af60c1eb8b2665745750f6445b3ff133178fb</Sha>
    </Dependency>
    <Dependency Name="Microsoft.NETCore.App.Ref" Version="5.0.0" CoherentParentDependency="Microsoft.NET.Sdk">
      <Uri>https://github.com/dotnet/runtime</Uri>
      <Sha>cf258a14b70ad9069470a108f13765e0e5988f51</Sha>
    </Dependency>
    <Dependency Name="VS.Redist.Common.NetCore.TargetingPack.x64.5.0" Version="5.0.0-rtm.20519.4" CoherentParentDependency="Microsoft.NET.Sdk">
      <Uri>https://github.com/dotnet/runtime</Uri>
      <Sha>cf258a14b70ad9069470a108f13765e0e5988f51</Sha>
    </Dependency>
<<<<<<< HEAD
    <Dependency Name="Microsoft.NETCore.App.Internal" Version="5.0.5-servicing.21166.9" CoherentParentDependency="Microsoft.NET.Sdk">
      <Uri>https://dev.azure.com/dnceng/internal/_git/dotnet-runtime</Uri>
      <Sha>2f740adc1457e8a28c1c072993b66f515977eb51</Sha>
    </Dependency>
    <Dependency Name="Microsoft.NETCore.App.Runtime.win-x64" Version="5.0.5" CoherentParentDependency="Microsoft.NET.Sdk">
      <Uri>https://dev.azure.com/dnceng/internal/_git/dotnet-runtime</Uri>
      <Sha>2f740adc1457e8a28c1c072993b66f515977eb51</Sha>
    </Dependency>
    <Dependency Name="Microsoft.NETCore.App.Host.win-x64" Version="5.0.5" CoherentParentDependency="Microsoft.NET.Sdk">
      <Uri>https://dev.azure.com/dnceng/internal/_git/dotnet-runtime</Uri>
      <Sha>2f740adc1457e8a28c1c072993b66f515977eb51</Sha>
    </Dependency>
    <Dependency Name="Microsoft.NETCore.DotNetHostResolver" Version="5.0.5" CoherentParentDependency="Microsoft.NET.Sdk">
      <Uri>https://dev.azure.com/dnceng/internal/_git/dotnet-runtime</Uri>
      <Sha>2f740adc1457e8a28c1c072993b66f515977eb51</Sha>
=======
    <Dependency Name="Microsoft.NETCore.App.Internal" Version="5.0.6-servicing.21220.11" CoherentParentDependency="Microsoft.NET.Sdk">
      <Uri>https://dev.azure.com/dnceng/internal/_git/dotnet-runtime</Uri>
      <Sha>478b2f8c0e480665f6c52c95cd57830784dc9560</Sha>
    </Dependency>
    <Dependency Name="Microsoft.NETCore.App.Runtime.win-x64" Version="5.0.6" CoherentParentDependency="Microsoft.NET.Sdk">
      <Uri>https://dev.azure.com/dnceng/internal/_git/dotnet-runtime</Uri>
      <Sha>478b2f8c0e480665f6c52c95cd57830784dc9560</Sha>
    </Dependency>
    <Dependency Name="Microsoft.NETCore.App.Host.win-x64" Version="5.0.6" CoherentParentDependency="Microsoft.NET.Sdk">
      <Uri>https://dev.azure.com/dnceng/internal/_git/dotnet-runtime</Uri>
      <Sha>478b2f8c0e480665f6c52c95cd57830784dc9560</Sha>
    </Dependency>
    <Dependency Name="Microsoft.NETCore.DotNetHostResolver" Version="5.0.6" CoherentParentDependency="Microsoft.NET.Sdk">
      <Uri>https://dev.azure.com/dnceng/internal/_git/dotnet-runtime</Uri>
      <Sha>478b2f8c0e480665f6c52c95cd57830784dc9560</Sha>
>>>>>>> 383637d6
    </Dependency>
    <!-- Change blob version in GenerateLayout.targets if this is unpinned to service targeting pack -->
    <!-- No new netstandard.library planned for 3.1 timeframe at this time. -->
    <Dependency Name="NETStandard.Library.Ref" Version="2.1.0" Pinned="true">
      <Uri>https://github.com/dotnet/core-setup</Uri>
      <Sha>7d57652f33493fa022125b7f63aad0d70c52d810</Sha>
    </Dependency>
    <Dependency Name="Microsoft.NETCore.Platforms" Version="5.0.2" CoherentParentDependency="Microsoft.NET.Sdk">
      <Uri>https://dev.azure.com/dnceng/internal/_git/dotnet-runtime</Uri>
      <Sha>2f740adc1457e8a28c1c072993b66f515977eb51</Sha>
    </Dependency>
    <Dependency Name="Microsoft.AspNetCore.App.Ref" Version="5.0.0" CoherentParentDependency="Microsoft.NET.Sdk">
      <Uri>https://github.com/dotnet/aspnetcore</Uri>
      <Sha>371a26f07b23ad77c636332c2dfc0cbd1d8137ba</Sha>
    </Dependency>
    <Dependency Name="Microsoft.AspNetCore.App.Ref.Internal" Version="5.0.0-rtm.20526.5" CoherentParentDependency="Microsoft.NET.Sdk">
      <Uri>https://github.com/dotnet/aspnetcore</Uri>
      <Sha>371a26f07b23ad77c636332c2dfc0cbd1d8137ba</Sha>
    </Dependency>
<<<<<<< HEAD
    <Dependency Name="Microsoft.AspNetCore.App.Runtime.win-x64" Version="5.0.5" CoherentParentDependency="Microsoft.NET.Sdk">
      <Uri>https://dev.azure.com/dnceng/internal/_git/dotnet-aspnetcore</Uri>
      <Sha>b7a2ec8c7ed6b48857af0a69688a73e8c14fe6cb</Sha>
    </Dependency>
    <Dependency Name="VS.Redist.Common.AspNetCore.SharedFramework.x64.5.0" Version="5.0.5-servicing.21167.8" CoherentParentDependency="Microsoft.NET.Sdk">
      <Uri>https://dev.azure.com/dnceng/internal/_git/dotnet-aspnetcore</Uri>
      <Sha>b7a2ec8c7ed6b48857af0a69688a73e8c14fe6cb</Sha>
    </Dependency>
    <Dependency Name="Microsoft.EntityFrameworkCore" Version="5.0.5" CoherentParentDependency="Microsoft.AspNetCore.App.Runtime.win-x64">
      <Uri>https://github.com/dotnet/efcore</Uri>
      <Sha>54203510db732a088a3e7e58d49b98ada7c14227</Sha>
    </Dependency>
    <Dependency Name="dotnet-dev-certs" Version="5.0.5-servicing.21167.8" CoherentParentDependency="Microsoft.NET.Sdk">
      <Uri>https://dev.azure.com/dnceng/internal/_git/dotnet-aspnetcore</Uri>
      <Sha>b7a2ec8c7ed6b48857af0a69688a73e8c14fe6cb</Sha>
    </Dependency>
    <Dependency Name="dotnet-user-secrets" Version="5.0.5-servicing.21167.8" CoherentParentDependency="Microsoft.NET.Sdk">
      <Uri>https://dev.azure.com/dnceng/internal/_git/dotnet-aspnetcore</Uri>
      <Sha>b7a2ec8c7ed6b48857af0a69688a73e8c14fe6cb</Sha>
=======
    <Dependency Name="Microsoft.AspNetCore.App.Runtime.win-x64" Version="5.0.6" CoherentParentDependency="Microsoft.NET.Sdk">
      <Uri>https://dev.azure.com/dnceng/internal/_git/dotnet-aspnetcore</Uri>
      <Sha>dc5e11abdb05b322f4b74b3afbcfb352fe984b2e</Sha>
    </Dependency>
    <Dependency Name="VS.Redist.Common.AspNetCore.SharedFramework.x64.5.0" Version="5.0.6-servicing.21223.5" CoherentParentDependency="Microsoft.NET.Sdk">
      <Uri>https://dev.azure.com/dnceng/internal/_git/dotnet-aspnetcore</Uri>
      <Sha>dc5e11abdb05b322f4b74b3afbcfb352fe984b2e</Sha>
    </Dependency>
    <Dependency Name="Microsoft.EntityFrameworkCore" Version="5.0.6" CoherentParentDependency="Microsoft.AspNetCore.App.Runtime.win-x64">
      <Uri>https://github.com/dotnet/efcore</Uri>
      <Sha>42e81439158d5884dab24326c84ed95cd4baaa21</Sha>
    </Dependency>
    <Dependency Name="dotnet-dev-certs" Version="5.0.6-servicing.21223.5" CoherentParentDependency="Microsoft.NET.Sdk">
      <Uri>https://dev.azure.com/dnceng/internal/_git/dotnet-aspnetcore</Uri>
      <Sha>dc5e11abdb05b322f4b74b3afbcfb352fe984b2e</Sha>
    </Dependency>
    <Dependency Name="dotnet-user-secrets" Version="5.0.6-servicing.21223.5" CoherentParentDependency="Microsoft.NET.Sdk">
      <Uri>https://dev.azure.com/dnceng/internal/_git/dotnet-aspnetcore</Uri>
      <Sha>dc5e11abdb05b322f4b74b3afbcfb352fe984b2e</Sha>
>>>>>>> 383637d6
    </Dependency>
    <Dependency Name="Microsoft.DotNet.Test.ProjectTemplates.2.1" Version="1.0.2-beta4.20420.1">
      <Uri>https://github.com/dotnet/test-templates</Uri>
      <Sha>a2b05d8171915c69ad97ab5d49bbb07d2c780a67</Sha>
    </Dependency>
    <Dependency Name="Microsoft.DotNet.Test.ProjectTemplates.5.0" Version="1.0.2-beta4.20420.1">
      <Uri>https://github.com/dotnet/test-templates</Uri>
      <Sha>a2b05d8171915c69ad97ab5d49bbb07d2c780a67</Sha>
    </Dependency>
<<<<<<< HEAD
    <Dependency Name="Microsoft.DotNet.Common.ItemTemplates" Version="5.0.202" CoherentParentDependency="Microsoft.NET.Sdk">
      <Uri>https://github.com/dotnet/templating</Uri>
      <Sha>8470ff317250d761c72f920b8ea1c0700b230eb3</Sha>
    </Dependency>
    <Dependency Name="Microsoft.NET.Sdk" Version="5.0.202-servicing.21201.17">
      <Uri>https://dev.azure.com/dnceng/internal/_git/dotnet-sdk</Uri>
      <Sha>51369266643769f9f0c1184e89715cd1045126d0</Sha>
    </Dependency>
    <Dependency Name="Microsoft.DotNet.MSBuildSdkResolver" Version="5.0.202-servicing.21201.17">
      <Uri>https://dev.azure.com/dnceng/internal/_git/dotnet-sdk</Uri>
      <Sha>51369266643769f9f0c1184e89715cd1045126d0</Sha>
    </Dependency>
    <!-- For coherency purposes, these versions should be gated by the versions of winforms and wpf routed via windowsdesktop -->
    <Dependency Name="Microsoft.Dotnet.WinForms.ProjectTemplates" Version="5.0.5-servicing.21167.1" CoherentParentDependency="Microsoft.WindowsDesktop.App.Runtime.win-x64">
      <Uri>https://dev.azure.com/dnceng/internal/_git/dotnet-winforms</Uri>
      <Sha>b47cabfdc9c35f9b3305e5e11c2957d81fee26af</Sha>
    </Dependency>
    <Dependency Name="Microsoft.DotNet.Wpf.ProjectTemplates" Version="5.0.5-servicing.21167.2" CoherentParentDependency="Microsoft.WindowsDesktop.App.Runtime.win-x64">
      <Uri>https://dev.azure.com/dnceng/internal/_git/dotnet-wpf</Uri>
      <Sha>2a2301468b4a483e4c11f763ff7f131c6ff70bc2</Sha>
=======
    <Dependency Name="Microsoft.DotNet.Common.ItemTemplates" Version="5.0.203" CoherentParentDependency="Microsoft.NET.Sdk">
      <Uri>https://github.com/dotnet/templating</Uri>
      <Sha>50e1aa014b0b35cb9aa2c5157d054ee654949dff</Sha>
    </Dependency>
    <Dependency Name="Microsoft.NET.Sdk" Version="5.0.203-servicing.21223.17">
      <Uri>https://dev.azure.com/dnceng/internal/_git/dotnet-sdk</Uri>
      <Sha>7cebab8eb86c5cd2236cfbc3b09295e5ab61fbd9</Sha>
    </Dependency>
    <Dependency Name="Microsoft.DotNet.MSBuildSdkResolver" Version="5.0.203-servicing.21223.17">
      <Uri>https://dev.azure.com/dnceng/internal/_git/dotnet-sdk</Uri>
      <Sha>7cebab8eb86c5cd2236cfbc3b09295e5ab61fbd9</Sha>
    </Dependency>
    <!-- For coherency purposes, these versions should be gated by the versions of winforms and wpf routed via windowsdesktop -->
    <Dependency Name="Microsoft.Dotnet.WinForms.ProjectTemplates" Version="5.0.6-servicing.21221.3" CoherentParentDependency="Microsoft.WindowsDesktop.App.Runtime.win-x64">
      <Uri>https://dev.azure.com/dnceng/internal/_git/dotnet-winforms</Uri>
      <Sha>3b86fe34ae2ef405a49c19997f9f01ed63a2ad70</Sha>
    </Dependency>
    <Dependency Name="Microsoft.DotNet.Wpf.ProjectTemplates" Version="5.0.6-servicing.21221.8" CoherentParentDependency="Microsoft.WindowsDesktop.App.Runtime.win-x64">
      <Uri>https://dev.azure.com/dnceng/internal/_git/dotnet-wpf</Uri>
      <Sha>fe9dd395134709b5a53883b71c01447b5f132a06</Sha>
>>>>>>> 383637d6
    </Dependency>
    <Dependency Name="Microsoft.FSharp.Compiler" Version="11.3.2-beta.21102.9" CoherentParentDependency="Microsoft.NET.Sdk">
      <Uri>https://github.com/dotnet/fsharp</Uri>
      <Sha>7ce7132f1459095e635194d09d6f73265352029a</Sha>
    </Dependency>
    <Dependency Name="Microsoft.NET.Test.Sdk" Version="16.9.4" CoherentParentDependency="Microsoft.NET.Sdk">
      <Uri>https://github.com/microsoft/vstest</Uri>
      <Sha>99b911a57a02fc5d2eeef23e9ab8cbea4505678b</Sha>
    </Dependency>
<<<<<<< HEAD
    <Dependency Name="Microsoft.NET.ILLink.Tasks" Version="5.0.0-rtm.21161.4" CoherentParentDependency="Microsoft.NET.Sdk">
      <Uri>https://github.com/mono/linker</Uri>
      <Sha>c43f981eec336c1dc4fd0ead84b5e09db9377d9e</Sha>
=======
    <Dependency Name="Microsoft.NET.ILLink.Tasks" Version="5.0.0-rtm.21221.2" CoherentParentDependency="Microsoft.NET.Sdk">
      <Uri>https://github.com/mono/linker</Uri>
      <Sha>6a15056a9d71169bf04d007301edfd558afcfa6a</Sha>
>>>>>>> 383637d6
      <RepoName>linker</RepoName>
    </Dependency>
    <Dependency Name="Microsoft.Net.Compilers.Toolset" Version="3.9.0-6.21160.10" CoherentParentDependency="Microsoft.NET.Sdk">
      <Uri>https://github.com/dotnet/roslyn</Uri>
      <Sha>59eedc33d35754759994155ea2f4e1012a9951e3</Sha>
    </Dependency>
    <Dependency Name="Microsoft.Build" Version="16.9.0" CoherentParentDependency="Microsoft.NET.Sdk">
      <Uri>https://github.com/dotnet/msbuild</Uri>
      <Sha>5e4b48a27efce55a613664b58d353ab4c8d1f6c1</Sha>
    </Dependency>
    <Dependency Name="NuGet.Build.Tasks" Version="5.9.1-rc.8" CoherentParentDependency="Microsoft.NET.Sdk">
      <Uri>https://github.com/nuget/nuget.client</Uri>
      <Sha>d525b0e670f3b6cbd5c73a35f04730a9f658c852</Sha>
    </Dependency>
    <Dependency Name="Microsoft.DotNet.Cli.CommandLine" Version="1.0.0-preview.19208.1" CoherentParentDependency="Microsoft.NET.Sdk">
      <Uri>https://github.com/dotnet/CliCommandLineParser</Uri>
      <Sha>0e89c2116ad28e404ba56c14d1c3f938caa25a01</Sha>
    </Dependency>
    <Dependency Name="Microsoft.ApplicationInsights" Version="2.0.0">
      <Uri>https://github.com/Microsoft/ApplicationInsights-dotnet</Uri>
      <Sha>53b80940842204f78708a538628288ff5d741a1d</Sha>
    </Dependency>
    <!-- Temporarily pinning Microsoft.Web.Xdt until strict coherency is enabled by default -->
    <Dependency Name="Microsoft.Web.Xdt" Version="3.1.0" CoherentParentDependency="Microsoft.NET.Sdk" Pinned="true">
      <Uri>https://github.com/aspnet/xdt</Uri>
      <Sha>c01a538851a8ab1a1fbeb2e6243f391fff7587b4</Sha>
    </Dependency>
  </ProductDependencies>
  <ToolsetDependencies>
    <Dependency Name="Microsoft.DotNet.Arcade.Sdk" Version="5.0.0-beta.21160.3">
      <Uri>https://github.com/dotnet/arcade</Uri>
      <Sha>670382be6a978ba401c21c57ba44311199d2682a</Sha>
    </Dependency>
    <Dependency Name="Microsoft.DotNet.Build.Tasks.Installers" Version="5.0.0-beta.21160.3">
      <Uri>https://github.com/dotnet/arcade</Uri>
      <Sha>670382be6a978ba401c21c57ba44311199d2682a</Sha>
    </Dependency>
    <Dependency Name="Private.SourceBuild.ReferencePackages" Version="1.0.0-beta.20217.1">
      <Uri>https://github.com/dotnet/source-build-reference-packages</Uri>
      <Sha>639aeb4d76c8b1a6226bf7c4edb34fbdae30e6e1</Sha>
    </Dependency>
    <Dependency Name="Microsoft.SourceLink.GitHub" Version="1.1.0-beta-20476-01" CoherentParentDependency="Microsoft.DotNet.Arcade.Sdk">
      <Uri>https://github.com/dotnet/sourcelink</Uri>
      <Sha>81357f3e90241d3b262289b1ffa285c9ba51d335</Sha>
    </Dependency>
    <Dependency Name="XliffTasks" Version="1.0.0-beta.20502.2" CoherentParentDependency="Microsoft.DotNet.Arcade.Sdk">
      <Uri>https://github.com/dotnet/xliff-tasks</Uri>
      <Sha>d2bec3a64076f8463de4756913712badfce0a01d</Sha>
    </Dependency>
  </ToolsetDependencies>
</Dependencies><|MERGE_RESOLUTION|>--- conflicted
+++ resolved
@@ -5,15 +5,6 @@
       <Uri>https://github.com/dotnet/windowsdesktop</Uri>
       <Sha>ec2af60c1eb8b2665745750f6445b3ff133178fb</Sha>
     </Dependency>
-<<<<<<< HEAD
-    <Dependency Name="Microsoft.WindowsDesktop.App" Version="5.0.5-servicing.21167.2" CoherentParentDependency="Microsoft.NET.Sdk">
-      <Uri>https://dev.azure.com/dnceng/internal/_git/dotnet-windowsdesktop</Uri>
-      <Sha>951b1ad8c1ade424930ec5697fd9b46d1d170db4</Sha>
-    </Dependency>
-    <Dependency Name="Microsoft.WindowsDesktop.App.Runtime.win-x64" Version="5.0.5" CoherentParentDependency="Microsoft.NET.Sdk">
-      <Uri>https://dev.azure.com/dnceng/internal/_git/dotnet-windowsdesktop</Uri>
-      <Sha>951b1ad8c1ade424930ec5697fd9b46d1d170db4</Sha>
-=======
     <Dependency Name="Microsoft.WindowsDesktop.App" Version="5.0.6-servicing.21221.6" CoherentParentDependency="Microsoft.NET.Sdk">
       <Uri>https://dev.azure.com/dnceng/internal/_git/dotnet-windowsdesktop</Uri>
       <Sha>297185fc6039237591fb28a8a09fc01d2ea69ae6</Sha>
@@ -21,7 +12,6 @@
     <Dependency Name="Microsoft.WindowsDesktop.App.Runtime.win-x64" Version="5.0.6" CoherentParentDependency="Microsoft.NET.Sdk">
       <Uri>https://dev.azure.com/dnceng/internal/_git/dotnet-windowsdesktop</Uri>
       <Sha>297185fc6039237591fb28a8a09fc01d2ea69ae6</Sha>
->>>>>>> 383637d6
     </Dependency>
     <Dependency Name="VS.Redist.Common.WindowsDesktop.TargetingPack.x64.5.0" Version="5.0.0-rtm.20520.1" CoherentParentDependency="Microsoft.NET.Sdk">
       <Uri>https://github.com/dotnet/windowsdesktop</Uri>
@@ -35,23 +25,6 @@
       <Uri>https://github.com/dotnet/runtime</Uri>
       <Sha>cf258a14b70ad9069470a108f13765e0e5988f51</Sha>
     </Dependency>
-<<<<<<< HEAD
-    <Dependency Name="Microsoft.NETCore.App.Internal" Version="5.0.5-servicing.21166.9" CoherentParentDependency="Microsoft.NET.Sdk">
-      <Uri>https://dev.azure.com/dnceng/internal/_git/dotnet-runtime</Uri>
-      <Sha>2f740adc1457e8a28c1c072993b66f515977eb51</Sha>
-    </Dependency>
-    <Dependency Name="Microsoft.NETCore.App.Runtime.win-x64" Version="5.0.5" CoherentParentDependency="Microsoft.NET.Sdk">
-      <Uri>https://dev.azure.com/dnceng/internal/_git/dotnet-runtime</Uri>
-      <Sha>2f740adc1457e8a28c1c072993b66f515977eb51</Sha>
-    </Dependency>
-    <Dependency Name="Microsoft.NETCore.App.Host.win-x64" Version="5.0.5" CoherentParentDependency="Microsoft.NET.Sdk">
-      <Uri>https://dev.azure.com/dnceng/internal/_git/dotnet-runtime</Uri>
-      <Sha>2f740adc1457e8a28c1c072993b66f515977eb51</Sha>
-    </Dependency>
-    <Dependency Name="Microsoft.NETCore.DotNetHostResolver" Version="5.0.5" CoherentParentDependency="Microsoft.NET.Sdk">
-      <Uri>https://dev.azure.com/dnceng/internal/_git/dotnet-runtime</Uri>
-      <Sha>2f740adc1457e8a28c1c072993b66f515977eb51</Sha>
-=======
     <Dependency Name="Microsoft.NETCore.App.Internal" Version="5.0.6-servicing.21220.11" CoherentParentDependency="Microsoft.NET.Sdk">
       <Uri>https://dev.azure.com/dnceng/internal/_git/dotnet-runtime</Uri>
       <Sha>478b2f8c0e480665f6c52c95cd57830784dc9560</Sha>
@@ -67,7 +40,6 @@
     <Dependency Name="Microsoft.NETCore.DotNetHostResolver" Version="5.0.6" CoherentParentDependency="Microsoft.NET.Sdk">
       <Uri>https://dev.azure.com/dnceng/internal/_git/dotnet-runtime</Uri>
       <Sha>478b2f8c0e480665f6c52c95cd57830784dc9560</Sha>
->>>>>>> 383637d6
     </Dependency>
     <!-- Change blob version in GenerateLayout.targets if this is unpinned to service targeting pack -->
     <!-- No new netstandard.library planned for 3.1 timeframe at this time. -->
@@ -87,27 +59,6 @@
       <Uri>https://github.com/dotnet/aspnetcore</Uri>
       <Sha>371a26f07b23ad77c636332c2dfc0cbd1d8137ba</Sha>
     </Dependency>
-<<<<<<< HEAD
-    <Dependency Name="Microsoft.AspNetCore.App.Runtime.win-x64" Version="5.0.5" CoherentParentDependency="Microsoft.NET.Sdk">
-      <Uri>https://dev.azure.com/dnceng/internal/_git/dotnet-aspnetcore</Uri>
-      <Sha>b7a2ec8c7ed6b48857af0a69688a73e8c14fe6cb</Sha>
-    </Dependency>
-    <Dependency Name="VS.Redist.Common.AspNetCore.SharedFramework.x64.5.0" Version="5.0.5-servicing.21167.8" CoherentParentDependency="Microsoft.NET.Sdk">
-      <Uri>https://dev.azure.com/dnceng/internal/_git/dotnet-aspnetcore</Uri>
-      <Sha>b7a2ec8c7ed6b48857af0a69688a73e8c14fe6cb</Sha>
-    </Dependency>
-    <Dependency Name="Microsoft.EntityFrameworkCore" Version="5.0.5" CoherentParentDependency="Microsoft.AspNetCore.App.Runtime.win-x64">
-      <Uri>https://github.com/dotnet/efcore</Uri>
-      <Sha>54203510db732a088a3e7e58d49b98ada7c14227</Sha>
-    </Dependency>
-    <Dependency Name="dotnet-dev-certs" Version="5.0.5-servicing.21167.8" CoherentParentDependency="Microsoft.NET.Sdk">
-      <Uri>https://dev.azure.com/dnceng/internal/_git/dotnet-aspnetcore</Uri>
-      <Sha>b7a2ec8c7ed6b48857af0a69688a73e8c14fe6cb</Sha>
-    </Dependency>
-    <Dependency Name="dotnet-user-secrets" Version="5.0.5-servicing.21167.8" CoherentParentDependency="Microsoft.NET.Sdk">
-      <Uri>https://dev.azure.com/dnceng/internal/_git/dotnet-aspnetcore</Uri>
-      <Sha>b7a2ec8c7ed6b48857af0a69688a73e8c14fe6cb</Sha>
-=======
     <Dependency Name="Microsoft.AspNetCore.App.Runtime.win-x64" Version="5.0.6" CoherentParentDependency="Microsoft.NET.Sdk">
       <Uri>https://dev.azure.com/dnceng/internal/_git/dotnet-aspnetcore</Uri>
       <Sha>dc5e11abdb05b322f4b74b3afbcfb352fe984b2e</Sha>
@@ -127,7 +78,6 @@
     <Dependency Name="dotnet-user-secrets" Version="5.0.6-servicing.21223.5" CoherentParentDependency="Microsoft.NET.Sdk">
       <Uri>https://dev.azure.com/dnceng/internal/_git/dotnet-aspnetcore</Uri>
       <Sha>dc5e11abdb05b322f4b74b3afbcfb352fe984b2e</Sha>
->>>>>>> 383637d6
     </Dependency>
     <Dependency Name="Microsoft.DotNet.Test.ProjectTemplates.2.1" Version="1.0.2-beta4.20420.1">
       <Uri>https://github.com/dotnet/test-templates</Uri>
@@ -137,28 +87,6 @@
       <Uri>https://github.com/dotnet/test-templates</Uri>
       <Sha>a2b05d8171915c69ad97ab5d49bbb07d2c780a67</Sha>
     </Dependency>
-<<<<<<< HEAD
-    <Dependency Name="Microsoft.DotNet.Common.ItemTemplates" Version="5.0.202" CoherentParentDependency="Microsoft.NET.Sdk">
-      <Uri>https://github.com/dotnet/templating</Uri>
-      <Sha>8470ff317250d761c72f920b8ea1c0700b230eb3</Sha>
-    </Dependency>
-    <Dependency Name="Microsoft.NET.Sdk" Version="5.0.202-servicing.21201.17">
-      <Uri>https://dev.azure.com/dnceng/internal/_git/dotnet-sdk</Uri>
-      <Sha>51369266643769f9f0c1184e89715cd1045126d0</Sha>
-    </Dependency>
-    <Dependency Name="Microsoft.DotNet.MSBuildSdkResolver" Version="5.0.202-servicing.21201.17">
-      <Uri>https://dev.azure.com/dnceng/internal/_git/dotnet-sdk</Uri>
-      <Sha>51369266643769f9f0c1184e89715cd1045126d0</Sha>
-    </Dependency>
-    <!-- For coherency purposes, these versions should be gated by the versions of winforms and wpf routed via windowsdesktop -->
-    <Dependency Name="Microsoft.Dotnet.WinForms.ProjectTemplates" Version="5.0.5-servicing.21167.1" CoherentParentDependency="Microsoft.WindowsDesktop.App.Runtime.win-x64">
-      <Uri>https://dev.azure.com/dnceng/internal/_git/dotnet-winforms</Uri>
-      <Sha>b47cabfdc9c35f9b3305e5e11c2957d81fee26af</Sha>
-    </Dependency>
-    <Dependency Name="Microsoft.DotNet.Wpf.ProjectTemplates" Version="5.0.5-servicing.21167.2" CoherentParentDependency="Microsoft.WindowsDesktop.App.Runtime.win-x64">
-      <Uri>https://dev.azure.com/dnceng/internal/_git/dotnet-wpf</Uri>
-      <Sha>2a2301468b4a483e4c11f763ff7f131c6ff70bc2</Sha>
-=======
     <Dependency Name="Microsoft.DotNet.Common.ItemTemplates" Version="5.0.203" CoherentParentDependency="Microsoft.NET.Sdk">
       <Uri>https://github.com/dotnet/templating</Uri>
       <Sha>50e1aa014b0b35cb9aa2c5157d054ee654949dff</Sha>
@@ -179,7 +107,6 @@
     <Dependency Name="Microsoft.DotNet.Wpf.ProjectTemplates" Version="5.0.6-servicing.21221.8" CoherentParentDependency="Microsoft.WindowsDesktop.App.Runtime.win-x64">
       <Uri>https://dev.azure.com/dnceng/internal/_git/dotnet-wpf</Uri>
       <Sha>fe9dd395134709b5a53883b71c01447b5f132a06</Sha>
->>>>>>> 383637d6
     </Dependency>
     <Dependency Name="Microsoft.FSharp.Compiler" Version="11.3.2-beta.21102.9" CoherentParentDependency="Microsoft.NET.Sdk">
       <Uri>https://github.com/dotnet/fsharp</Uri>
@@ -189,15 +116,9 @@
       <Uri>https://github.com/microsoft/vstest</Uri>
       <Sha>99b911a57a02fc5d2eeef23e9ab8cbea4505678b</Sha>
     </Dependency>
-<<<<<<< HEAD
-    <Dependency Name="Microsoft.NET.ILLink.Tasks" Version="5.0.0-rtm.21161.4" CoherentParentDependency="Microsoft.NET.Sdk">
-      <Uri>https://github.com/mono/linker</Uri>
-      <Sha>c43f981eec336c1dc4fd0ead84b5e09db9377d9e</Sha>
-=======
     <Dependency Name="Microsoft.NET.ILLink.Tasks" Version="5.0.0-rtm.21221.2" CoherentParentDependency="Microsoft.NET.Sdk">
       <Uri>https://github.com/mono/linker</Uri>
       <Sha>6a15056a9d71169bf04d007301edfd558afcfa6a</Sha>
->>>>>>> 383637d6
       <RepoName>linker</RepoName>
     </Dependency>
     <Dependency Name="Microsoft.Net.Compilers.Toolset" Version="3.9.0-6.21160.10" CoherentParentDependency="Microsoft.NET.Sdk">
