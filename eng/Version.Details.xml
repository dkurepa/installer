--- conflicted
+++ resolved
@@ -46,15 +46,9 @@
       <Uri>https://github.com/dotnet/templating</Uri>
       <Sha>c25748ad974957739a8ea6696087903bdb5f104b</Sha>
     </Dependency>
-<<<<<<< HEAD
-    <Dependency Name="Microsoft.Dotnet.Toolset.Internal" Version="3.0.100-preview4.19219.9">
-      <Uri>https://github.com/dotnet/toolset</Uri>
-      <Sha>9a9a0d21b4b3c63adce7858486c8ef47d6a822d8</Sha>
-=======
     <Dependency Name="Microsoft.Dotnet.Toolset.Internal" Version="3.0.100-preview5.19219.7">
       <Uri>https://github.com/dotnet/toolset</Uri>
       <Sha>677183543306a9b41960a1bc1e2db369bbf4dc44</Sha>
->>>>>>> eccc09f4
     </Dependency>
     <Dependency Name="NETStandard.Library" Version="2.1.0-prerelease.19219.2">
       <Uri>https://github.com/dotnet/standard</Uri>
@@ -64,19 +58,13 @@
       <Uri>https://github.com/dotnet/sdk</Uri>
       <Sha>6916b50efb78f126aa68a5d183993f55fb6e03c9</Sha>
     </Dependency>
-<<<<<<< HEAD
-    <Dependency Name="Microsoft.DotNet.MSBuildSdkResolver" Version="3.0.100-preview4.19218.4">
-      <Uri>https://github.com/dotnet/cli</Uri>
-      <Sha>202dfdc2465db515c862fa10c7f91baf42aec744</Sha>
-=======
     <Dependency Name="Microsoft.DotNet.MSBuildSdkResolver" Version="3.0.100-preview5.19219.4">
       <Uri>https://github.com/dotnet/cli</Uri>
       <Sha>6487f2fd7a2d9cb44bad72d6c36af289de2d721f</Sha>
->>>>>>> eccc09f4
     </Dependency>
-    <Dependency Name="Microsoft.Dotnet.WinForms.ProjectTemplates" Version="4.8.0-preview4.19205.5">
+    <Dependency Name="Microsoft.Dotnet.WinForms.ProjectTemplates" Version="4.8.0-preview4.19213.1">
       <Uri>https://github.com/dotnet/winforms</Uri>
-      <Sha>a875e24eff58bcc7a1bb124a6f05792639a83536</Sha>
+      <Sha>b1ee29b8b8e14c1200adff02847391dde471d0d2</Sha>
     </Dependency>
     <Dependency Name="Microsoft.DotNet.Wpf.ProjectTemplates" Version="3.0.0-preview5.19218.4">
       <Uri>https://github.com/dotnet/wpf</Uri>
