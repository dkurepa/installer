--- conflicted
+++ resolved
@@ -22,49 +22,23 @@
       <Sha>78c9eaec7cec210dfaee9a0443d5816b59683697</Sha>
       <SourceBuildTarball RepoName="llvm-project" ManagedOnly="true" />
     </Dependency>
-<<<<<<< HEAD
-    <Dependency Name="VS.Redist.Common.NetCore.SharedFramework.x64.7.0" Version="7.0.0-rtm.22507.1" CoherentParentDependency="Microsoft.NET.Sdk">
-      <Uri>https://github.com/dotnet/runtime</Uri>
-      <Sha>b8a4363ecd194d4e7906648a505701a9d2b7aeae</Sha>
-    </Dependency>
-    <Dependency Name="Microsoft.NETCore.App.Ref" Version="7.0.0-rtm.22507.1" CoherentParentDependency="Microsoft.NET.Sdk">
-      <Uri>https://github.com/dotnet/runtime</Uri>
-      <Sha>b8a4363ecd194d4e7906648a505701a9d2b7aeae</Sha>
-    </Dependency>
-    <Dependency Name="VS.Redist.Common.NetCore.TargetingPack.x64.7.0" Version="7.0.0-rtm.22507.1" CoherentParentDependency="Microsoft.NET.Sdk">
-      <Uri>https://github.com/dotnet/runtime</Uri>
-      <Sha>b8a4363ecd194d4e7906648a505701a9d2b7aeae</Sha>
-    </Dependency>
-    <Dependency Name="Microsoft.NETCore.App.Runtime.win-x64" Version="7.0.0-rtm.22507.1" CoherentParentDependency="Microsoft.NET.Sdk">
-      <Uri>https://github.com/dotnet/runtime</Uri>
-      <Sha>b8a4363ecd194d4e7906648a505701a9d2b7aeae</Sha>
+    <Dependency Name="VS.Redist.Common.NetCore.SharedFramework.x64.7.0" Version="7.0.0-rtm.22505.15" CoherentParentDependency="Microsoft.NET.Sdk">
+      <Uri>https://github.com/dotnet/runtime</Uri>
+      <Sha>5147f6fc78520db322118cc8287651cb54a506df</Sha>
+    </Dependency>
+    <Dependency Name="Microsoft.NETCore.App.Ref" Version="7.0.0-rtm.22505.15" CoherentParentDependency="Microsoft.NET.Sdk">
+      <Uri>https://github.com/dotnet/runtime</Uri>
+      <Sha>5147f6fc78520db322118cc8287651cb54a506df</Sha>
+    </Dependency>
+    <Dependency Name="VS.Redist.Common.NetCore.TargetingPack.x64.7.0" Version="7.0.0-rtm.22505.15" CoherentParentDependency="Microsoft.NET.Sdk">
+      <Uri>https://github.com/dotnet/runtime</Uri>
+      <Sha>5147f6fc78520db322118cc8287651cb54a506df</Sha>
+    </Dependency>
+    <Dependency Name="Microsoft.NETCore.App.Runtime.win-x64" Version="7.0.0-rtm.22505.15" CoherentParentDependency="Microsoft.NET.Sdk">
+      <Uri>https://github.com/dotnet/runtime</Uri>
+      <Sha>5147f6fc78520db322118cc8287651cb54a506df</Sha>
       <SourceBuildTarball RepoName="runtime" ManagedOnly="true" />
     </Dependency>
-    <Dependency Name="Microsoft.NETCore.App.Host.win-x64" Version="7.0.0-rtm.22507.1" CoherentParentDependency="Microsoft.NET.Sdk">
-      <Uri>https://github.com/dotnet/runtime</Uri>
-      <Sha>b8a4363ecd194d4e7906648a505701a9d2b7aeae</Sha>
-    </Dependency>
-    <Dependency Name="Microsoft.NETCore.DotNetHostResolver" Version="7.0.0-rtm.22507.1" CoherentParentDependency="Microsoft.NET.Sdk">
-      <Uri>https://github.com/dotnet/runtime</Uri>
-      <Sha>b8a4363ecd194d4e7906648a505701a9d2b7aeae</Sha>
-=======
-    <Dependency Name="VS.Redist.Common.NetCore.SharedFramework.x64.7.0" Version="7.0.0-rtm.22505.15" CoherentParentDependency="Microsoft.NET.Sdk">
-      <Uri>https://github.com/dotnet/runtime</Uri>
-      <Sha>5147f6fc78520db322118cc8287651cb54a506df</Sha>
-    </Dependency>
-    <Dependency Name="Microsoft.NETCore.App.Ref" Version="7.0.0-rtm.22505.15" CoherentParentDependency="Microsoft.NET.Sdk">
-      <Uri>https://github.com/dotnet/runtime</Uri>
-      <Sha>5147f6fc78520db322118cc8287651cb54a506df</Sha>
-    </Dependency>
-    <Dependency Name="VS.Redist.Common.NetCore.TargetingPack.x64.7.0" Version="7.0.0-rtm.22505.15" CoherentParentDependency="Microsoft.NET.Sdk">
-      <Uri>https://github.com/dotnet/runtime</Uri>
-      <Sha>5147f6fc78520db322118cc8287651cb54a506df</Sha>
-    </Dependency>
-    <Dependency Name="Microsoft.NETCore.App.Runtime.win-x64" Version="7.0.0-rtm.22505.15" CoherentParentDependency="Microsoft.NET.Sdk">
-      <Uri>https://github.com/dotnet/runtime</Uri>
-      <Sha>5147f6fc78520db322118cc8287651cb54a506df</Sha>
-      <SourceBuildTarball RepoName="runtime" ManagedOnly="true" />
-    </Dependency>
     <Dependency Name="Microsoft.NETCore.App.Host.win-x64" Version="7.0.0-rtm.22505.15" CoherentParentDependency="Microsoft.NET.Sdk">
       <Uri>https://github.com/dotnet/runtime</Uri>
       <Sha>5147f6fc78520db322118cc8287651cb54a506df</Sha>
@@ -72,7 +46,6 @@
     <Dependency Name="Microsoft.NETCore.DotNetHostResolver" Version="7.0.0-rtm.22505.15" CoherentParentDependency="Microsoft.NET.Sdk">
       <Uri>https://github.com/dotnet/runtime</Uri>
       <Sha>5147f6fc78520db322118cc8287651cb54a506df</Sha>
->>>>>>> 8a75a262
     </Dependency>
     <!-- Change blob version in GenerateLayout.targets if this is unpinned to service targeting pack -->
     <!-- No new netstandard.library planned for 3.1 timeframe at this time. -->
@@ -80,15 +53,9 @@
       <Uri>https://github.com/dotnet/core-setup</Uri>
       <Sha>7d57652f33493fa022125b7f63aad0d70c52d810</Sha>
     </Dependency>
-<<<<<<< HEAD
-    <Dependency Name="Microsoft.NETCore.Platforms" Version="7.0.0-rtm.22507.1" CoherentParentDependency="Microsoft.NET.Sdk">
-      <Uri>https://github.com/dotnet/runtime</Uri>
-      <Sha>b8a4363ecd194d4e7906648a505701a9d2b7aeae</Sha>
-=======
     <Dependency Name="Microsoft.NETCore.Platforms" Version="7.0.0-rtm.22505.15" CoherentParentDependency="Microsoft.NET.Sdk">
       <Uri>https://github.com/dotnet/runtime</Uri>
       <Sha>5147f6fc78520db322118cc8287651cb54a506df</Sha>
->>>>>>> 8a75a262
     </Dependency>
     <Dependency Name="Microsoft.AspNetCore.App.Ref" Version="7.0.0-rtm.22504.29" CoherentParentDependency="Microsoft.NET.Sdk">
       <Uri>https://github.com/dotnet/aspnetcore</Uri>
@@ -136,41 +103,22 @@
       <Sha>aaaa0c1826f97a9dfcc67e94136bf01010b55f23</Sha>
       <SourceBuild RepoName="test-templates" ManagedOnly="true" />
     </Dependency>
-<<<<<<< HEAD
-    <Dependency Name="Microsoft.DotNet.Common.ItemTemplates" Version="7.0.200-preview.22507.15">
-      <Uri>https://github.com/dotnet/sdk</Uri>
-      <Sha>181e3f397666abb65be8a84f7e99dd3a88f1c386</Sha>
-    </Dependency>
-    <Dependency Name="Microsoft.TemplateEngine.Cli" Version="7.0.200-preview.22507.15">
-      <Uri>https://github.com/dotnet/sdk</Uri>
-      <Sha>181e3f397666abb65be8a84f7e99dd3a88f1c386</Sha>
-    </Dependency>
-    <Dependency Name="Microsoft.NET.Sdk" Version="7.0.200-preview.22507.15">
-      <Uri>https://github.com/dotnet/sdk</Uri>
-      <Sha>181e3f397666abb65be8a84f7e99dd3a88f1c386</Sha>
+    <Dependency Name="Microsoft.DotNet.Common.ItemTemplates" Version="7.0.100-rtm.22506.24">
+      <Uri>https://github.com/dotnet/sdk</Uri>
+      <Sha>1015b43c834666023cfbd7fd933016dd2ef80745</Sha>
+    </Dependency>
+    <Dependency Name="Microsoft.TemplateEngine.Cli" Version="7.0.100-rtm.22506.24">
+      <Uri>https://github.com/dotnet/sdk</Uri>
+      <Sha>1015b43c834666023cfbd7fd933016dd2ef80745</Sha>
+    </Dependency>
+    <Dependency Name="Microsoft.NET.Sdk" Version="7.0.100-rtm.22506.24">
+      <Uri>https://github.com/dotnet/sdk</Uri>
+      <Sha>1015b43c834666023cfbd7fd933016dd2ef80745</Sha>
       <SourceBuild RepoName="sdk" ManagedOnly="true" />
     </Dependency>
-    <Dependency Name="Microsoft.DotNet.MSBuildSdkResolver" Version="7.0.200-preview.22507.15">
-      <Uri>https://github.com/dotnet/sdk</Uri>
-      <Sha>181e3f397666abb65be8a84f7e99dd3a88f1c386</Sha>
-=======
-    <Dependency Name="Microsoft.DotNet.Common.ItemTemplates" Version="7.0.100-rtm.22506.24">
-      <Uri>https://github.com/dotnet/sdk</Uri>
-      <Sha>1015b43c834666023cfbd7fd933016dd2ef80745</Sha>
-    </Dependency>
-    <Dependency Name="Microsoft.TemplateEngine.Cli" Version="7.0.100-rtm.22506.24">
-      <Uri>https://github.com/dotnet/sdk</Uri>
-      <Sha>1015b43c834666023cfbd7fd933016dd2ef80745</Sha>
-    </Dependency>
-    <Dependency Name="Microsoft.NET.Sdk" Version="7.0.100-rtm.22506.24">
-      <Uri>https://github.com/dotnet/sdk</Uri>
-      <Sha>1015b43c834666023cfbd7fd933016dd2ef80745</Sha>
-      <SourceBuild RepoName="sdk" ManagedOnly="true" />
-    </Dependency>
     <Dependency Name="Microsoft.DotNet.MSBuildSdkResolver" Version="7.0.100-rtm.22506.24">
       <Uri>https://github.com/dotnet/sdk</Uri>
       <Sha>1015b43c834666023cfbd7fd933016dd2ef80745</Sha>
->>>>>>> 8a75a262
     </Dependency>
     <!-- For coherency purposes, these versions should be gated by the versions of winforms and wpf routed via windowsdesktop -->
     <Dependency Name="Microsoft.Dotnet.WinForms.ProjectTemplates" Version="7.0.0-rtm.22506.1" CoherentParentDependency="Microsoft.WindowsDesktop.App.Runtime.win-x64">
@@ -181,15 +129,6 @@
       <Uri>https://github.com/dotnet/wpf</Uri>
       <Sha>8091341440149a2ff67ed5af6efbb43c349ee537</Sha>
     </Dependency>
-<<<<<<< HEAD
-    <Dependency Name="Microsoft.FSharp.Compiler" Version="12.0.5-beta.22507.1" CoherentParentDependency="Microsoft.NET.Sdk">
-      <Uri>https://github.com/dotnet/fsharp</Uri>
-      <Sha>20cfdba41b322f13ce5504f416cb74d5ffff678e</Sha>
-    </Dependency>
-    <Dependency Name="Microsoft.SourceBuild.Intermediate.fsharp" Version="7.0.0-beta.22507.1" CoherentParentDependency="Microsoft.NET.Sdk">
-      <Uri>https://github.com/dotnet/fsharp</Uri>
-      <Sha>20cfdba41b322f13ce5504f416cb74d5ffff678e</Sha>
-=======
     <Dependency Name="Microsoft.FSharp.Compiler" Version="12.0.5-beta.22506.5" CoherentParentDependency="Microsoft.NET.Sdk">
       <Uri>https://github.com/dotnet/fsharp</Uri>
       <Sha>f07ccb1bc4325861cb4306733f59b23f6d4344f7</Sha>
@@ -197,7 +136,6 @@
     <Dependency Name="Microsoft.SourceBuild.Intermediate.fsharp" Version="7.0.0-beta.22506.5" CoherentParentDependency="Microsoft.NET.Sdk">
       <Uri>https://github.com/dotnet/fsharp</Uri>
       <Sha>f07ccb1bc4325861cb4306733f59b23f6d4344f7</Sha>
->>>>>>> 8a75a262
       <SourceBuild RepoName="fsharp" ManagedOnly="true" />
     </Dependency>
     <Dependency Name="Microsoft.NET.Test.Sdk" Version="17.4.0-release-20220926-01" CoherentParentDependency="Microsoft.NET.Sdk">
