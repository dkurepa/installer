<?xml version="1.0" encoding="utf-8"?>
<Dependencies>
  <ProductDependencies>
    <!-- Winforms / WPF -->
<<<<<<< HEAD
    <Dependency Name="Microsoft.WindowsDesktop.App" Version="3.0.0-rc2-19463-05">
      <Uri>https://github.com/dotnet/core-setup</Uri>
      <Sha>7d57652f33493fa022125b7f63aad0d70c52d810</Sha>
    </Dependency>
    <Dependency Name="Microsoft.WindowsDesktop.App.Runtime.win-x64" Version="3.0.0">
      <Uri>https://github.com/dotnet/core-setup</Uri>
      <Sha>7d57652f33493fa022125b7f63aad0d70c52d810</Sha>
    </Dependency>
    <Dependency Name="Microsoft.NETCore.App" Version="3.0.0-rc2-19463-05">
      <Uri>https://github.com/dotnet/core-setup</Uri>
      <Sha>7d57652f33493fa022125b7f63aad0d70c52d810</Sha>
    </Dependency>
    <Dependency Name="Microsoft.NETCore.App.Ref" Version="3.0.0">
      <Uri>https://github.com/dotnet/core-setup</Uri>
      <Sha>7d57652f33493fa022125b7f63aad0d70c52d810</Sha>
    </Dependency>
    <Dependency Name="Microsoft.NETCore.DotNetAppHost" Version="3.0.0">
      <Uri>https://github.com/dotnet/core-setup</Uri>
      <Sha>7d57652f33493fa022125b7f63aad0d70c52d810</Sha>
    </Dependency>
    <Dependency Name="Microsoft.NETCore.DotNetHostResolver" Version="3.0.0">
      <Uri>https://github.com/dotnet/core-setup</Uri>
      <Sha>7d57652f33493fa022125b7f63aad0d70c52d810</Sha>
    </Dependency>
    <Dependency Name="Microsoft.NETCore.App.Runtime.win-x64" Version="3.0.0">
      <Uri>https://github.com/dotnet/core-setup</Uri>
      <Sha>7d57652f33493fa022125b7f63aad0d70c52d810</Sha>
    </Dependency>
    <Dependency Name="NETStandard.Library.Ref" Version="2.1.0">
      <Uri>https://github.com/dotnet/core-setup</Uri>
      <Sha>7d57652f33493fa022125b7f63aad0d70c52d810</Sha>
    </Dependency>
    <!-- Used to pull in the feed for Microsoft.NETCore.Platforms, but not referenced directly -->
    <Dependency Name="Microsoft.NETCore.Platforms" Version="3.0.0" CoherentParentDependency="Microsoft.NetCore.App">
      <Uri>https://github.com/dotnet/corefx</Uri>
      <Sha>4ac4c0367003fe3973a3648eb0715ddb0e3bbcea</Sha>
    </Dependency>
    <Dependency Name="Microsoft.AspNetCore.App.Ref" Version="3.0.0">
      <Uri>https://github.com/aspnet/AspNetCore</Uri>
      <Sha>aee5e4080331553ea9dfb7fb388b6d72f715bf6a</Sha>
    </Dependency>
    <Dependency Name="Microsoft.AspNetCore.App.Runtime.win-x64" Version="3.0.0">
      <Uri>https://github.com/aspnet/AspNetCore</Uri>
      <Sha>aee5e4080331553ea9dfb7fb388b6d72f715bf6a</Sha>
    </Dependency>
    <Dependency Name="Microsoft.AspNetCore.DeveloperCertificates.XPlat" Version="3.0.0-rc2.19465.2">
      <Uri>https://github.com/aspnet/AspNetCore</Uri>
      <Sha>aee5e4080331553ea9dfb7fb388b6d72f715bf6a</Sha>
    </Dependency>
    <Dependency Name="dotnet-dev-certs" Version="3.0.0-rc2.19465.2">
      <Uri>https://github.com/aspnet/AspNetCore</Uri>
      <Sha>aee5e4080331553ea9dfb7fb388b6d72f715bf6a</Sha>
    </Dependency>
    <Dependency Name="dotnet-user-secrets" Version="3.0.0-rc2.19465.2">
      <Uri>https://github.com/aspnet/AspNetCore</Uri>
      <Sha>aee5e4080331553ea9dfb7fb388b6d72f715bf6a</Sha>
    </Dependency>
    <Dependency Name="dotnet-watch" Version="3.0.0-rc2.19465.2">
      <Uri>https://github.com/aspnet/AspNetCore</Uri>
      <Sha>aee5e4080331553ea9dfb7fb388b6d72f715bf6a</Sha>
=======
    <Dependency Name="Microsoft.WindowsDesktop.App" Version="3.1.0-preview1.19470.9">
      <Uri>https://github.com/dotnet/core-setup</Uri>
      <Sha>72b39b0473993b932a08c8fc24a8988d45b416a5</Sha>
    </Dependency>
    <Dependency Name="Microsoft.NETCore.App" Version="3.1.0-preview1.19470.9">
      <Uri>https://github.com/dotnet/core-setup</Uri>
      <Sha>72b39b0473993b932a08c8fc24a8988d45b416a5</Sha>
    </Dependency>
    <Dependency Name="NETStandard.Library.Ref" Version="2.1.0-preview1.19470.9">
      <Uri>https://github.com/dotnet/core-setup</Uri>
      <Sha>72b39b0473993b932a08c8fc24a8988d45b416a5</Sha>
    </Dependency>
    <Dependency Name="Microsoft.AspNetCore.App.Ref" Version="3.1.0-preview1.19473.5">
      <Uri>https://github.com/aspnet/AspNetCore</Uri>
      <Sha>26f160d1649350083fad67f45741ceb1c798b110</Sha>
    </Dependency>
    <Dependency Name="Microsoft.AspNetCore.App.Runtime.win-x64" Version="3.1.0-preview1.19473.5">
      <Uri>https://github.com/aspnet/AspNetCore</Uri>
      <Sha>26f160d1649350083fad67f45741ceb1c798b110</Sha>
    </Dependency>
    <Dependency Name="Microsoft.AspNetCore.DeveloperCertificates.XPlat" Version="3.1.0-preview1.19473.5">
      <Uri>https://github.com/aspnet/AspNetCore</Uri>
      <Sha>26f160d1649350083fad67f45741ceb1c798b110</Sha>
    </Dependency>
    <Dependency Name="dotnet-dev-certs" Version="3.1.0-preview1.19473.5">
      <Uri>https://github.com/aspnet/AspNetCore</Uri>
      <Sha>26f160d1649350083fad67f45741ceb1c798b110</Sha>
    </Dependency>
    <Dependency Name="dotnet-user-secrets" Version="3.1.0-preview1.19473.5">
      <Uri>https://github.com/aspnet/AspNetCore</Uri>
      <Sha>26f160d1649350083fad67f45741ceb1c798b110</Sha>
    </Dependency>
    <Dependency Name="dotnet-watch" Version="3.1.0-preview1.19473.5">
      <Uri>https://github.com/aspnet/AspNetCore</Uri>
      <Sha>26f160d1649350083fad67f45741ceb1c798b110</Sha>
>>>>>>> 9b601529
    </Dependency>
    <Dependency Name="Microsoft.DotNet.Common.ItemTemplates" Version="3.0.0" CoherentParentDependency="Microsoft.Dotnet.Toolset.Internal">
      <Uri>https://github.com/dotnet/templating</Uri>
      <Sha>b2663fb07294f5d6cf3caa927d58f7cbebf7d626</Sha>
    </Dependency>
<<<<<<< HEAD
    <Dependency Name="Microsoft.Dotnet.Toolset.Internal" Version="3.0.100-rc2.19468.3">
      <Uri>https://github.com/dotnet/toolset</Uri>
      <Sha>33026f95de81116aefd79b4ec4c8071090a02480</Sha>
    </Dependency>
    <Dependency Name="Microsoft.NET.Sdk" Version="3.0.100-rc2.19467.3" CoherentParentDependency="Microsoft.Dotnet.Toolset.Internal">
      <Uri>https://github.com/dotnet/sdk</Uri>
      <Sha>b3a343bf8ed65f5208c5bb86c632856c5d107b1d</Sha>
    </Dependency>
    <Dependency Name="Microsoft.DotNet.MSBuildSdkResolver" Version="3.0.100-rc2.19467.7" CoherentParentDependency="Microsoft.Dotnet.Toolset.Internal">
      <Uri>https://github.com/dotnet/cli</Uri>
      <Sha>e72d84f73adcbfa0054df27fbb21505295a55dcb</Sha>
    </Dependency>
    <!-- For coherency purposes, these versions should be gated by the versions of winforms and wpf routed via core setup -->
    <Dependency Name="Microsoft.Dotnet.WinForms.ProjectTemplates" Version="4.8.0-rc2.19462.10" CoherentParentDependency="Microsoft.WindowsDesktop.App">
      <Uri>https://github.com/dotnet/winforms</Uri>
      <Sha>1a89b41114eb292f835ed7038fd3cba3a02896f7</Sha>
    </Dependency>
    <Dependency Name="Microsoft.DotNet.Wpf.ProjectTemplates" Version="3.0.0" CoherentParentDependency="Microsoft.WindowsDesktop.App">
      <Uri>https://github.com/dotnet/wpf</Uri>
      <Sha>3e99215204ccf7ae18e7c654ebdd77c91b7140e2</Sha>
    </Dependency>
  </ProductDependencies>
  <ToolsetDependencies>
    <Dependency Name="Microsoft.DotNet.Arcade.Sdk" Version="1.0.0-beta.19463.1">
      <Uri>https://github.com/dotnet/arcade</Uri>
      <Sha>372f44450f51552a8cf725acf705dc477bd8391f</Sha>
=======
    <Dependency Name="Microsoft.Dotnet.Toolset.Internal" Version="3.1.100-preview1.19462.27">
      <Uri>https://github.com/dotnet/toolset</Uri>
      <Sha>a8d3527fb2816d377ffabda05fb43b34bb1635db</Sha>
    </Dependency>
    <Dependency Name="Microsoft.NET.Sdk" Version="3.0.100-rc2.19455.7" CoherentParentDependency="Microsoft.Dotnet.Toolset.Internal">
      <Uri>https://github.com/dotnet/sdk</Uri>
      <Sha>b88161ed99ded0dd598779ad1afe044818422a6f</Sha>
    </Dependency>
    <Dependency Name="Microsoft.DotNet.MSBuildSdkResolver" Version="3.1.100-preview1.19462.8" CoherentParentDependency="Microsoft.Dotnet.Toolset.Internal">
      <Uri>https://github.com/dotnet/cli</Uri>
      <Sha>25e58e48c0f49360bb5a9c804ca3b2ebeae01246</Sha>
    </Dependency>
    <!-- For coherency purposes, these versions should be gated by the versions of winforms and wpf routed via core setup -->
    <Dependency Name="Microsoft.Dotnet.WinForms.ProjectTemplates" Version="4.8.1-preview1.19462.8" CoherentParentDependency="Microsoft.WindowsDesktop.App">
      <Uri>https://github.com/dotnet/winforms</Uri>
      <Sha>93ae5ab5d366dc65495de6abb938f6d647eaf291</Sha>
    </Dependency>
    <Dependency Name="Microsoft.DotNet.Wpf.ProjectTemplates" Version="3.1.0-preview1.19462.15" CoherentParentDependency="Microsoft.WindowsDesktop.App">
      <Uri>https://github.com/dotnet/wpf</Uri>
      <Sha>acd0da083a426b222a54201c9f37860da50a906a</Sha>
    </Dependency>
  </ProductDependencies>
  <ToolsetDependencies>
    <Dependency Name="Microsoft.DotNet.Arcade.Sdk" Version="1.0.0-beta.19461.7">
      <Uri>https://github.com/dotnet/arcade</Uri>
      <Sha>8eb29ba860a3cfcfe68f9a8256caa7efc1f1aaba</Sha>
>>>>>>> 9b601529
    </Dependency>
  </ToolsetDependencies>
</Dependencies><|MERGE_RESOLUTION|>--- conflicted
+++ resolved
@@ -2,69 +2,11 @@
 <Dependencies>
   <ProductDependencies>
     <!-- Winforms / WPF -->
-<<<<<<< HEAD
-    <Dependency Name="Microsoft.WindowsDesktop.App" Version="3.0.0-rc2-19463-05">
+    <Dependency Name="Microsoft.WindowsDesktop.App" Version="3.1.0-preview1.19470.9">
       <Uri>https://github.com/dotnet/core-setup</Uri>
-      <Sha>7d57652f33493fa022125b7f63aad0d70c52d810</Sha>
+      <Sha>72b39b0473993b932a08c8fc24a8988d45b416a5</Sha>
     </Dependency>
-    <Dependency Name="Microsoft.WindowsDesktop.App.Runtime.win-x64" Version="3.0.0">
-      <Uri>https://github.com/dotnet/core-setup</Uri>
-      <Sha>7d57652f33493fa022125b7f63aad0d70c52d810</Sha>
-    </Dependency>
-    <Dependency Name="Microsoft.NETCore.App" Version="3.0.0-rc2-19463-05">
-      <Uri>https://github.com/dotnet/core-setup</Uri>
-      <Sha>7d57652f33493fa022125b7f63aad0d70c52d810</Sha>
-    </Dependency>
-    <Dependency Name="Microsoft.NETCore.App.Ref" Version="3.0.0">
-      <Uri>https://github.com/dotnet/core-setup</Uri>
-      <Sha>7d57652f33493fa022125b7f63aad0d70c52d810</Sha>
-    </Dependency>
-    <Dependency Name="Microsoft.NETCore.DotNetAppHost" Version="3.0.0">
-      <Uri>https://github.com/dotnet/core-setup</Uri>
-      <Sha>7d57652f33493fa022125b7f63aad0d70c52d810</Sha>
-    </Dependency>
-    <Dependency Name="Microsoft.NETCore.DotNetHostResolver" Version="3.0.0">
-      <Uri>https://github.com/dotnet/core-setup</Uri>
-      <Sha>7d57652f33493fa022125b7f63aad0d70c52d810</Sha>
-    </Dependency>
-    <Dependency Name="Microsoft.NETCore.App.Runtime.win-x64" Version="3.0.0">
-      <Uri>https://github.com/dotnet/core-setup</Uri>
-      <Sha>7d57652f33493fa022125b7f63aad0d70c52d810</Sha>
-    </Dependency>
-    <Dependency Name="NETStandard.Library.Ref" Version="2.1.0">
-      <Uri>https://github.com/dotnet/core-setup</Uri>
-      <Sha>7d57652f33493fa022125b7f63aad0d70c52d810</Sha>
-    </Dependency>
-    <!-- Used to pull in the feed for Microsoft.NETCore.Platforms, but not referenced directly -->
-    <Dependency Name="Microsoft.NETCore.Platforms" Version="3.0.0" CoherentParentDependency="Microsoft.NetCore.App">
-      <Uri>https://github.com/dotnet/corefx</Uri>
-      <Sha>4ac4c0367003fe3973a3648eb0715ddb0e3bbcea</Sha>
-    </Dependency>
-    <Dependency Name="Microsoft.AspNetCore.App.Ref" Version="3.0.0">
-      <Uri>https://github.com/aspnet/AspNetCore</Uri>
-      <Sha>aee5e4080331553ea9dfb7fb388b6d72f715bf6a</Sha>
-    </Dependency>
-    <Dependency Name="Microsoft.AspNetCore.App.Runtime.win-x64" Version="3.0.0">
-      <Uri>https://github.com/aspnet/AspNetCore</Uri>
-      <Sha>aee5e4080331553ea9dfb7fb388b6d72f715bf6a</Sha>
-    </Dependency>
-    <Dependency Name="Microsoft.AspNetCore.DeveloperCertificates.XPlat" Version="3.0.0-rc2.19465.2">
-      <Uri>https://github.com/aspnet/AspNetCore</Uri>
-      <Sha>aee5e4080331553ea9dfb7fb388b6d72f715bf6a</Sha>
-    </Dependency>
-    <Dependency Name="dotnet-dev-certs" Version="3.0.0-rc2.19465.2">
-      <Uri>https://github.com/aspnet/AspNetCore</Uri>
-      <Sha>aee5e4080331553ea9dfb7fb388b6d72f715bf6a</Sha>
-    </Dependency>
-    <Dependency Name="dotnet-user-secrets" Version="3.0.0-rc2.19465.2">
-      <Uri>https://github.com/aspnet/AspNetCore</Uri>
-      <Sha>aee5e4080331553ea9dfb7fb388b6d72f715bf6a</Sha>
-    </Dependency>
-    <Dependency Name="dotnet-watch" Version="3.0.0-rc2.19465.2">
-      <Uri>https://github.com/aspnet/AspNetCore</Uri>
-      <Sha>aee5e4080331553ea9dfb7fb388b6d72f715bf6a</Sha>
-=======
-    <Dependency Name="Microsoft.WindowsDesktop.App" Version="3.1.0-preview1.19470.9">
+    <Dependency Name="Microsoft.WindowsDesktop.App.Runtime.win-x64" Version="3.1.0-preview1.19470.9">
       <Uri>https://github.com/dotnet/core-setup</Uri>
       <Sha>72b39b0473993b932a08c8fc24a8988d45b416a5</Sha>
     </Dependency>
@@ -72,9 +14,30 @@
       <Uri>https://github.com/dotnet/core-setup</Uri>
       <Sha>72b39b0473993b932a08c8fc24a8988d45b416a5</Sha>
     </Dependency>
-    <Dependency Name="NETStandard.Library.Ref" Version="2.1.0-preview1.19470.9">
+    <Dependency Name="Microsoft.NETCore.App.Ref" Version="3.1.0-preview1.19470.9">
       <Uri>https://github.com/dotnet/core-setup</Uri>
       <Sha>72b39b0473993b932a08c8fc24a8988d45b416a5</Sha>
+    </Dependency>
+    <Dependency Name="Microsoft.NETCore.DotNetAppHost" Version="3.1.0-preview1.19470.9">
+      <Uri>https://github.com/dotnet/core-setup</Uri>
+      <Sha>72b39b0473993b932a08c8fc24a8988d45b416a5</Sha>
+    </Dependency>
+    <Dependency Name="Microsoft.NETCore.DotNetHostResolver" Version="3.1.0-preview1.19470.9">
+      <Uri>https://github.com/dotnet/core-setup</Uri>
+      <Sha>72b39b0473993b932a08c8fc24a8988d45b416a5</Sha>
+    </Dependency>
+    <Dependency Name="Microsoft.NETCore.App.Runtime.win-x64" Version="3.1.0-preview1.19470.9">
+      <Uri>https://github.com/dotnet/core-setup</Uri>
+      <Sha>72b39b0473993b932a08c8fc24a8988d45b416a5</Sha>
+    </Dependency>
+    <Dependency Name="NETStandard.Library.Ref" Version="2.1.0">
+      <Uri>https://github.com/dotnet/core-setup</Uri>
+      <Sha>7d57652f33493fa022125b7f63aad0d70c52d810</Sha>
+    </Dependency>
+    <!-- Used to pull in the feed for Microsoft.NETCore.Platforms, but not referenced directly -->
+    <Dependency Name="Microsoft.NETCore.Platforms" Version="3.1.0-preview1.19463.3"  CoherentParentDependency="Microsoft.NetCore.App">
+      <Uri>https://github.com/dotnet/corefx</Uri>
+      <Sha>d0f0bfa5b123b4c1183c889cf4017bb529675502</Sha>
     </Dependency>
     <Dependency Name="Microsoft.AspNetCore.App.Ref" Version="3.1.0-preview1.19473.5">
       <Uri>https://github.com/aspnet/AspNetCore</Uri>
@@ -99,47 +62,18 @@
     <Dependency Name="dotnet-watch" Version="3.1.0-preview1.19473.5">
       <Uri>https://github.com/aspnet/AspNetCore</Uri>
       <Sha>26f160d1649350083fad67f45741ceb1c798b110</Sha>
->>>>>>> 9b601529
     </Dependency>
     <Dependency Name="Microsoft.DotNet.Common.ItemTemplates" Version="3.0.0" CoherentParentDependency="Microsoft.Dotnet.Toolset.Internal">
       <Uri>https://github.com/dotnet/templating</Uri>
       <Sha>b2663fb07294f5d6cf3caa927d58f7cbebf7d626</Sha>
     </Dependency>
-<<<<<<< HEAD
-    <Dependency Name="Microsoft.Dotnet.Toolset.Internal" Version="3.0.100-rc2.19468.3">
+    <Dependency Name="Microsoft.Dotnet.Toolset.Internal" Version="3.1.100-preview1.19462.27">
       <Uri>https://github.com/dotnet/toolset</Uri>
-      <Sha>33026f95de81116aefd79b4ec4c8071090a02480</Sha>
+      <Sha>a8d3527fb2816d377ffabda05fb43b34bb1635db</Sha>
     </Dependency>
     <Dependency Name="Microsoft.NET.Sdk" Version="3.0.100-rc2.19467.3" CoherentParentDependency="Microsoft.Dotnet.Toolset.Internal">
       <Uri>https://github.com/dotnet/sdk</Uri>
       <Sha>b3a343bf8ed65f5208c5bb86c632856c5d107b1d</Sha>
-    </Dependency>
-    <Dependency Name="Microsoft.DotNet.MSBuildSdkResolver" Version="3.0.100-rc2.19467.7" CoherentParentDependency="Microsoft.Dotnet.Toolset.Internal">
-      <Uri>https://github.com/dotnet/cli</Uri>
-      <Sha>e72d84f73adcbfa0054df27fbb21505295a55dcb</Sha>
-    </Dependency>
-    <!-- For coherency purposes, these versions should be gated by the versions of winforms and wpf routed via core setup -->
-    <Dependency Name="Microsoft.Dotnet.WinForms.ProjectTemplates" Version="4.8.0-rc2.19462.10" CoherentParentDependency="Microsoft.WindowsDesktop.App">
-      <Uri>https://github.com/dotnet/winforms</Uri>
-      <Sha>1a89b41114eb292f835ed7038fd3cba3a02896f7</Sha>
-    </Dependency>
-    <Dependency Name="Microsoft.DotNet.Wpf.ProjectTemplates" Version="3.0.0" CoherentParentDependency="Microsoft.WindowsDesktop.App">
-      <Uri>https://github.com/dotnet/wpf</Uri>
-      <Sha>3e99215204ccf7ae18e7c654ebdd77c91b7140e2</Sha>
-    </Dependency>
-  </ProductDependencies>
-  <ToolsetDependencies>
-    <Dependency Name="Microsoft.DotNet.Arcade.Sdk" Version="1.0.0-beta.19463.1">
-      <Uri>https://github.com/dotnet/arcade</Uri>
-      <Sha>372f44450f51552a8cf725acf705dc477bd8391f</Sha>
-=======
-    <Dependency Name="Microsoft.Dotnet.Toolset.Internal" Version="3.1.100-preview1.19462.27">
-      <Uri>https://github.com/dotnet/toolset</Uri>
-      <Sha>a8d3527fb2816d377ffabda05fb43b34bb1635db</Sha>
-    </Dependency>
-    <Dependency Name="Microsoft.NET.Sdk" Version="3.0.100-rc2.19455.7" CoherentParentDependency="Microsoft.Dotnet.Toolset.Internal">
-      <Uri>https://github.com/dotnet/sdk</Uri>
-      <Sha>b88161ed99ded0dd598779ad1afe044818422a6f</Sha>
     </Dependency>
     <Dependency Name="Microsoft.DotNet.MSBuildSdkResolver" Version="3.1.100-preview1.19462.8" CoherentParentDependency="Microsoft.Dotnet.Toolset.Internal">
       <Uri>https://github.com/dotnet/cli</Uri>
@@ -156,10 +90,9 @@
     </Dependency>
   </ProductDependencies>
   <ToolsetDependencies>
-    <Dependency Name="Microsoft.DotNet.Arcade.Sdk" Version="1.0.0-beta.19461.7">
+    <Dependency Name="Microsoft.DotNet.Arcade.Sdk" Version="1.0.0-beta.19463.1">
       <Uri>https://github.com/dotnet/arcade</Uri>
-      <Sha>8eb29ba860a3cfcfe68f9a8256caa7efc1f1aaba</Sha>
->>>>>>> 9b601529
+      <Sha>372f44450f51552a8cf725acf705dc477bd8391f</Sha>
     </Dependency>
   </ToolsetDependencies>
 </Dependencies>