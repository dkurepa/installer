<?xml version="1.0" encoding="utf-8"?>
<Dependencies>
  <ProductDependencies>
    <Dependency Name="Microsoft.WindowsDesktop.App.Runtime.win-x64" Version="3.1.7">
      <Uri>https://dev.azure.com/dnceng/internal/_git/dotnet-core-setup</Uri>
      <Sha>fcfdef8d6ba770e4d7ba9efefe2591d8c33a1fc6</Sha>
    </Dependency>
    <Dependency Name="Microsoft.NETCore.App.Internal" Version="3.1.7-servicing.20371.4">
      <Uri>https://dev.azure.com/dnceng/internal/_git/dotnet-core-setup</Uri>
      <Sha>fcfdef8d6ba770e4d7ba9efefe2591d8c33a1fc6</Sha>
    </Dependency>
    <Dependency Name="Microsoft.NETCore.App.Runtime.win-x64" Version="3.1.7">
      <Uri>https://dev.azure.com/dnceng/internal/_git/dotnet-core-setup</Uri>
      <Sha>fcfdef8d6ba770e4d7ba9efefe2591d8c33a1fc6</Sha>
    </Dependency>
    <Dependency Name="Microsoft.NETCore.App.Host.win-x64" Version="3.1.7">
      <Uri>https://dev.azure.com/dnceng/internal/_git/dotnet-core-setup</Uri>
      <Sha>fcfdef8d6ba770e4d7ba9efefe2591d8c33a1fc6</Sha>
    </Dependency>
    <Dependency Name="Microsoft.NETCore.DotNetHostResolver" Version="3.1.7">
      <Uri>https://dev.azure.com/dnceng/internal/_git/dotnet-core-setup</Uri>
      <Sha>fcfdef8d6ba770e4d7ba9efefe2591d8c33a1fc6</Sha>
    </Dependency>
    <!-- Change blob version in GenerateLayout.targets if this is unpinned to service targeting pack -->
    <!-- No new netstandard.library planned for 3.1 timeframe at this time. -->
    <Dependency Name="NETStandard.Library.Ref" Version="2.1.0" Pinned="true">
      <Uri>https://github.com/dotnet/core-setup</Uri>
      <Sha>7d57652f33493fa022125b7f63aad0d70c52d810</Sha>
    </Dependency>
    <!-- Change blob version in GenerateLayout.targets if this is unpinned to service targeting pack -->
    <Dependency Name="Microsoft.WindowsDesktop.App.Ref" Version="3.1.0" Pinned="true">
      <Uri>https://github.com/dotnet/core-setup</Uri>
      <Sha>65f04fb6db7a5e198d05dbebd5c4ad21eb018f89</Sha>
    </Dependency>
    <!-- Change blob version in GenerateLayout.targets if this is unpinned to service targeting pack -->
    <Dependency Name="Microsoft.NETCore.App.Ref" Version="3.1.0" Pinned="true">
      <Uri>https://github.com/dotnet/core-setup</Uri>
      <Sha>65f04fb6db7a5e198d05dbebd5c4ad21eb018f89</Sha>
    </Dependency>
    <Dependency Name="Microsoft.NETCore.Platforms" Version="3.1.2" CoherentParentDependency="Microsoft.NetCore.App.Internal">
      <Uri>https://dev.azure.com/dnceng/internal/_git/dotnet-corefx</Uri>
      <Sha>36b8b8e26a8e2e06e000f59e19910d117bf0025b</Sha>
    </Dependency>
    <Dependency Name="Microsoft.AspNetCore.App.Ref" Version="3.1.3">
      <Uri>https://github.com/dotnet/aspnetcore</Uri>
      <Sha>e81033e094d4663ffd227bb4aed30b76b0631e6d</Sha>
    </Dependency>
    <Dependency Name="Microsoft.AspNetCore.App.Runtime.win-x64" Version="3.1.7">
      <Uri>https://dev.azure.com/dnceng/internal/_git/dotnet-aspnetcore</Uri>
      <Sha>1bf292d47ac2a0ebda07d8a3f00355dd01915ad5</Sha>
    </Dependency>
    <Dependency Name="Microsoft.AspNetCore.DeveloperCertificates.XPlat" Version="3.1.7-servicing.20372.13">
      <Uri>https://dev.azure.com/dnceng/internal/_git/dotnet-aspnetcore</Uri>
      <Sha>1bf292d47ac2a0ebda07d8a3f00355dd01915ad5</Sha>
    </Dependency>
    <Dependency Name="dotnet-dev-certs" Version="3.1.7-servicing.20372.13">
      <Uri>https://dev.azure.com/dnceng/internal/_git/dotnet-aspnetcore</Uri>
      <Sha>1bf292d47ac2a0ebda07d8a3f00355dd01915ad5</Sha>
    </Dependency>
    <Dependency Name="dotnet-user-secrets" Version="3.1.7-servicing.20372.13">
      <Uri>https://dev.azure.com/dnceng/internal/_git/dotnet-aspnetcore</Uri>
      <Sha>1bf292d47ac2a0ebda07d8a3f00355dd01915ad5</Sha>
    </Dependency>
    <Dependency Name="dotnet-watch" Version="3.1.7-servicing.20372.13">
      <Uri>https://dev.azure.com/dnceng/internal/_git/dotnet-aspnetcore</Uri>
      <Sha>1bf292d47ac2a0ebda07d8a3f00355dd01915ad5</Sha>
    </Dependency>
    <Dependency Name="Microsoft.DotNet.Test.ProjectTemplates.3.1" Version="1.0.2-beta4.20176.1">
      <Uri>https://github.com/dotnet/test-templates</Uri>
      <Sha>2720fcade72d709a5d2fe80d0b80fbdac54213f6</Sha>
    </Dependency>
<<<<<<< HEAD
    <Dependency Name="Microsoft.DotNet.Common.ItemTemplates" Version="3.1.7" CoherentParentDependency="Microsoft.Dotnet.Toolset.Internal">
      <Uri>https://github.com/dotnet/templating</Uri>
      <Sha>2cb6ddf076dd8bcfb4e480f357b770889e5fd55e</Sha>
=======
    <Dependency Name="Microsoft.DotNet.Common.ItemTemplates" Version="3.1.8" CoherentParentDependency="Microsoft.Dotnet.Toolset.Internal">
      <Uri>https://github.com/dotnet/templating</Uri>
      <Sha>10dad0fa67c3cd3db542c29d591de026ed45147b</Sha>
>>>>>>> 8d0c63f6
    </Dependency>
    <Dependency Name="Microsoft.Dotnet.Toolset.Internal" Version="3.1.107-servicing.20413.1">
      <Uri>https://github.com/dotnet/toolset</Uri>
      <Sha>f5dac9416e4021e5230b997fad4f04d4e00e765e</Sha>
    </Dependency>
    <Dependency Name="Microsoft.NET.Sdk" Version="3.1.107-servicing.20372.6" CoherentParentDependency="Microsoft.Dotnet.Toolset.Internal">
      <Uri>https://dev.azure.com/dnceng/internal/_git/dotnet-sdk</Uri>
      <Sha>8eec7c319054da5800541f77fa6d1acb2a74c395</Sha>
    </Dependency>
    <Dependency Name="Microsoft.DotNet.MSBuildSdkResolver" Version="3.1.107-servicing.20412.5" CoherentParentDependency="Microsoft.Dotnet.Toolset.Internal">
      <Uri>https://github.com/dotnet/cli</Uri>
      <Sha>130813c9669daeb86173e628b1d4aa8d1f4bfe4d</Sha>
    </Dependency>
    <!-- For coherency purposes, these versions should be gated by the versions of winforms and wpf routed via core setup -->
    <Dependency Name="Microsoft.Dotnet.WinForms.ProjectTemplates" Version="4.8.1-servicing.20370.2" CoherentParentDependency="Microsoft.WindowsDesktop.App.Runtime.win-x64">
      <Uri>https://github.com/dotnet/winforms</Uri>
      <Sha>0b989030cd0393f14f0b81a3b169b59d38213f72</Sha>
    </Dependency>
    <Dependency Name="Microsoft.DotNet.Wpf.ProjectTemplates" Version="3.1.7-servicing.20370.5" CoherentParentDependency="Microsoft.WindowsDesktop.App.Runtime.win-x64">
      <Uri>https://dev.azure.com/dnceng/internal/_git/dotnet-wpf</Uri>
      <Sha>36d4367bc67701f944e6956c99bfd173b783f0a7</Sha>
    </Dependency>
    <!-- This is so that WCF packages are included in the final drop for official releases. -->
    <!-- Replace with better solution, see https://github.com/dotnet/arcade/issues/4162 -->
    <Dependency Name="System.ServiceModel.Primitives" Version="4.7.0-rtm.20181.2">
      <Uri>https://github.com/dotnet/wcf</Uri>
      <Sha>a0c3917deaeb4761a5cf28115c74593031354417</Sha>
    </Dependency>
  </ProductDependencies>
  <ToolsetDependencies>
    <Dependency Name="Microsoft.DotNet.Arcade.Sdk" Version="1.0.0-beta.20113.5">
      <Uri>https://github.com/dotnet/arcade</Uri>
      <Sha>15f00efd583eab4372b2e9ca25bd80ace5b119ad</Sha>
    </Dependency>
  </ToolsetDependencies>
</Dependencies><|MERGE_RESOLUTION|>--- conflicted
+++ resolved
@@ -69,15 +69,9 @@
       <Uri>https://github.com/dotnet/test-templates</Uri>
       <Sha>2720fcade72d709a5d2fe80d0b80fbdac54213f6</Sha>
     </Dependency>
-<<<<<<< HEAD
-    <Dependency Name="Microsoft.DotNet.Common.ItemTemplates" Version="3.1.7" CoherentParentDependency="Microsoft.Dotnet.Toolset.Internal">
-      <Uri>https://github.com/dotnet/templating</Uri>
-      <Sha>2cb6ddf076dd8bcfb4e480f357b770889e5fd55e</Sha>
-=======
     <Dependency Name="Microsoft.DotNet.Common.ItemTemplates" Version="3.1.8" CoherentParentDependency="Microsoft.Dotnet.Toolset.Internal">
       <Uri>https://github.com/dotnet/templating</Uri>
       <Sha>10dad0fa67c3cd3db542c29d591de026ed45147b</Sha>
->>>>>>> 8d0c63f6
     </Dependency>
     <Dependency Name="Microsoft.Dotnet.Toolset.Internal" Version="3.1.107-servicing.20413.1">
       <Uri>https://github.com/dotnet/toolset</Uri>
