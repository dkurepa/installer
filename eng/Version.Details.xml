<?xml version="1.0" encoding="utf-8"?>
<Dependencies>
  <ProductDependencies>
    <!-- Winforms / WPF -->
<<<<<<< HEAD
    <Dependency Name="Microsoft.WindowsDesktop.App" Version="3.0.0-preview6-27813-07">
      <Uri>https://github.com/dotnet/core-setup</Uri>
      <Sha>102425eabef2f9467e4ed6fa51edd9d02039c34f</Sha>
    </Dependency>
    <Dependency Name="Microsoft.NETCore.App" Version="3.0.0-preview6-27813-07">
      <Uri>https://github.com/dotnet/core-setup</Uri>
      <Sha>102425eabef2f9467e4ed6fa51edd9d02039c34f</Sha>
    </Dependency>
    <Dependency Name="NETStandard.Library.Ref" Version="2.1.0-preview6-27813-07">
      <Uri>https://github.com/dotnet/core-setup</Uri>
      <Sha>102425eabef2f9467e4ed6fa51edd9d02039c34f</Sha>
    </Dependency>
    <Dependency Name="Microsoft.AspNetCore.App.Ref" Version="3.0.0-preview6.19307.2">
      <Uri>https://github.com/aspnet/AspNetCore</Uri>
      <Sha>c5f85986e62dabfc0b7f2f2a45dc7c22e8ac815f</Sha>
    </Dependency>
    <Dependency Name="Microsoft.AspNetCore.App.Runtime.win-x64" Version="3.0.0-preview6.19307.2">
      <Uri>https://github.com/aspnet/AspNetCore</Uri>
      <Sha>c5f85986e62dabfc0b7f2f2a45dc7c22e8ac815f</Sha>
    </Dependency>
    <Dependency Name="Microsoft.AspNetCore.DeveloperCertificates.XPlat" Version="3.0.0-preview6.19307.2">
      <Uri>https://github.com/aspnet/AspNetCore</Uri>
      <Sha>c5f85986e62dabfc0b7f2f2a45dc7c22e8ac815f</Sha>
    </Dependency>
    <Dependency Name="dotnet-dev-certs" Version="3.0.0-preview6.19307.2">
      <Uri>https://github.com/aspnet/AspNetCore</Uri>
      <Sha>c5f85986e62dabfc0b7f2f2a45dc7c22e8ac815f</Sha>
    </Dependency>
    <Dependency Name="dotnet-user-secrets" Version="3.0.0-preview6.19307.2">
      <Uri>https://github.com/aspnet/AspNetCore</Uri>
      <Sha>c5f85986e62dabfc0b7f2f2a45dc7c22e8ac815f</Sha>
    </Dependency>
    <Dependency Name="dotnet-watch" Version="3.0.0-preview6.19307.2">
      <Uri>https://github.com/aspnet/AspNetCore</Uri>
      <Sha>c5f85986e62dabfc0b7f2f2a45dc7c22e8ac815f</Sha>
=======
    <Dependency Name="Microsoft.WindowsDesktop.App" Version="3.0.0-preview7-27826-04">
      <Uri>https://github.com/dotnet/core-setup</Uri>
      <Sha>5c4d829254f40bca8a85ee11f03b2d90d71aa847</Sha>
    </Dependency>
    <Dependency Name="Microsoft.NETCore.App" Version="3.0.0-preview7-27826-04">
      <Uri>https://github.com/dotnet/core-setup</Uri>
      <Sha>5c4d829254f40bca8a85ee11f03b2d90d71aa847</Sha>
    </Dependency>
    <Dependency Name="NETStandard.Library.Ref" Version="2.1.0-preview7-27826-04">
      <Uri>https://github.com/dotnet/core-setup</Uri>
      <Sha>5c4d829254f40bca8a85ee11f03b2d90d71aa847</Sha>
    </Dependency>
    <Dependency Name="Microsoft.AspNetCore.App.Ref" Version="3.0.0-preview7.19326.10">
      <Uri>https://github.com/aspnet/AspNetCore</Uri>
      <Sha>fd9ad7f8c5a21543b5c0ca4e2197a25ce67068b2</Sha>
    </Dependency>
    <Dependency Name="Microsoft.AspNetCore.App.Runtime.win-x64" Version="3.0.0-preview7.19326.10">
      <Uri>https://github.com/aspnet/AspNetCore</Uri>
      <Sha>fd9ad7f8c5a21543b5c0ca4e2197a25ce67068b2</Sha>
    </Dependency>
    <Dependency Name="Microsoft.AspNetCore.DeveloperCertificates.XPlat" Version="3.0.0-preview7.19326.10">
      <Uri>https://github.com/aspnet/AspNetCore</Uri>
      <Sha>fd9ad7f8c5a21543b5c0ca4e2197a25ce67068b2</Sha>
    </Dependency>
    <Dependency Name="dotnet-dev-certs" Version="3.0.0-preview7.19326.10">
      <Uri>https://github.com/aspnet/AspNetCore</Uri>
      <Sha>fd9ad7f8c5a21543b5c0ca4e2197a25ce67068b2</Sha>
    </Dependency>
    <Dependency Name="dotnet-user-secrets" Version="3.0.0-preview7.19326.10">
      <Uri>https://github.com/aspnet/AspNetCore</Uri>
      <Sha>fd9ad7f8c5a21543b5c0ca4e2197a25ce67068b2</Sha>
    </Dependency>
    <Dependency Name="dotnet-watch" Version="3.0.0-preview7.19326.10">
      <Uri>https://github.com/aspnet/AspNetCore</Uri>
      <Sha>fd9ad7f8c5a21543b5c0ca4e2197a25ce67068b2</Sha>
>>>>>>> b959696a
    </Dependency>
    <Dependency Name="Microsoft.DotNet.Common.ItemTemplates" Version="1.0.2-beta5.19326.2">
      <Uri>https://github.com/dotnet/templating</Uri>
      <Sha>bbddc61f0be0bb3379405005a01677f9c59d7193</Sha>
    </Dependency>
<<<<<<< HEAD
    <Dependency Name="Microsoft.Dotnet.Toolset.Internal" Version="3.0.100-preview6.19313.3">
      <Uri>https://github.com/dotnet/toolset</Uri>
      <Sha>46489da90eee714962756b9df70af9d3a62fc7b5</Sha>
    </Dependency>
    <Dependency Name="Microsoft.NET.Sdk" Version="3.0.100-preview6.19303.1">
=======
    <Dependency Name="Microsoft.Dotnet.Toolset.Internal" Version="3.0.100-preview7.19327.5">
      <Uri>https://github.com/dotnet/toolset</Uri>
      <Sha>e1bcf8023b1241ddca9aae3293f4cc6375a87869</Sha>
    </Dependency>
    <Dependency Name="Microsoft.NET.Sdk" Version="3.0.100-preview7.19327.1">
>>>>>>> b959696a
      <Uri>https://github.com/dotnet/sdk</Uri>
      <Sha>940cff55e5d3cda1a126e303bcaf0692fb5fc624</Sha>
    </Dependency>
<<<<<<< HEAD
    <Dependency Name="Microsoft.DotNet.MSBuildSdkResolver" Version="3.0.100-preview6.19304.3">
      <Uri>https://github.com/dotnet/cli</Uri>
      <Sha>99151dfa08364242d93c861568abaf044e134d8c</Sha>
    </Dependency>
    <!-- For coherency purposes, these versions should be gated by the versions of winforms and wpf routed via core setup -->
    <Dependency Name="Microsoft.Dotnet.WinForms.ProjectTemplates" Version="4.8.0-preview6.19303.7" CoherentParentDependency="Microsoft.WindowsDesktop.App">
      <Uri>https://github.com/dotnet/winforms</Uri>
      <Sha>28c64d3bbe6d65cbb787d46b13f2a437b63d8fe9</Sha>
    </Dependency>
    <Dependency Name="Microsoft.DotNet.Wpf.ProjectTemplates" Version="3.0.0-preview6.19313.3" CoherentParentDependency="Microsoft.WindowsDesktop.App">
      <Uri>https://github.com/dotnet/wpf</Uri>
      <Sha>f3e377176d5cd6262b256b7964f5a8462534f210</Sha>
=======
    <Dependency Name="Microsoft.DotNet.MSBuildSdkResolver" Version="3.0.100-preview7.19327.2">
      <Uri>https://github.com/dotnet/cli</Uri>
      <Sha>0062e76403483352c717714bf4179c4a1c3a42e6</Sha>
    </Dependency>
    <!-- For coherency purposes, these versions should be gated by the versions of winforms and wpf routed via core setup -->
    <Dependency Name="Microsoft.Dotnet.WinForms.ProjectTemplates" Version="4.8.0-preview7.19323.8" CoherentParentDependency="Microsoft.WindowsDesktop.App">
      <Uri>https://github.com/dotnet/winforms</Uri>
      <Sha>4c20bc21ee3538341b1dc863eec6c33e3e528eaf</Sha>
    </Dependency>
    <Dependency Name="Microsoft.DotNet.Wpf.ProjectTemplates" Version="3.0.0-preview7.19324.12" CoherentParentDependency="Microsoft.WindowsDesktop.App">
      <Uri>https://github.com/dotnet/wpf</Uri>
      <Sha>f207fe697fe2a72cc27a2cb745393fd5b24ed9c7</Sha>
>>>>>>> b959696a
    </Dependency>
  </ProductDependencies>
  <ToolsetDependencies>
    <Dependency Name="Microsoft.DotNet.Arcade.Sdk" Version="1.0.0-beta.19326.2">
      <Uri>https://github.com/dotnet/arcade</Uri>
      <Sha>4b3d46cc75969c4e2de5786ec2b10a430b26dd9f</Sha>
    </Dependency>
  </ToolsetDependencies>
</Dependencies><|MERGE_RESOLUTION|>--- conflicted
+++ resolved
@@ -2,43 +2,6 @@
 <Dependencies>
   <ProductDependencies>
     <!-- Winforms / WPF -->
-<<<<<<< HEAD
-    <Dependency Name="Microsoft.WindowsDesktop.App" Version="3.0.0-preview6-27813-07">
-      <Uri>https://github.com/dotnet/core-setup</Uri>
-      <Sha>102425eabef2f9467e4ed6fa51edd9d02039c34f</Sha>
-    </Dependency>
-    <Dependency Name="Microsoft.NETCore.App" Version="3.0.0-preview6-27813-07">
-      <Uri>https://github.com/dotnet/core-setup</Uri>
-      <Sha>102425eabef2f9467e4ed6fa51edd9d02039c34f</Sha>
-    </Dependency>
-    <Dependency Name="NETStandard.Library.Ref" Version="2.1.0-preview6-27813-07">
-      <Uri>https://github.com/dotnet/core-setup</Uri>
-      <Sha>102425eabef2f9467e4ed6fa51edd9d02039c34f</Sha>
-    </Dependency>
-    <Dependency Name="Microsoft.AspNetCore.App.Ref" Version="3.0.0-preview6.19307.2">
-      <Uri>https://github.com/aspnet/AspNetCore</Uri>
-      <Sha>c5f85986e62dabfc0b7f2f2a45dc7c22e8ac815f</Sha>
-    </Dependency>
-    <Dependency Name="Microsoft.AspNetCore.App.Runtime.win-x64" Version="3.0.0-preview6.19307.2">
-      <Uri>https://github.com/aspnet/AspNetCore</Uri>
-      <Sha>c5f85986e62dabfc0b7f2f2a45dc7c22e8ac815f</Sha>
-    </Dependency>
-    <Dependency Name="Microsoft.AspNetCore.DeveloperCertificates.XPlat" Version="3.0.0-preview6.19307.2">
-      <Uri>https://github.com/aspnet/AspNetCore</Uri>
-      <Sha>c5f85986e62dabfc0b7f2f2a45dc7c22e8ac815f</Sha>
-    </Dependency>
-    <Dependency Name="dotnet-dev-certs" Version="3.0.0-preview6.19307.2">
-      <Uri>https://github.com/aspnet/AspNetCore</Uri>
-      <Sha>c5f85986e62dabfc0b7f2f2a45dc7c22e8ac815f</Sha>
-    </Dependency>
-    <Dependency Name="dotnet-user-secrets" Version="3.0.0-preview6.19307.2">
-      <Uri>https://github.com/aspnet/AspNetCore</Uri>
-      <Sha>c5f85986e62dabfc0b7f2f2a45dc7c22e8ac815f</Sha>
-    </Dependency>
-    <Dependency Name="dotnet-watch" Version="3.0.0-preview6.19307.2">
-      <Uri>https://github.com/aspnet/AspNetCore</Uri>
-      <Sha>c5f85986e62dabfc0b7f2f2a45dc7c22e8ac815f</Sha>
-=======
     <Dependency Name="Microsoft.WindowsDesktop.App" Version="3.0.0-preview7-27826-04">
       <Uri>https://github.com/dotnet/core-setup</Uri>
       <Sha>5c4d829254f40bca8a85ee11f03b2d90d71aa847</Sha>
@@ -74,42 +37,19 @@
     <Dependency Name="dotnet-watch" Version="3.0.0-preview7.19326.10">
       <Uri>https://github.com/aspnet/AspNetCore</Uri>
       <Sha>fd9ad7f8c5a21543b5c0ca4e2197a25ce67068b2</Sha>
->>>>>>> b959696a
     </Dependency>
     <Dependency Name="Microsoft.DotNet.Common.ItemTemplates" Version="1.0.2-beta5.19326.2">
       <Uri>https://github.com/dotnet/templating</Uri>
       <Sha>bbddc61f0be0bb3379405005a01677f9c59d7193</Sha>
     </Dependency>
-<<<<<<< HEAD
-    <Dependency Name="Microsoft.Dotnet.Toolset.Internal" Version="3.0.100-preview6.19313.3">
-      <Uri>https://github.com/dotnet/toolset</Uri>
-      <Sha>46489da90eee714962756b9df70af9d3a62fc7b5</Sha>
-    </Dependency>
-    <Dependency Name="Microsoft.NET.Sdk" Version="3.0.100-preview6.19303.1">
-=======
     <Dependency Name="Microsoft.Dotnet.Toolset.Internal" Version="3.0.100-preview7.19327.5">
       <Uri>https://github.com/dotnet/toolset</Uri>
       <Sha>e1bcf8023b1241ddca9aae3293f4cc6375a87869</Sha>
     </Dependency>
     <Dependency Name="Microsoft.NET.Sdk" Version="3.0.100-preview7.19327.1">
->>>>>>> b959696a
       <Uri>https://github.com/dotnet/sdk</Uri>
       <Sha>940cff55e5d3cda1a126e303bcaf0692fb5fc624</Sha>
     </Dependency>
-<<<<<<< HEAD
-    <Dependency Name="Microsoft.DotNet.MSBuildSdkResolver" Version="3.0.100-preview6.19304.3">
-      <Uri>https://github.com/dotnet/cli</Uri>
-      <Sha>99151dfa08364242d93c861568abaf044e134d8c</Sha>
-    </Dependency>
-    <!-- For coherency purposes, these versions should be gated by the versions of winforms and wpf routed via core setup -->
-    <Dependency Name="Microsoft.Dotnet.WinForms.ProjectTemplates" Version="4.8.0-preview6.19303.7" CoherentParentDependency="Microsoft.WindowsDesktop.App">
-      <Uri>https://github.com/dotnet/winforms</Uri>
-      <Sha>28c64d3bbe6d65cbb787d46b13f2a437b63d8fe9</Sha>
-    </Dependency>
-    <Dependency Name="Microsoft.DotNet.Wpf.ProjectTemplates" Version="3.0.0-preview6.19313.3" CoherentParentDependency="Microsoft.WindowsDesktop.App">
-      <Uri>https://github.com/dotnet/wpf</Uri>
-      <Sha>f3e377176d5cd6262b256b7964f5a8462534f210</Sha>
-=======
     <Dependency Name="Microsoft.DotNet.MSBuildSdkResolver" Version="3.0.100-preview7.19327.2">
       <Uri>https://github.com/dotnet/cli</Uri>
       <Sha>0062e76403483352c717714bf4179c4a1c3a42e6</Sha>
@@ -122,7 +62,6 @@
     <Dependency Name="Microsoft.DotNet.Wpf.ProjectTemplates" Version="3.0.0-preview7.19324.12" CoherentParentDependency="Microsoft.WindowsDesktop.App">
       <Uri>https://github.com/dotnet/wpf</Uri>
       <Sha>f207fe697fe2a72cc27a2cb745393fd5b24ed9c7</Sha>
->>>>>>> b959696a
     </Dependency>
   </ProductDependencies>
   <ToolsetDependencies>
