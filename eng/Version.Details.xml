--- conflicted
+++ resolved
@@ -85,41 +85,22 @@
       <Uri>https://dev.azure.com/dnceng/internal/_git/dotnet-aspnetcore</Uri>
       <Sha>da7e9894ce22ef8cc02e5acc56e95a6f8cf8f644</Sha>
     </Dependency>
-<<<<<<< HEAD
-    <Dependency Name="Microsoft.DotNet.Common.ItemTemplates" Version="8.0.102">
-      <Uri>https://dev.azure.com/dnceng/internal/_git/dotnet-sdk</Uri>
-      <Sha>4dc36050406554319d333a791a3e1dd8262cfd1b</Sha>
-    </Dependency>
-    <Dependency Name="Microsoft.TemplateEngine.Cli" Version="8.0.102-servicing.24069.16">
-      <Uri>https://dev.azure.com/dnceng/internal/_git/dotnet-sdk</Uri>
-      <Sha>4dc36050406554319d333a791a3e1dd8262cfd1b</Sha>
-    </Dependency>
-    <Dependency Name="Microsoft.NET.Sdk" Version="8.0.102-servicing.24069.16">
-      <Uri>https://dev.azure.com/dnceng/internal/_git/dotnet-sdk</Uri>
-      <Sha>4dc36050406554319d333a791a3e1dd8262cfd1b</Sha>
+    <Dependency Name="Microsoft.DotNet.Common.ItemTemplates" Version="8.0.200">
+      <Uri>https://dev.azure.com/dnceng/internal/_git/dotnet-sdk</Uri>
+      <Sha>af4967de46a87229c49f6d567028791c4c4683d0</Sha>
+    </Dependency>
+    <Dependency Name="Microsoft.TemplateEngine.Cli" Version="8.0.200-rtm.24069.18">
+      <Uri>https://dev.azure.com/dnceng/internal/_git/dotnet-sdk</Uri>
+      <Sha>af4967de46a87229c49f6d567028791c4c4683d0</Sha>
+    </Dependency>
+    <Dependency Name="Microsoft.NET.Sdk" Version="8.0.200-rtm.24069.18">
+      <Uri>https://dev.azure.com/dnceng/internal/_git/dotnet-sdk</Uri>
+      <Sha>af4967de46a87229c49f6d567028791c4c4683d0</Sha>
       <SourceBuild RepoName="sdk" ManagedOnly="true" />
     </Dependency>
-    <Dependency Name="Microsoft.DotNet.MSBuildSdkResolver" Version="8.0.102-servicing.24069.16">
-      <Uri>https://dev.azure.com/dnceng/internal/_git/dotnet-sdk</Uri>
-      <Sha>4dc36050406554319d333a791a3e1dd8262cfd1b</Sha>
-=======
-    <Dependency Name="Microsoft.DotNet.Common.ItemTemplates" Version="8.0.200">
-      <Uri>https://dev.azure.com/dnceng/internal/_git/dotnet-sdk</Uri>
-      <Sha>af4967de46a87229c49f6d567028791c4c4683d0</Sha>
-    </Dependency>
-    <Dependency Name="Microsoft.TemplateEngine.Cli" Version="8.0.200-rtm.24069.18">
-      <Uri>https://dev.azure.com/dnceng/internal/_git/dotnet-sdk</Uri>
-      <Sha>af4967de46a87229c49f6d567028791c4c4683d0</Sha>
-    </Dependency>
-    <Dependency Name="Microsoft.NET.Sdk" Version="8.0.200-rtm.24069.18">
-      <Uri>https://dev.azure.com/dnceng/internal/_git/dotnet-sdk</Uri>
-      <Sha>af4967de46a87229c49f6d567028791c4c4683d0</Sha>
-      <SourceBuild RepoName="sdk" ManagedOnly="true" />
-    </Dependency>
     <Dependency Name="Microsoft.DotNet.MSBuildSdkResolver" Version="8.0.200-rtm.24069.18">
       <Uri>https://dev.azure.com/dnceng/internal/_git/dotnet-sdk</Uri>
       <Sha>af4967de46a87229c49f6d567028791c4c4683d0</Sha>
->>>>>>> e9954ffb
     </Dependency>
     <Dependency Name="Microsoft.DotNet.Test.ProjectTemplates.2.1" Version="1.0.2-beta4.22406.1">
       <Uri>https://github.com/dotnet/test-templates</Uri>
@@ -160,35 +141,15 @@
       <Sha>a7979111f86ab7332897ea617635bf3435c39bc3</Sha>
       <SourceBuild RepoName="fsharp" ManagedOnly="true" />
     </Dependency>
-<<<<<<< HEAD
-    <Dependency Name="Microsoft.NET.Test.Sdk" Version="17.8.0-release-23615-02" CoherentParentDependency="Microsoft.NET.Sdk">
-      <Uri>https://github.com/microsoft/vstest</Uri>
-      <Sha>aa59400b11e1aeee2e8af48928dbd48748a8bef9</Sha>
-=======
     <Dependency Name="Microsoft.NET.Test.Sdk" Version="17.9.0-release-23627-01" CoherentParentDependency="Microsoft.NET.Sdk">
       <Uri>https://github.com/microsoft/vstest</Uri>
       <Sha>053d7114a72aac12d1382ecc2a23b2dfdd5b084b</Sha>
->>>>>>> e9954ffb
       <SourceBuild RepoName="vstest" ManagedOnly="true" />
     </Dependency>
     <Dependency Name="Microsoft.NET.ILLink.Tasks" Version="8.0.2" CoherentParentDependency="Microsoft.NET.Sdk">
       <Uri>https://dev.azure.com/dnceng/internal/_git/dotnet-runtime</Uri>
       <Sha>1381d5ebd2ab1f292848d5b19b80cf71ac332508</Sha>
     </Dependency>
-<<<<<<< HEAD
-    <Dependency Name="Microsoft.Net.Compilers.Toolset" Version="4.8.0-7.24067.24" CoherentParentDependency="Microsoft.NET.Sdk">
-      <Uri>https://github.com/dotnet/roslyn</Uri>
-      <Sha>263571123fc3dc4a638e071234ac9fbf91913962</Sha>
-      <SourceBuild RepoName="roslyn" ManagedOnly="true" />
-    </Dependency>
-    <Dependency Name="Microsoft.Build" Version="17.8.5" CoherentParentDependency="Microsoft.NET.Sdk">
-      <Uri>https://github.com/dotnet/msbuild</Uri>
-      <Sha>b5265ef370a651f8c3458110b804e5cbf869eeb5</Sha>
-    </Dependency>
-    <Dependency Name="NuGet.Build.Tasks" Version="6.8.1-rc.2" CoherentParentDependency="Microsoft.NET.Sdk">
-      <Uri>https://github.com/nuget/nuget.client</Uri>
-      <Sha>550277e0616e549446f03fda35d3e23dff75dc01</Sha>
-=======
     <Dependency Name="Microsoft.Net.Compilers.Toolset" Version="4.9.0-3.24067.18" CoherentParentDependency="Microsoft.NET.Sdk">
       <Uri>https://github.com/dotnet/roslyn</Uri>
       <Sha>4fc721bbc2c0eac5931f588e1d14ab2a1f936646</Sha>
@@ -201,7 +162,6 @@
     <Dependency Name="NuGet.Build.Tasks" Version="6.9.1-rc.3" CoherentParentDependency="Microsoft.NET.Sdk">
       <Uri>https://dev.azure.com/devdiv/DevDiv/_git/NuGet-NuGet.Client-Trusted</Uri>
       <Sha>623fde83a3cd73cb479ec7fa03866c6116894dbf</Sha>
->>>>>>> e9954ffb
       <SourceBuildTarball RepoName="nuget-client" ManagedOnly="true" />
     </Dependency>
     <Dependency Name="Microsoft.ApplicationInsights" Version="2.0.0">
@@ -211,28 +171,17 @@
     <Dependency Name="Microsoft.NET.Workload.Emscripten.Current.Manifest-8.0.100" Version="8.0.2" CoherentParentDependency="Microsoft.NETCore.App.Runtime.win-x64">
       <Uri>https://github.com/dotnet/emsdk</Uri>
       <Sha>2fc2ffd960930318f33fcaa690cbdbc55d72f52d</Sha>
-<<<<<<< HEAD
-=======
     </Dependency>
     <Dependency Name="Microsoft.SourceBuild.Intermediate.emsdk" Version="8.0.2-servicing.24062.1" CoherentParentDependency="Microsoft.NETCore.App.Runtime.win-x64">
       <Uri>https://github.com/dotnet/emsdk</Uri>
       <Sha>2fc2ffd960930318f33fcaa690cbdbc55d72f52d</Sha>
       <SourceBuild RepoName="emsdk" ManagedOnly="true" />
->>>>>>> e9954ffb
     </Dependency>
     <Dependency Name="Microsoft.NET.Sdk.Aspire.Manifest-8.0.100" Version="8.0.0-preview.1.23557.2">
       <Uri>https://dev.azure.com/dnceng/internal/_git/dotnet-aspire</Uri>
       <Sha>48e42f59d64d84b404e904996a9ed61f2a17a569</Sha>
       <SourceBuild RepoName="aspire" ManagedOnly="true" />
     </Dependency>
-<<<<<<< HEAD
-    <Dependency Name="Microsoft.SourceBuild.Intermediate.emsdk" Version="8.0.2-servicing.24062.1" CoherentParentDependency="Microsoft.NETCore.App.Runtime.win-x64">
-      <Uri>https://github.com/dotnet/emsdk</Uri>
-      <Sha>2fc2ffd960930318f33fcaa690cbdbc55d72f52d</Sha>
-      <SourceBuild RepoName="emsdk" ManagedOnly="true" />
-    </Dependency>
-=======
->>>>>>> e9954ffb
     <Dependency Name="Microsoft.Deployment.DotNet.Releases" Version="2.0.0-preview.1.23463.1" CoherentParentDependency="Microsoft.NET.Sdk">
       <Uri>https://github.com/dotnet/deployment-tools</Uri>
       <Sha>5957c5c5f85f17c145e7fab4ece37ad6aafcded9</Sha>
@@ -290,15 +239,9 @@
       <Uri>https://github.com/dotnet/runtime</Uri>
       <Sha>af841c8b33cecc92d74222298f1e45bf7bf3d90a</Sha>
     </Dependency>
-<<<<<<< HEAD
-    <Dependency Name="Microsoft.SourceBuild.Intermediate.source-build-reference-packages" Version="8.0.0-alpha.1.23565.1">
-      <Uri>https://github.com/dotnet/source-build-reference-packages</Uri>
-      <Sha>95f83e27806330fec09edd96e06bba3acabe3f35</Sha>
-=======
     <Dependency Name="Microsoft.SourceBuild.Intermediate.source-build-reference-packages" Version="8.0.0-alpha.1.23471.1">
       <Uri>https://github.com/dotnet/source-build-reference-packages</Uri>
       <Sha>7b55da982fc6e71c1776c4de89111aee0eecb45a</Sha>
->>>>>>> e9954ffb
       <SourceBuild RepoName="source-build-reference-packages" ManagedOnly="true" />
     </Dependency>
     <Dependency Name="Microsoft.DotNet.XliffTasks" Version="1.0.0-beta.23475.1" CoherentParentDependency="Microsoft.DotNet.Arcade.Sdk">
