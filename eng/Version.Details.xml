<?xml version="1.0" encoding="utf-8"?>
<Dependencies>
  <ProductDependencies>
    <!--
      Source-build uses transitive dependency resolution to determine correct build SHA of all product contributing repos.
      The order of dependencies is important and should not be modified without approval from dotnet/source-build-internal.
    -->
    <Dependency Name="Microsoft.WindowsDesktop.App.Ref" Version="8.0.0" CoherentParentDependency="Microsoft.NET.Sdk">
      <Uri>https://dev.azure.com/dnceng/internal/_git/dotnet-windowsdesktop</Uri>
      <Sha>c0170915ed6c164a594cd9d558d44aaf98fc6961</Sha>
    </Dependency>
    <Dependency Name="VS.Redist.Common.WindowsDesktop.SharedFramework.x64.8.0" Version="8.0.0-rtm.23551.1" CoherentParentDependency="Microsoft.NET.Sdk">
      <Uri>https://dev.azure.com/dnceng/internal/_git/dotnet-windowsdesktop</Uri>
      <Sha>c0170915ed6c164a594cd9d558d44aaf98fc6961</Sha>
    </Dependency>
    <Dependency Name="VS.Redist.Common.WindowsDesktop.TargetingPack.x64.8.0" Version="8.0.0-rtm.23551.1" CoherentParentDependency="Microsoft.NET.Sdk">
      <Uri>https://dev.azure.com/dnceng/internal/_git/dotnet-windowsdesktop</Uri>
      <Sha>c0170915ed6c164a594cd9d558d44aaf98fc6961</Sha>
    </Dependency>
    <Dependency Name="Microsoft.WindowsDesktop.App.Runtime.win-x64" Version="8.0.0" CoherentParentDependency="Microsoft.NET.Sdk">
      <Uri>https://dev.azure.com/dnceng/internal/_git/dotnet-windowsdesktop</Uri>
      <Sha>c0170915ed6c164a594cd9d558d44aaf98fc6961</Sha>
    </Dependency>
    <Dependency Name="VS.Redist.Common.NetCore.SharedFramework.x64.8.0" Version="8.0.0-rtm.23531.3" CoherentParentDependency="Microsoft.NET.Sdk">
      <Uri>https://dev.azure.com/dnceng/internal/_git/dotnet-runtime</Uri>
      <Sha>5535e31a712343a63f5d7d796cd874e563e5ac14</Sha>
      <SourceBuild RepoName="runtime" ManagedOnly="false" />
    </Dependency>
    <Dependency Name="Microsoft.NETCore.App.Ref" Version="8.0.0" CoherentParentDependency="Microsoft.NET.Sdk">
      <Uri>https://dev.azure.com/dnceng/internal/_git/dotnet-runtime</Uri>
      <Sha>5535e31a712343a63f5d7d796cd874e563e5ac14</Sha>
    </Dependency>
    <Dependency Name="VS.Redist.Common.NetCore.TargetingPack.x64.8.0" Version="8.0.0-rtm.23531.3" CoherentParentDependency="Microsoft.NET.Sdk">
      <Uri>https://dev.azure.com/dnceng/internal/_git/dotnet-runtime</Uri>
      <Sha>5535e31a712343a63f5d7d796cd874e563e5ac14</Sha>
    </Dependency>
    <Dependency Name="Microsoft.NETCore.App.Runtime.win-x64" Version="8.0.0" CoherentParentDependency="Microsoft.NET.Sdk">
      <Uri>https://dev.azure.com/dnceng/internal/_git/dotnet-runtime</Uri>
      <Sha>5535e31a712343a63f5d7d796cd874e563e5ac14</Sha>
    </Dependency>
    <Dependency Name="Microsoft.NETCore.App.Host.win-x64" Version="8.0.0" CoherentParentDependency="Microsoft.NET.Sdk">
      <Uri>https://dev.azure.com/dnceng/internal/_git/dotnet-runtime</Uri>
      <Sha>5535e31a712343a63f5d7d796cd874e563e5ac14</Sha>
    </Dependency>
    <Dependency Name="Microsoft.NETCore.DotNetHostResolver" Version="8.0.0" CoherentParentDependency="Microsoft.NET.Sdk">
      <Uri>https://dev.azure.com/dnceng/internal/_git/dotnet-runtime</Uri>
      <Sha>5535e31a712343a63f5d7d796cd874e563e5ac14</Sha>
    </Dependency>
    <!-- Change blob version in GenerateLayout.targets if this is unpinned to service targeting pack -->
    <!-- No new netstandard.library planned for 3.1 timeframe at this time. -->
    <Dependency Name="NETStandard.Library.Ref" Version="2.1.0" Pinned="true">
      <Uri>https://github.com/dotnet/core-setup</Uri>
      <Sha>7d57652f33493fa022125b7f63aad0d70c52d810</Sha>
    </Dependency>
    <Dependency Name="Microsoft.NETCore.Platforms" Version="8.0.0-rtm.23531.3" CoherentParentDependency="Microsoft.NET.Sdk">
      <Uri>https://dev.azure.com/dnceng/internal/_git/dotnet-runtime</Uri>
      <Sha>5535e31a712343a63f5d7d796cd874e563e5ac14</Sha>
    </Dependency>
    <Dependency Name="Microsoft.AspNetCore.App.Ref" Version="8.0.0" CoherentParentDependency="Microsoft.NET.Sdk">
      <Uri>https://dev.azure.com/dnceng/internal/_git/dotnet-aspnetcore</Uri>
      <Sha>3f1acb59718cadf111a0a796681e3d3509bb3381</Sha>
    </Dependency>
    <Dependency Name="Microsoft.AspNetCore.App.Ref.Internal" Version="8.0.0-rtm.23531.12" CoherentParentDependency="Microsoft.NET.Sdk">
      <Uri>https://dev.azure.com/dnceng/internal/_git/dotnet-aspnetcore</Uri>
      <Sha>3f1acb59718cadf111a0a796681e3d3509bb3381</Sha>
      <SourceBuild RepoName="aspnetcore" ManagedOnly="true" />
    </Dependency>
    <Dependency Name="Microsoft.AspNetCore.App.Runtime.win-x64" Version="8.0.0" CoherentParentDependency="Microsoft.NET.Sdk">
      <Uri>https://dev.azure.com/dnceng/internal/_git/dotnet-aspnetcore</Uri>
      <Sha>3f1acb59718cadf111a0a796681e3d3509bb3381</Sha>
    </Dependency>
    <Dependency Name="VS.Redist.Common.AspNetCore.SharedFramework.x64.8.0" Version="8.0.0-rtm.23531.12" CoherentParentDependency="Microsoft.NET.Sdk">
      <Uri>https://dev.azure.com/dnceng/internal/_git/dotnet-aspnetcore</Uri>
      <Sha>3f1acb59718cadf111a0a796681e3d3509bb3381</Sha>
    </Dependency>
    <Dependency Name="dotnet-dev-certs" Version="8.0.0-rtm.23531.12" CoherentParentDependency="Microsoft.NET.Sdk">
      <Uri>https://dev.azure.com/dnceng/internal/_git/dotnet-aspnetcore</Uri>
      <Sha>3f1acb59718cadf111a0a796681e3d3509bb3381</Sha>
    </Dependency>
    <Dependency Name="dotnet-user-jwts" Version="8.0.0-rtm.23531.12" CoherentParentDependency="Microsoft.NET.Sdk">
      <Uri>https://dev.azure.com/dnceng/internal/_git/dotnet-aspnetcore</Uri>
      <Sha>3f1acb59718cadf111a0a796681e3d3509bb3381</Sha>
    </Dependency>
    <Dependency Name="dotnet-user-secrets" Version="8.0.0-rtm.23531.12" CoherentParentDependency="Microsoft.NET.Sdk">
      <Uri>https://dev.azure.com/dnceng/internal/_git/dotnet-aspnetcore</Uri>
      <Sha>3f1acb59718cadf111a0a796681e3d3509bb3381</Sha>
    </Dependency>
<<<<<<< HEAD
    <Dependency Name="Microsoft.DotNet.Common.ItemTemplates" Version="8.0.101">
      <Uri>https://dev.azure.com/dnceng/internal/_git/dotnet-sdk</Uri>
      <Sha>896ac7319c1d96012fa40193a20d1aadc444c697</Sha>
    </Dependency>
    <Dependency Name="Microsoft.TemplateEngine.Cli" Version="8.0.101-servicing.23567.10">
      <Uri>https://dev.azure.com/dnceng/internal/_git/dotnet-sdk</Uri>
      <Sha>896ac7319c1d96012fa40193a20d1aadc444c697</Sha>
    </Dependency>
    <Dependency Name="Microsoft.NET.Sdk" Version="8.0.101-servicing.23567.10">
      <Uri>https://dev.azure.com/dnceng/internal/_git/dotnet-sdk</Uri>
      <Sha>896ac7319c1d96012fa40193a20d1aadc444c697</Sha>
      <SourceBuild RepoName="sdk" ManagedOnly="true" />
    </Dependency>
    <Dependency Name="Microsoft.DotNet.MSBuildSdkResolver" Version="8.0.101-servicing.23567.10">
      <Uri>https://dev.azure.com/dnceng/internal/_git/dotnet-sdk</Uri>
      <Sha>896ac7319c1d96012fa40193a20d1aadc444c697</Sha>
=======
    <Dependency Name="Microsoft.DotNet.Common.ItemTemplates" Version="8.0.100">
      <Uri>https://dev.azure.com/dnceng/internal/_git/dotnet-sdk</Uri>
      <Sha>e9d13cbe7e8c1d52ce276a8655f52a87e1017c46</Sha>
    </Dependency>
    <Dependency Name="Microsoft.TemplateEngine.Cli" Version="8.0.100-rtm.23551.6">
      <Uri>https://dev.azure.com/dnceng/internal/_git/dotnet-sdk</Uri>
      <Sha>e9d13cbe7e8c1d52ce276a8655f52a87e1017c46</Sha>
    </Dependency>
    <Dependency Name="Microsoft.NET.Sdk" Version="8.0.100-rtm.23551.6">
      <Uri>https://dev.azure.com/dnceng/internal/_git/dotnet-sdk</Uri>
      <Sha>e9d13cbe7e8c1d52ce276a8655f52a87e1017c46</Sha>
      <SourceBuild RepoName="sdk" ManagedOnly="true" />
    </Dependency>
    <Dependency Name="Microsoft.DotNet.MSBuildSdkResolver" Version="8.0.100-rtm.23551.6">
      <Uri>https://dev.azure.com/dnceng/internal/_git/dotnet-sdk</Uri>
      <Sha>e9d13cbe7e8c1d52ce276a8655f52a87e1017c46</Sha>
>>>>>>> 822071c2
    </Dependency>
    <Dependency Name="Microsoft.DotNet.Test.ProjectTemplates.2.1" Version="1.0.2-beta4.22406.1">
      <Uri>https://github.com/dotnet/test-templates</Uri>
      <Sha>0385265f4d0b6413d64aea0223172366a9b9858c</Sha>
    </Dependency>
    <Dependency Name="Microsoft.DotNet.Test.ProjectTemplates.5.0" Version="1.1.0-rc.23410.2">
      <Uri>https://github.com/dotnet/test-templates</Uri>
      <Sha>1e5f3603af2277910aad946736ee23283e7f3e16</Sha>
    </Dependency>
    <Dependency Name="Microsoft.DotNet.Test.ProjectTemplates.6.0" Version="1.1.0-rc.23410.2">
      <Uri>https://github.com/dotnet/test-templates</Uri>
      <Sha>1e5f3603af2277910aad946736ee23283e7f3e16</Sha>
    </Dependency>
    <Dependency Name="Microsoft.DotNet.Test.ProjectTemplates.7.0" Version="1.1.0-rc.23410.2">
      <Uri>https://github.com/dotnet/test-templates</Uri>
      <Sha>1e5f3603af2277910aad946736ee23283e7f3e16</Sha>
      <SourceBuild RepoName="test-templates" ManagedOnly="true" />
    </Dependency>
    <Dependency Name="Microsoft.DotNet.Test.ProjectTemplates.8.0" Version="1.1.0-rc.23410.2">
      <Uri>https://github.com/dotnet/test-templates</Uri>
      <Sha>1e5f3603af2277910aad946736ee23283e7f3e16</Sha>
    </Dependency>
    <!-- For coherency purposes, these versions should be gated by the versions of winforms and wpf routed via windowsdesktop -->
    <Dependency Name="Microsoft.Dotnet.WinForms.ProjectTemplates" Version="8.0.0-rtm.23531.5" CoherentParentDependency="Microsoft.WindowsDesktop.App.Runtime.win-x64">
      <Uri>https://dev.azure.com/dnceng/internal/_git/dotnet-winforms</Uri>
      <Sha>e4ede9b8979b9d2b1b1d4383f30a791414f0625b</Sha>
    </Dependency>
    <Dependency Name="Microsoft.DotNet.Wpf.ProjectTemplates" Version="8.0.0-rtm.23531.4" CoherentParentDependency="Microsoft.WindowsDesktop.App.Runtime.win-x64">
      <Uri>https://dev.azure.com/dnceng/internal/_git/dotnet-wpf</Uri>
      <Sha>239f8da8fbf8cf2a6cd0c793f0d02679bf4ccf6a</Sha>
    </Dependency>
    <Dependency Name="Microsoft.FSharp.Compiler" Version="12.8.0-beta.23563.2" CoherentParentDependency="Microsoft.NET.Sdk">
      <Uri>https://github.com/dotnet/fsharp</Uri>
      <Sha>424e4b7cffb7656efd63f7a905a2498e39011104</Sha>
    </Dependency>
    <Dependency Name="Microsoft.SourceBuild.Intermediate.fsharp" Version="8.0.101-beta.23563.2" CoherentParentDependency="Microsoft.NET.Sdk">
      <Uri>https://github.com/dotnet/fsharp</Uri>
      <Sha>424e4b7cffb7656efd63f7a905a2498e39011104</Sha>
      <SourceBuild RepoName="fsharp" ManagedOnly="true" />
    </Dependency>
    <Dependency Name="Microsoft.NET.Test.Sdk" Version="17.8.0-release-23553-01" CoherentParentDependency="Microsoft.NET.Sdk">
      <Uri>https://github.com/microsoft/vstest</Uri>
      <Sha>ae25c3b96fe433c60af70e3991ace49fcbf7e970</Sha>
      <SourceBuild RepoName="vstest" ManagedOnly="true" />
    </Dependency>
    <Dependency Name="Microsoft.NET.ILLink.Tasks" Version="8.0.0" CoherentParentDependency="Microsoft.NET.Sdk">
      <Uri>https://dev.azure.com/dnceng/internal/_git/dotnet-runtime</Uri>
      <Sha>5535e31a712343a63f5d7d796cd874e563e5ac14</Sha>
    </Dependency>
<<<<<<< HEAD
    <Dependency Name="Microsoft.Net.Compilers.Toolset" Version="4.8.0-7.23566.2" CoherentParentDependency="Microsoft.NET.Sdk">
      <Uri>https://github.com/dotnet/roslyn</Uri>
      <Sha>7b75981cf3bd520b86ec4ed00ec156c8bc48e4eb</Sha>
=======
    <Dependency Name="Microsoft.Net.Compilers.Toolset" Version="4.8.0-3.23524.11" CoherentParentDependency="Microsoft.NET.Sdk">
      <Uri>https://github.com/dotnet/roslyn</Uri>
      <Sha>f43cd10b737b6343956dee421cff8c50b602c788</Sha>
>>>>>>> 822071c2
      <SourceBuild RepoName="roslyn" ManagedOnly="true" />
    </Dependency>
    <Dependency Name="Microsoft.Build" Version="17.8.3" CoherentParentDependency="Microsoft.NET.Sdk">
      <Uri>https://github.com/dotnet/msbuild</Uri>
      <Sha>195e7f5a3a8e51c37d83cd9e54cb99dc3fc69c22</Sha>
    </Dependency>
    <Dependency Name="NuGet.Build.Tasks" Version="6.8.0-rc.122" CoherentParentDependency="Microsoft.NET.Sdk">
      <Uri>https://github.com/nuget/nuget.client</Uri>
      <Sha>0dd5a1ea536201af94725353e4bc711d7560b246</Sha>
      <SourceBuildTarball RepoName="nuget-client" ManagedOnly="true" />
    </Dependency>
    <Dependency Name="Microsoft.ApplicationInsights" Version="2.0.0">
      <Uri>https://github.com/Microsoft/ApplicationInsights-dotnet</Uri>
      <Sha>53b80940842204f78708a538628288ff5d741a1d</Sha>
    </Dependency>
    <Dependency Name="Microsoft.NET.Workload.Emscripten.Current.Manifest-8.0.100" Version="8.0.0" CoherentParentDependency="Microsoft.NETCore.App.Runtime.win-x64">
      <Uri>https://github.com/dotnet/emsdk</Uri>
      <Sha>2406616d0e3a31d80b326e27c156955bfa41c791</Sha>
    </Dependency>
<<<<<<< HEAD
    <Dependency Name="Microsoft.NET.Sdk.Aspire.Manifest-8.0.100" Version="8.0.0-preview.1.23551.7">
      <Uri>https://dev.azure.com/dnceng/internal/_git/dotnet-aspire</Uri>
      <Sha>4b00c57d7ccf9a4c7e2aef211ab6bd8af3ee2324</Sha>
=======
    <Dependency Name="Microsoft.NET.Sdk.Aspire.Manifest-8.0.100" Version="8.0.0-preview.1.23557.2">
      <Uri>https://dev.azure.com/dnceng/internal/_git/dotnet-aspire</Uri>
      <Sha>48e42f59d64d84b404e904996a9ed61f2a17a569</Sha>
>>>>>>> 822071c2
      <SourceBuild RepoName="aspire" ManagedOnly="true" />
    </Dependency>
    <Dependency Name="Microsoft.SourceBuild.Intermediate.emsdk" Version="8.0.0-rtm.23530.2" CoherentParentDependency="Microsoft.NETCore.App.Runtime.win-x64">
      <Uri>https://github.com/dotnet/emsdk</Uri>
      <Sha>2406616d0e3a31d80b326e27c156955bfa41c791</Sha>
      <SourceBuild RepoName="emsdk" ManagedOnly="true" />
    </Dependency>
    <Dependency Name="Microsoft.Deployment.DotNet.Releases" Version="2.0.0-preview.1.23463.1" CoherentParentDependency="Microsoft.NET.Sdk">
      <Uri>https://github.com/dotnet/deployment-tools</Uri>
      <Sha>5957c5c5f85f17c145e7fab4ece37ad6aafcded9</Sha>
    </Dependency>
    <!-- Explicit dependency because Microsoft.Deployment.DotNet.Releases has different versioning
         than the SB intermediate -->
    <Dependency Name="Microsoft.SourceBuild.Intermediate.deployment-tools" Version="8.0.0-preview.6.23463.1" CoherentParentDependency="Microsoft.NET.Sdk">
      <Uri>https://github.com/dotnet/deployment-tools</Uri>
      <Sha>5957c5c5f85f17c145e7fab4ece37ad6aafcded9</Sha>
      <SourceBuild RepoName="deployment-tools" ManagedOnly="true" />
    </Dependency>
    <Dependency Name="Microsoft.SourceBuild.Intermediate.source-build-externals" Version="8.0.0-alpha.1.23570.1">
      <Uri>https://github.com/dotnet/source-build-externals</Uri>
      <Sha>e844aa02a05b90d8cbe499676ec6ee0f19ec4980</Sha>
      <SourceBuild RepoName="source-build-externals" ManagedOnly="true" />
    </Dependency>
    <Dependency Name="Microsoft.SourceBuild.Intermediate.symreader" Version="2.1.0-beta.23253.1">
      <Uri>https://github.com/dotnet/symreader</Uri>
      <Sha>2c8079e2e8e78c0cd11ac75a32014756136ecdb9</Sha>
      <SourceBuild RepoName="symreader" ManagedOnly="true" />
    </Dependency>
    <Dependency Name="System.CommandLine" Version="2.0.0-beta4.23307.1" CoherentParentDependency="Microsoft.NET.Sdk">
      <Uri>https://github.com/dotnet/command-line-api</Uri>
      <Sha>02fe27cd6a9b001c8feb7938e6ef4b3799745759</Sha>
    </Dependency>
    <Dependency Name="Microsoft.SourceBuild.Intermediate.command-line-api" Version="0.1.430701" CoherentParentDependency="Microsoft.NET.Sdk">
      <Uri>https://github.com/dotnet/command-line-api</Uri>
      <Sha>02fe27cd6a9b001c8feb7938e6ef4b3799745759</Sha>
      <SourceBuild RepoName="command-line-api" ManagedOnly="true" />
    </Dependency>
  </ProductDependencies>
  <ToolsetDependencies>
    <Dependency Name="Microsoft.DotNet.Arcade.Sdk" Version="8.0.0-beta.23564.4">
      <Uri>https://github.com/dotnet/arcade</Uri>
      <Sha>0aaeafef60933f87b0b50350313bb2fd77defb5d</Sha>
      <SourceBuild RepoName="arcade" ManagedOnly="true" />
    </Dependency>
    <Dependency Name="Microsoft.DotNet.CMake.Sdk" Version="8.0.0-beta.23564.4">
      <Uri>https://github.com/dotnet/arcade</Uri>
      <Sha>0aaeafef60933f87b0b50350313bb2fd77defb5d</Sha>
    </Dependency>
    <Dependency Name="Microsoft.DotNet.Build.Tasks.Installers" Version="8.0.0-beta.23564.4">
      <Uri>https://github.com/dotnet/arcade</Uri>
      <Sha>0aaeafef60933f87b0b50350313bb2fd77defb5d</Sha>
    </Dependency>
    <Dependency Name="Microsoft.DotNet.Darc" Version="1.1.0-beta.23578.2">
      <Uri>https://github.com/dotnet/arcade-services</Uri>
      <Sha>5263b603d90991a0c200aca8b8892c3d7cfe4751</Sha>
    </Dependency>
    <Dependency Name="Microsoft.DotNet.DarcLib" Version="1.1.0-beta.23578.2">
      <Uri>https://github.com/dotnet/arcade-services</Uri>
      <Sha>5263b603d90991a0c200aca8b8892c3d7cfe4751</Sha>
    </Dependency>
    <Dependency Name="Microsoft.Extensions.Logging.Console" Version="8.0.0-alpha.1.22557.12">
      <Uri>https://github.com/dotnet/runtime</Uri>
      <Sha>af841c8b33cecc92d74222298f1e45bf7bf3d90a</Sha>
    </Dependency>
    <Dependency Name="Microsoft.SourceBuild.Intermediate.source-build-reference-packages" Version="8.0.0-alpha.1.23565.1">
      <Uri>https://github.com/dotnet/source-build-reference-packages</Uri>
      <Sha>95f83e27806330fec09edd96e06bba3acabe3f35</Sha>
      <SourceBuild RepoName="source-build-reference-packages" ManagedOnly="true" />
    </Dependency>
    <Dependency Name="Microsoft.DotNet.XliffTasks" Version="1.0.0-beta.23475.1" CoherentParentDependency="Microsoft.DotNet.Arcade.Sdk">
      <Uri>https://github.com/dotnet/xliff-tasks</Uri>
      <Sha>73f0850939d96131c28cf6ea6ee5aacb4da0083a</Sha>
      <SourceBuild RepoName="xliff-tasks" ManagedOnly="true" />
    </Dependency>
  </ToolsetDependencies>
</Dependencies><|MERGE_RESOLUTION|>--- conflicted
+++ resolved
@@ -85,7 +85,6 @@
       <Uri>https://dev.azure.com/dnceng/internal/_git/dotnet-aspnetcore</Uri>
       <Sha>3f1acb59718cadf111a0a796681e3d3509bb3381</Sha>
     </Dependency>
-<<<<<<< HEAD
     <Dependency Name="Microsoft.DotNet.Common.ItemTemplates" Version="8.0.101">
       <Uri>https://dev.azure.com/dnceng/internal/_git/dotnet-sdk</Uri>
       <Sha>896ac7319c1d96012fa40193a20d1aadc444c697</Sha>
@@ -102,24 +101,6 @@
     <Dependency Name="Microsoft.DotNet.MSBuildSdkResolver" Version="8.0.101-servicing.23567.10">
       <Uri>https://dev.azure.com/dnceng/internal/_git/dotnet-sdk</Uri>
       <Sha>896ac7319c1d96012fa40193a20d1aadc444c697</Sha>
-=======
-    <Dependency Name="Microsoft.DotNet.Common.ItemTemplates" Version="8.0.100">
-      <Uri>https://dev.azure.com/dnceng/internal/_git/dotnet-sdk</Uri>
-      <Sha>e9d13cbe7e8c1d52ce276a8655f52a87e1017c46</Sha>
-    </Dependency>
-    <Dependency Name="Microsoft.TemplateEngine.Cli" Version="8.0.100-rtm.23551.6">
-      <Uri>https://dev.azure.com/dnceng/internal/_git/dotnet-sdk</Uri>
-      <Sha>e9d13cbe7e8c1d52ce276a8655f52a87e1017c46</Sha>
-    </Dependency>
-    <Dependency Name="Microsoft.NET.Sdk" Version="8.0.100-rtm.23551.6">
-      <Uri>https://dev.azure.com/dnceng/internal/_git/dotnet-sdk</Uri>
-      <Sha>e9d13cbe7e8c1d52ce276a8655f52a87e1017c46</Sha>
-      <SourceBuild RepoName="sdk" ManagedOnly="true" />
-    </Dependency>
-    <Dependency Name="Microsoft.DotNet.MSBuildSdkResolver" Version="8.0.100-rtm.23551.6">
-      <Uri>https://dev.azure.com/dnceng/internal/_git/dotnet-sdk</Uri>
-      <Sha>e9d13cbe7e8c1d52ce276a8655f52a87e1017c46</Sha>
->>>>>>> 822071c2
     </Dependency>
     <Dependency Name="Microsoft.DotNet.Test.ProjectTemplates.2.1" Version="1.0.2-beta4.22406.1">
       <Uri>https://github.com/dotnet/test-templates</Uri>
@@ -169,15 +150,9 @@
       <Uri>https://dev.azure.com/dnceng/internal/_git/dotnet-runtime</Uri>
       <Sha>5535e31a712343a63f5d7d796cd874e563e5ac14</Sha>
     </Dependency>
-<<<<<<< HEAD
     <Dependency Name="Microsoft.Net.Compilers.Toolset" Version="4.8.0-7.23566.2" CoherentParentDependency="Microsoft.NET.Sdk">
       <Uri>https://github.com/dotnet/roslyn</Uri>
       <Sha>7b75981cf3bd520b86ec4ed00ec156c8bc48e4eb</Sha>
-=======
-    <Dependency Name="Microsoft.Net.Compilers.Toolset" Version="4.8.0-3.23524.11" CoherentParentDependency="Microsoft.NET.Sdk">
-      <Uri>https://github.com/dotnet/roslyn</Uri>
-      <Sha>f43cd10b737b6343956dee421cff8c50b602c788</Sha>
->>>>>>> 822071c2
       <SourceBuild RepoName="roslyn" ManagedOnly="true" />
     </Dependency>
     <Dependency Name="Microsoft.Build" Version="17.8.3" CoherentParentDependency="Microsoft.NET.Sdk">
@@ -197,15 +172,9 @@
       <Uri>https://github.com/dotnet/emsdk</Uri>
       <Sha>2406616d0e3a31d80b326e27c156955bfa41c791</Sha>
     </Dependency>
-<<<<<<< HEAD
-    <Dependency Name="Microsoft.NET.Sdk.Aspire.Manifest-8.0.100" Version="8.0.0-preview.1.23551.7">
-      <Uri>https://dev.azure.com/dnceng/internal/_git/dotnet-aspire</Uri>
-      <Sha>4b00c57d7ccf9a4c7e2aef211ab6bd8af3ee2324</Sha>
-=======
     <Dependency Name="Microsoft.NET.Sdk.Aspire.Manifest-8.0.100" Version="8.0.0-preview.1.23557.2">
       <Uri>https://dev.azure.com/dnceng/internal/_git/dotnet-aspire</Uri>
       <Sha>48e42f59d64d84b404e904996a9ed61f2a17a569</Sha>
->>>>>>> 822071c2
       <SourceBuild RepoName="aspire" ManagedOnly="true" />
     </Dependency>
     <Dependency Name="Microsoft.SourceBuild.Intermediate.emsdk" Version="8.0.0-rtm.23530.2" CoherentParentDependency="Microsoft.NETCore.App.Runtime.win-x64">
