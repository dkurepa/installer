--- conflicted
+++ resolved
@@ -6,15 +6,9 @@
       <Uri>https://dev.azure.com/devdiv/DevDiv/_git/DotNet-Trusted</Uri>
       <Sha>0b7a3613eab5fbfa1abed891835ae389daf2bb7f</Sha>
     </Dependency>
-<<<<<<< HEAD
-    <Dependency Name="Microsoft.NETCore.App" Version="3.0.0-preview4-27608-11">
-      <Uri>https://github.com/dotnet/core-setup</Uri>
-      <Sha>63787f307be73c00d5c8830896be0e82a944227d</Sha>
-=======
     <Dependency Name="Microsoft.NETCore.App" Version="3.0.0-preview5-27607-08">
       <Uri>https://github.com/dotnet/core-setup</Uri>
       <Sha>1cdd7e42898c0da50beb6adead1de4f1e38583a6</Sha>
->>>>>>> b5348d07
     </Dependency>
     <Dependency Name="Microsoft.AspNetCore.App.Ref" Version="3.0.0-preview5-19208-09">
       <Uri>https://github.com/aspnet/AspNetCore</Uri>
@@ -48,19 +42,6 @@
       <Uri>https://github.com/dotnet/templating</Uri>
       <Sha>704d12668d5379fd4cb8bbdee43fe557be8f77e4</Sha>
     </Dependency>
-<<<<<<< HEAD
-    <Dependency Name="Microsoft.Dotnet.Toolset.Internal" Version="3.0.100-preview4.19208.25">
-      <Uri>https://github.com/dotnet/toolset</Uri>
-      <Sha>28cb3fab3350143829db8b91d8670f38848d4d1f</Sha>
-    </Dependency>
-    <Dependency Name="NETStandard.Library" Version="2.1.0-prerelease.19208.5">
-      <Uri>https://github.com/dotnet/standard</Uri>
-      <Sha>8ef5ada20b5343b0cb9e7fd577341426dab76cd8</Sha>
-    </Dependency>
-    <Dependency Name="Microsoft.DotNet.MSBuildSdkResolver" Version="3.0.100-preview4.19208.5">
-      <Uri>https://github.com/dotnet/cli</Uri>
-      <Sha>1e3947e908afd6b6cd392f9df56b62d115a0a35d</Sha>
-=======
     <Dependency Name="Microsoft.Dotnet.Toolset.Internal" Version="3.0.100-preview5.19209.5">
       <Uri>https://github.com/dotnet/toolset</Uri>
       <Sha>6f9e3d80471afca56733656313845afe734e347c</Sha>
@@ -72,21 +53,14 @@
     <Dependency Name="Microsoft.DotNet.MSBuildSdkResolver" Version="3.0.100-preview5.19208.3">
       <Uri>https://github.com/dotnet/cli</Uri>
       <Sha>8d0f2a593ec98ccc1ef2141452d7dccadc34ac40</Sha>
->>>>>>> b5348d07
     </Dependency>
     <Dependency Name="Microsoft.Dotnet.WinForms.ProjectTemplates" Version="4.8.0-preview4.19205.5">
       <Uri>https://github.com/dotnet/winforms</Uri>
       <Sha>a875e24eff58bcc7a1bb124a6f05792639a83536</Sha>
     </Dependency>
-<<<<<<< HEAD
-    <Dependency Name="Microsoft.DotNet.Wpf.ProjectTemplates" Version="3.0.0-preview4.19208.9">
-      <Uri>https://github.com/dotnet/wpf</Uri>
-      <Sha>5d48aa52e109fa025dc8991409fcf8fd0ec7ccb2</Sha>
-=======
     <Dependency Name="Microsoft.DotNet.Wpf.ProjectTemplates" Version="3.0.0-preview4.19207.4">
       <Uri>https://github.com/dotnet/wpf</Uri>
       <Sha>9a043ba85d4d7207a793840e8bd13f316bdea324</Sha>
->>>>>>> b5348d07
     </Dependency>
   </ProductDependencies>
   <ToolsetDependencies>
