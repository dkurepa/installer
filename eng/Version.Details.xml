<?xml version="1.0" encoding="utf-8"?>
<Dependencies>
  <ProductDependencies>
    <Dependency Name="Microsoft.WindowsDesktop.App.Ref" Version="6.0.6" CoherentParentDependency="Microsoft.NET.Sdk">
      <Uri>https://dev.azure.com/dnceng/internal/_git/dotnet-windowsdesktop</Uri>
      <Sha>7d10adc397690db6f5c73da866aa443232ff1c88</Sha>
    </Dependency>
    <Dependency Name="VS.Redist.Common.WindowsDesktop.SharedFramework.x64.6.0" Version="6.0.6-servicing.22268.6" CoherentParentDependency="Microsoft.NET.Sdk">
      <Uri>https://dev.azure.com/dnceng/internal/_git/dotnet-windowsdesktop</Uri>
      <Sha>7d10adc397690db6f5c73da866aa443232ff1c88</Sha>
    </Dependency>
    <Dependency Name="VS.Redist.Common.WindowsDesktop.TargetingPack.x64.6.0" Version="6.0.6-servicing.22268.6" CoherentParentDependency="Microsoft.NET.Sdk">
      <Uri>https://dev.azure.com/dnceng/internal/_git/dotnet-windowsdesktop</Uri>
      <Sha>7d10adc397690db6f5c73da866aa443232ff1c88</Sha>
    </Dependency>
    <Dependency Name="Microsoft.WindowsDesktop.App.Runtime.win-x64" Version="6.0.6" CoherentParentDependency="Microsoft.NET.Sdk">
      <Uri>https://dev.azure.com/dnceng/internal/_git/dotnet-windowsdesktop</Uri>
      <Sha>7d10adc397690db6f5c73da866aa443232ff1c88</Sha>
    </Dependency>
    <Dependency Name="VS.Redist.Common.NetCore.SharedFramework.x64.6.0" Version="6.0.6-servicing.22267.7" CoherentParentDependency="Microsoft.NET.Sdk">
      <Uri>https://dev.azure.com/dnceng/internal/_git/dotnet-runtime</Uri>
      <Sha>7cca709db2944a09b4db6ca7b20c457ff260fb5a</Sha>
    </Dependency>
    <Dependency Name="Microsoft.NETCore.App.Ref" Version="6.0.6" CoherentParentDependency="Microsoft.NET.Sdk">
      <Uri>https://dev.azure.com/dnceng/internal/_git/dotnet-runtime</Uri>
      <Sha>7cca709db2944a09b4db6ca7b20c457ff260fb5a</Sha>
    </Dependency>
    <Dependency Name="VS.Redist.Common.NetCore.TargetingPack.x64.6.0" Version="6.0.6-servicing.22267.7" CoherentParentDependency="Microsoft.NET.Sdk">
      <Uri>https://dev.azure.com/dnceng/internal/_git/dotnet-runtime</Uri>
      <Sha>7cca709db2944a09b4db6ca7b20c457ff260fb5a</Sha>
    </Dependency>
    <Dependency Name="Microsoft.NETCore.App.Runtime.win-x64" Version="6.0.6" CoherentParentDependency="Microsoft.NET.Sdk">
      <Uri>https://dev.azure.com/dnceng/internal/_git/dotnet-runtime</Uri>
      <Sha>7cca709db2944a09b4db6ca7b20c457ff260fb5a</Sha>
      <SourceBuildTarball RepoName="runtime" ManagedOnly="true" />
    </Dependency>
    <Dependency Name="Microsoft.NETCore.App.Host.win-x64" Version="6.0.6" CoherentParentDependency="Microsoft.NET.Sdk">
      <Uri>https://dev.azure.com/dnceng/internal/_git/dotnet-runtime</Uri>
      <Sha>7cca709db2944a09b4db6ca7b20c457ff260fb5a</Sha>
    </Dependency>
    <Dependency Name="Microsoft.NETCore.DotNetHostResolver" Version="6.0.6" CoherentParentDependency="Microsoft.NET.Sdk">
      <Uri>https://dev.azure.com/dnceng/internal/_git/dotnet-runtime</Uri>
      <Sha>7cca709db2944a09b4db6ca7b20c457ff260fb5a</Sha>
    </Dependency>
    <!-- Change blob version in GenerateLayout.targets if this is unpinned to service targeting pack -->
    <!-- No new netstandard.library planned for 3.1 timeframe at this time. -->
    <Dependency Name="NETStandard.Library.Ref" Version="2.1.0" Pinned="true">
      <Uri>https://github.com/dotnet/core-setup</Uri>
      <Sha>7d57652f33493fa022125b7f63aad0d70c52d810</Sha>
    </Dependency>
    <Dependency Name="Microsoft.NETCore.Platforms" Version="6.0.4" CoherentParentDependency="Microsoft.NET.Sdk">
      <Uri>https://dev.azure.com/dnceng/internal/_git/dotnet-runtime</Uri>
      <Sha>7cca709db2944a09b4db6ca7b20c457ff260fb5a</Sha>
    </Dependency>
    <Dependency Name="Microsoft.AspNetCore.App.Ref" Version="6.0.6" CoherentParentDependency="Microsoft.NET.Sdk">
      <Uri>https://dev.azure.com/dnceng/internal/_git/dotnet-aspnetcore</Uri>
      <Sha>68bb6fb08f8f85bb3cf08953a0d2f4a254eaccff</Sha>
    </Dependency>
    <Dependency Name="Microsoft.AspNetCore.App.Ref.Internal" Version="6.0.6-servicing.22268.5" CoherentParentDependency="Microsoft.NET.Sdk">
      <Uri>https://dev.azure.com/dnceng/internal/_git/dotnet-aspnetcore</Uri>
      <Sha>68bb6fb08f8f85bb3cf08953a0d2f4a254eaccff</Sha>
    </Dependency>
    <Dependency Name="Microsoft.AspNetCore.App.Runtime.win-x64" Version="6.0.6" CoherentParentDependency="Microsoft.NET.Sdk">
      <Uri>https://dev.azure.com/dnceng/internal/_git/dotnet-aspnetcore</Uri>
      <Sha>68bb6fb08f8f85bb3cf08953a0d2f4a254eaccff</Sha>
      <SourceBuildTarball RepoName="aspnetcore" ManagedOnly="true" />
    </Dependency>
    <Dependency Name="VS.Redist.Common.AspNetCore.SharedFramework.x64.6.0" Version="6.0.6-servicing.22268.5" CoherentParentDependency="Microsoft.NET.Sdk">
      <Uri>https://dev.azure.com/dnceng/internal/_git/dotnet-aspnetcore</Uri>
      <Sha>68bb6fb08f8f85bb3cf08953a0d2f4a254eaccff</Sha>
    </Dependency>
    <Dependency Name="dotnet-dev-certs" Version="6.0.6-servicing.22268.5" CoherentParentDependency="Microsoft.NET.Sdk">
      <Uri>https://dev.azure.com/dnceng/internal/_git/dotnet-aspnetcore</Uri>
      <Sha>68bb6fb08f8f85bb3cf08953a0d2f4a254eaccff</Sha>
    </Dependency>
    <Dependency Name="dotnet-user-secrets" Version="6.0.6-servicing.22268.5" CoherentParentDependency="Microsoft.NET.Sdk">
      <Uri>https://dev.azure.com/dnceng/internal/_git/dotnet-aspnetcore</Uri>
      <Sha>68bb6fb08f8f85bb3cf08953a0d2f4a254eaccff</Sha>
    </Dependency>
    <Dependency Name="Microsoft.DotNet.Test.ProjectTemplates.2.1" Version="1.0.2-beta4.22207.1">
      <Uri>https://github.com/dotnet/test-templates</Uri>
      <Sha>9388790ba9ed8fef11584b2c74fe6789782a1592</Sha>
    </Dependency>
    <Dependency Name="Microsoft.DotNet.Test.ProjectTemplates.5.0" Version="1.0.2-beta4.22207.1">
      <Uri>https://github.com/dotnet/test-templates</Uri>
      <Sha>9388790ba9ed8fef11584b2c74fe6789782a1592</Sha>
    </Dependency>
    <Dependency Name="Microsoft.DotNet.Test.ProjectTemplates.6.0" Version="1.0.2-beta4.22207.1">
      <Uri>https://github.com/dotnet/test-templates</Uri>
      <Sha>9388790ba9ed8fef11584b2c74fe6789782a1592</Sha>
      <SourceBuild RepoName="test-templates" ManagedOnly="true" />
    </Dependency>
    <Dependency Name="Microsoft.DotNet.Common.ItemTemplates" Version="6.0.300" CoherentParentDependency="Microsoft.NET.Sdk">
      <Uri>https://github.com/dotnet/templating</Uri>
      <Sha>60a2f73de55434984bbe3d5ad9281b3863355b31</Sha>
    </Dependency>
    <Dependency Name="Microsoft.TemplateEngine.Cli" Version="6.0.300-rtm.22215.5" CoherentParentDependency="Microsoft.NET.Sdk">
      <Uri>https://github.com/dotnet/templating</Uri>
      <Sha>60a2f73de55434984bbe3d5ad9281b3863355b31</Sha>
      <SourceBuild RepoName="templating" ManagedOnly="true" />
    </Dependency>
    <Dependency Name="Microsoft.DotNet.Common.ProjectTemplates.6.0" Version="6.0.300" CoherentParentDependency="Microsoft.NET.Sdk">
      <Uri>https://github.com/dotnet/templating</Uri>
      <Sha>60a2f73de55434984bbe3d5ad9281b3863355b31</Sha>
    </Dependency>
    <Dependency Name="Microsoft.NET.Sdk" Version="6.0.301-rtm.22274.11">
      <Uri>https://dev.azure.com/dnceng/internal/_git/dotnet-sdk</Uri>
      <Sha>8daa5f75dfc7592e30e28e71d448621d12442893</Sha>
      <SourceBuild RepoName="sdk" ManagedOnly="true" />
    </Dependency>
    <Dependency Name="Microsoft.DotNet.MSBuildSdkResolver" Version="6.0.301-rtm.22274.11">
      <Uri>https://dev.azure.com/dnceng/internal/_git/dotnet-sdk</Uri>
      <Sha>8daa5f75dfc7592e30e28e71d448621d12442893</Sha>
    </Dependency>
    <!-- For coherency purposes, these versions should be gated by the versions of winforms and wpf routed via windowsdesktop -->
    <Dependency Name="Microsoft.Dotnet.WinForms.ProjectTemplates" Version="6.0.6-servicing.22267.5" CoherentParentDependency="Microsoft.WindowsDesktop.App.Runtime.win-x64">
      <Uri>https://dev.azure.com/dnceng/internal/_git/dotnet-winforms</Uri>
      <Sha>604b5d0a197efa1dc7a5ae5d91a0492fd7fbadf8</Sha>
    </Dependency>
    <Dependency Name="Microsoft.DotNet.Wpf.ProjectTemplates" Version="6.0.6-servicing.22268.4" CoherentParentDependency="Microsoft.WindowsDesktop.App.Runtime.win-x64">
      <Uri>https://dev.azure.com/dnceng/internal/_git/dotnet-wpf</Uri>
      <Sha>dabcf2041548f7594b21e9bf865463abdfd14307</Sha>
    </Dependency>
    <Dependency Name="Microsoft.FSharp.Compiler" Version="12.0.4-beta.22274.4" CoherentParentDependency="Microsoft.NET.Sdk">
      <Uri>https://github.com/dotnet/fsharp</Uri>
      <Sha>211fd760c2315d73cfa0d375fe64abb346bc1096</Sha>
    </Dependency>
    <Dependency Name="Microsoft.SourceBuild.Intermediate.fsharp" Version="6.0.5-beta.22274.4" CoherentParentDependency="Microsoft.NET.Sdk">
      <Uri>https://github.com/dotnet/fsharp</Uri>
      <Sha>211fd760c2315d73cfa0d375fe64abb346bc1096</Sha>
      <SourceBuild RepoName="fsharp" ManagedOnly="true" />
    </Dependency>
    <Dependency Name="Microsoft.NET.Test.Sdk" Version="17.2.0-release-20220408-11" CoherentParentDependency="Microsoft.NET.Sdk">
      <Uri>https://github.com/microsoft/vstest</Uri>
      <Sha>717d0cf94925e9cf67466dbee46c1019930eb212</Sha>
      <SourceBuildTarball RepoName="vstest" ManagedOnly="true" />
    </Dependency>
    <Dependency Name="Microsoft.NET.ILLink.Tasks" Version="6.0.200-1.22219.3" CoherentParentDependency="Microsoft.NET.Sdk">
      <Uri>https://github.com/dotnet/linker</Uri>
      <Sha>28db36b95cf83c8e2ad11e67a2ad0de301b4cad6</Sha>
      <SourceBuild RepoName="linker" ManagedOnly="true" />
      <RepoName>linker</RepoName>
    </Dependency>
    <Dependency Name="Microsoft.Net.Compilers.Toolset" Version="4.2.0-4.22220.5" CoherentParentDependency="Microsoft.NET.Sdk">
      <Uri>https://github.com/dotnet/roslyn</Uri>
      <Sha>432d17a83aa5623e4581756f4d642997048056bd</Sha>
      <SourceBuild RepoName="roslyn" ManagedOnly="true" />
    </Dependency>
    <Dependency Name="Microsoft.Build" Version="17.2.0" CoherentParentDependency="Microsoft.NET.Sdk">
      <Uri>https://github.com/dotnet/msbuild</Uri>
      <Sha>41abc5629965e3f9e41f1e67fdf78345c0c5cc4b</Sha>
      <SourceBuildTarball RepoName="msbuild" ManagedOnly="true" />
    </Dependency>
<<<<<<< HEAD
    <Dependency Name="NuGet.Build.Tasks" Version="6.2.1-rc.2" CoherentParentDependency="Microsoft.NET.Sdk">
      <Uri>https://dev.azure.com/devdiv/DevDiv/_git/NuGet-NuGet.Client-Trusted</Uri>
      <Sha>a8942f45835ba527cedacc02f7a75468f7a7b4bd</Sha>
=======
    <Dependency Name="NuGet.Build.Tasks" Version="6.0.2-rc.3" CoherentParentDependency="Microsoft.NET.Sdk">
      <Uri>https://github.com/NuGet/NuGet.Client</Uri>
      <Sha>75551652b352f860ea0b29095b64fa63715dd672</Sha>
>>>>>>> 138bc32c
      <SourceBuildTarball RepoName="nuget-client" ManagedOnly="true" />
    </Dependency>
    <Dependency Name="Microsoft.ApplicationInsights" Version="2.0.0">
      <Uri>https://github.com/Microsoft/ApplicationInsights-dotnet</Uri>
      <Sha>53b80940842204f78708a538628288ff5d741a1d</Sha>
    </Dependency>
    <!-- Temporarily pinning Microsoft.Web.Xdt until strict coherency is enabled by default -->
    <Dependency Name="Microsoft.Web.Xdt" Version="5.0.0-preview.21431.1" CoherentParentDependency="Microsoft.NET.Sdk" Pinned="true">
      <Uri>https://github.com/dotnet/xdt</Uri>
      <Sha>698fdad58fa64a55f16cd9562c90224cc498ed02</Sha>
      <SourceBuildTarball RepoName="xdt" ManagedOnly="true" />
    </Dependency>
    <Dependency Name="Microsoft.NET.Workload.Emscripten.Manifest-6.0.300" Version="6.0.4">
      <Uri>https://github.com/dotnet/emsdk</Uri>
      <Sha>52e9452f82e26f9fcae791e84c082ae22f1ef66f</Sha>
    </Dependency>
    <Dependency Name="Microsoft.SourceBuild.Intermediate.source-build" Version="6.0.0-servicing.22320.1" CoherentParentDependency="Microsoft.NET.Sdk">
      <Uri>https://github.com/dotnet/source-build</Uri>
      <Sha>126aed9b11b5aece8ebcf7bdbb82d0654206d5a4</Sha>
      <SourceBuild RepoName="source-build" ManagedOnly="true" />
    </Dependency>
    <Dependency Name="Microsoft.DotNet.Cli.CommandLine" Version="1.0.0-preview.21310.2">
      <Uri>https://github.com/dotnet/clicommandlineparser</Uri>
      <Sha>3198bf5660cad3dab85f5475bf1fda9688146e3f</Sha>
      <SourceBuildTarball RepoName="clicommandlineparser" ManagedOnly="true" />
    </Dependency>
    <Dependency Name="Microsoft.Deployment.DotNet.Releases" Version="1.0.247101">
      <Uri>https://github.com/dotnet/deployment-tools</Uri>
      <Sha>7431bf2f3c204cbbc326c8d55ce4ac5cad7661d6</Sha>
      <SourceBuildTarball RepoName="deployment-tools" ManagedOnly="true" />
    </Dependency>
    <Dependency Name="Microsoft.SourceBuild.Intermediate.diagnostics" Version="5.0.0-preview.21506.1">
      <Uri>https://github.com/dotnet/diagnostics</Uri>
      <Sha>ab3eb7a525e31dc6fb4d9cc0b7154fa2be58dac1</Sha>
      <SourceBuildTarball RepoName="diagnostics" ManagedOnly="true" />
    </Dependency>
    <Dependency Name="Microsoft.SourceBuild.Intermediate.symreader" Version="1.4.0-beta2-21475-02">
      <Uri>https://github.com/dotnet/symreader</Uri>
      <Sha>7b9791daa3a3477eb22ec805946c9fff8b42d8ca</Sha>
      <SourceBuildTarball RepoName="symreader" ManagedOnly="true" />
    </Dependency>
  </ProductDependencies>
  <ToolsetDependencies>
    <Dependency Name="Microsoft.DotNet.Arcade.Sdk" Version="6.0.0-beta.22261.7">
      <Uri>https://github.com/dotnet/arcade</Uri>
      <Sha>e3cbecc5b0e51374e3d71dbb976004ab9cc90430</Sha>
      <SourceBuild RepoName="arcade" ManagedOnly="true" />
    </Dependency>
    <Dependency Name="Microsoft.DotNet.CMake.Sdk" Version="6.0.0-beta.22261.7">
      <Uri>https://github.com/dotnet/arcade</Uri>
      <Sha>e3cbecc5b0e51374e3d71dbb976004ab9cc90430</Sha>
      <SourceBuild RepoName="arcade" ManagedOnly="true" />
    </Dependency>
    <Dependency Name="Microsoft.DotNet.Build.Tasks.Installers" Version="6.0.0-beta.22261.7">
      <Uri>https://github.com/dotnet/arcade</Uri>
      <Sha>e3cbecc5b0e51374e3d71dbb976004ab9cc90430</Sha>
    </Dependency>
    <Dependency Name="Microsoft.SourceBuild.Intermediate.source-build-reference-packages" Version="6.0.0-servicing.22268.1">
      <Uri>https://github.com/dotnet/source-build-reference-packages</Uri>
      <Sha>8ea40b4e4a381b819a7f9946e72d036f37cb75d4</Sha>
      <SourceBuildTarball RepoName="source-build-reference-packages" ManagedOnly="true" />
    </Dependency>
    <Dependency Name="Microsoft.SourceLink.GitHub" Version="1.1.0-beta-21480-02" CoherentParentDependency="Microsoft.DotNet.Arcade.Sdk">
      <Uri>https://github.com/dotnet/sourcelink</Uri>
      <Sha>8031e5220baf2acad991e661d8308b783d2acf3e</Sha>
      <SourceBuild RepoName="sourcelink" ManagedOnly="true" />
    </Dependency>
    <Dependency Name="Microsoft.DotNet.XliffTasks" Version="1.0.0-beta.21431.1" CoherentParentDependency="Microsoft.DotNet.Arcade.Sdk">
      <Uri>https://github.com/dotnet/xliff-tasks</Uri>
      <Sha>bc3233146e1fcd393ed471d5005333c83363e0fe</Sha>
      <SourceBuild RepoName="xliff-tasks" ManagedOnly="true" />
    </Dependency>
  </ToolsetDependencies>
</Dependencies><|MERGE_RESOLUTION|>--- conflicted
+++ resolved
@@ -151,15 +151,9 @@
       <Sha>41abc5629965e3f9e41f1e67fdf78345c0c5cc4b</Sha>
       <SourceBuildTarball RepoName="msbuild" ManagedOnly="true" />
     </Dependency>
-<<<<<<< HEAD
-    <Dependency Name="NuGet.Build.Tasks" Version="6.2.1-rc.2" CoherentParentDependency="Microsoft.NET.Sdk">
-      <Uri>https://dev.azure.com/devdiv/DevDiv/_git/NuGet-NuGet.Client-Trusted</Uri>
-      <Sha>a8942f45835ba527cedacc02f7a75468f7a7b4bd</Sha>
-=======
     <Dependency Name="NuGet.Build.Tasks" Version="6.0.2-rc.3" CoherentParentDependency="Microsoft.NET.Sdk">
       <Uri>https://github.com/NuGet/NuGet.Client</Uri>
       <Sha>75551652b352f860ea0b29095b64fa63715dd672</Sha>
->>>>>>> 138bc32c
       <SourceBuildTarball RepoName="nuget-client" ManagedOnly="true" />
     </Dependency>
     <Dependency Name="Microsoft.ApplicationInsights" Version="2.0.0">
