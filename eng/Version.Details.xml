<?xml version="1.0" encoding="utf-8"?>
<Dependencies>
  <ProductDependencies>
<<<<<<< HEAD
    <Dependency Name="Microsoft.WindowsDesktop.App.Ref" Version="5.0.0-preview.2.20128.3">
      <Uri>https://github.com/dotnet/windowsdesktop</Uri>
      <Sha>adfa95f7302c7f61a83ccd3ec197cb1ca7db5ffe</Sha>
    </Dependency>
    <Dependency Name="Microsoft.WindowsDesktop.App" Version="5.0.0-preview.2.20128.3">
      <Uri>https://github.com/dotnet/windowsdesktop</Uri>
      <Sha>adfa95f7302c7f61a83ccd3ec197cb1ca7db5ffe</Sha>
    </Dependency>
    <Dependency Name="Microsoft.WindowsDesktop.App.Runtime.win-x64" Version="5.0.0-preview.2.20128.3">
      <Uri>https://github.com/dotnet/windowsdesktop</Uri>
      <Sha>adfa95f7302c7f61a83ccd3ec197cb1ca7db5ffe</Sha>
    </Dependency>
    <Dependency Name="Microsoft.NETCore.App.Ref" Version="5.0.0-preview.2.20127.14">
      <Uri>https://github.com/dotnet/runtime</Uri>
      <Sha>487c940876b1932920454c44d2463d996cc8407c</Sha>
    </Dependency>
    <Dependency Name="Microsoft.NETCore.App.Internal" Version="5.0.0-preview.2.20127.14">
      <Uri>https://github.com/dotnet/runtime</Uri>
      <Sha>487c940876b1932920454c44d2463d996cc8407c</Sha>
    </Dependency>
    <Dependency Name="Microsoft.NETCore.App.Runtime.win-x64" Version="5.0.0-preview.2.20127.14">
      <Uri>https://github.com/dotnet/runtime</Uri>
      <Sha>487c940876b1932920454c44d2463d996cc8407c</Sha>
    </Dependency>
    <Dependency Name="Microsoft.NETCore.App.Host.win-x64" Version="5.0.0-preview.2.20127.14">
      <Uri>https://github.com/dotnet/runtime</Uri>
      <Sha>487c940876b1932920454c44d2463d996cc8407c</Sha>
    </Dependency>
    <Dependency Name="Microsoft.NETCore.DotNetHostResolver" Version="5.0.0-preview.2.20127.14">
      <Uri>https://github.com/dotnet/runtime</Uri>
      <Sha>487c940876b1932920454c44d2463d996cc8407c</Sha>
=======
    <Dependency Name="Microsoft.WindowsDesktop.App.Ref" Version="5.0.0-preview.1.20127.5">
      <Uri>https://github.com/dotnet/windowsdesktop</Uri>
      <Sha>3220fe28e26c10885932b29f653b573f7d845b31</Sha>
    </Dependency>
    <Dependency Name="Microsoft.WindowsDesktop.App" Version="5.0.0-preview.1.20127.5">
      <Uri>https://github.com/dotnet/windowsdesktop</Uri>
      <Sha>3220fe28e26c10885932b29f653b573f7d845b31</Sha>
    </Dependency>
    <Dependency Name="Microsoft.WindowsDesktop.App.Runtime.win-x64" Version="5.0.0-preview.1.20127.5">
      <Uri>https://github.com/dotnet/windowsdesktop</Uri>
      <Sha>3220fe28e26c10885932b29f653b573f7d845b31</Sha>
    </Dependency>
    <Dependency Name="Microsoft.NETCore.App.Ref" Version="5.0.0-preview.1.20120.5">
      <Uri>https://github.com/dotnet/runtime</Uri>
      <Sha>3c523a6a7a3ebc25fe524359127b1d8846e23ea3</Sha>
    </Dependency>
    <Dependency Name="Microsoft.NETCore.App.Internal" Version="5.0.0-preview.1.20120.5">
      <Uri>https://github.com/dotnet/runtime</Uri>
      <Sha>3c523a6a7a3ebc25fe524359127b1d8846e23ea3</Sha>
    </Dependency>
    <Dependency Name="Microsoft.NETCore.App.Runtime.win-x64" Version="5.0.0-preview.1.20120.5">
      <Uri>https://github.com/dotnet/runtime</Uri>
      <Sha>3c523a6a7a3ebc25fe524359127b1d8846e23ea3</Sha>
    </Dependency>
    <Dependency Name="Microsoft.NETCore.App.Host.win-x64" Version="5.0.0-preview.1.20120.5">
      <Uri>https://github.com/dotnet/runtime</Uri>
      <Sha>3c523a6a7a3ebc25fe524359127b1d8846e23ea3</Sha>
    </Dependency>
    <Dependency Name="Microsoft.NETCore.DotNetHostResolver" Version="5.0.0-preview.1.20120.5">
      <Uri>https://github.com/dotnet/runtime</Uri>
      <Sha>3c523a6a7a3ebc25fe524359127b1d8846e23ea3</Sha>
>>>>>>> 70dcddf7
    </Dependency>
    <!-- Change blob version in GenerateLayout.targets if this is unpinned to service targeting pack -->
    <!-- No new netstandard.library planned for 3.1 timeframe at this time. -->
    <Dependency Name="NETStandard.Library.Ref" Version="2.1.0" Pinned="true">
      <Uri>https://github.com/dotnet/core-setup</Uri>
      <Sha>7d57652f33493fa022125b7f63aad0d70c52d810</Sha>
    </Dependency>
<<<<<<< HEAD
    <Dependency Name="Microsoft.NETCore.Platforms" Version="5.0.0-preview.2.20127.14">
      <Uri>https://github.com/dotnet/runtime</Uri>
      <Sha>487c940876b1932920454c44d2463d996cc8407c</Sha>
    </Dependency>
    <Dependency Name="Microsoft.AspNetCore.App.Ref" Version="5.0.0-preview.2.20128.2">
      <Uri>https://github.com/dotnet/aspnetcore</Uri>
      <Sha>ce0579255104f6ea1902b62c1e21195a7b93f828</Sha>
    </Dependency>
    <Dependency Name="Microsoft.AspNetCore.App.Runtime.win-x64" Version="5.0.0-preview.2.20128.2">
      <Uri>https://github.com/dotnet/aspnetcore</Uri>
      <Sha>ce0579255104f6ea1902b62c1e21195a7b93f828</Sha>
    </Dependency>
    <Dependency Name="VS.Redist.Common.AspNetCore.TargetingPack.x64.5.0" Version="5.0.0-preview.2.20128.2">
      <Uri>https://github.com/dotnet/aspnetcore</Uri>
      <Sha>ce0579255104f6ea1902b62c1e21195a7b93f828</Sha>
    </Dependency>
    <Dependency Name="dotnet-dev-certs" Version="5.0.0-preview.2.20128.2">
      <Uri>https://github.com/dotnet/aspnetcore</Uri>
      <Sha>ce0579255104f6ea1902b62c1e21195a7b93f828</Sha>
    </Dependency>
    <Dependency Name="dotnet-user-secrets" Version="5.0.0-preview.2.20128.2">
      <Uri>https://github.com/dotnet/aspnetcore</Uri>
      <Sha>ce0579255104f6ea1902b62c1e21195a7b93f828</Sha>
    </Dependency>
    <Dependency Name="dotnet-watch" Version="5.0.0-preview.2.20128.2">
      <Uri>https://github.com/dotnet/aspnetcore</Uri>
      <Sha>ce0579255104f6ea1902b62c1e21195a7b93f828</Sha>
=======
    <Dependency Name="Microsoft.NETCore.Platforms" Version="5.0.0-preview.1.20120.5">
      <Uri>https://github.com/dotnet/runtime</Uri>
      <Sha>3c523a6a7a3ebc25fe524359127b1d8846e23ea3</Sha>
    </Dependency>
    <Dependency Name="Microsoft.AspNetCore.App.Ref" Version="5.0.0-preview.1.20124.5">
      <Uri>https://github.com/dotnet/aspnetcore</Uri>
      <Sha>98a853b20131fd59b37076dd3699d8c7f62b24cb</Sha>
    </Dependency>
    <Dependency Name="Microsoft.AspNetCore.App.Runtime.win-x64" Version="5.0.0-preview.1.20124.5">
      <Uri>https://github.com/dotnet/aspnetcore</Uri>
      <Sha>98a853b20131fd59b37076dd3699d8c7f62b24cb</Sha>
    </Dependency>
    <Dependency Name="VS.Redist.Common.AspNetCore.TargetingPack.x64.5.0" Version="5.0.0-preview.1.20124.5">
      <Uri>https://github.com/dotnet/aspnetcore</Uri>
      <Sha>98a853b20131fd59b37076dd3699d8c7f62b24cb</Sha>
    </Dependency>
    <Dependency Name="dotnet-dev-certs" Version="5.0.0-preview.1.20124.5">
      <Uri>https://github.com/dotnet/aspnetcore</Uri>
      <Sha>98a853b20131fd59b37076dd3699d8c7f62b24cb</Sha>
    </Dependency>
    <Dependency Name="dotnet-user-secrets" Version="5.0.0-preview.1.20124.5">
      <Uri>https://github.com/dotnet/aspnetcore</Uri>
      <Sha>98a853b20131fd59b37076dd3699d8c7f62b24cb</Sha>
    </Dependency>
    <Dependency Name="dotnet-watch" Version="5.0.0-preview.1.20124.5">
      <Uri>https://github.com/dotnet/aspnetcore</Uri>
      <Sha>98a853b20131fd59b37076dd3699d8c7f62b24cb</Sha>
>>>>>>> 70dcddf7
    </Dependency>
    <Dependency Name="Microsoft.DotNet.Test.ProjectTemplates.3.1" Version="1.0.2-beta4.20126.1">
      <Uri>https://github.com/dotnet/test-templates</Uri>
      <Sha>91cbc040733600df96d8a3b86af4d0044bb51a8d</Sha>
    </Dependency>
<<<<<<< HEAD
    <Dependency Name="Microsoft.DotNet.Common.ItemTemplates" Version="5.0.0-preview.2.20127.1">
      <Uri>https://github.com/dotnet/templating</Uri>
      <Sha>734e9819b06ee95dafd0c7419a147c9eef3f1eb6</Sha>
    </Dependency>
    <Dependency Name="Microsoft.NET.Sdk" Version="5.0.100-preview.2.20126.1">
      <Uri>https://github.com/dotnet/sdk</Uri>
      <Sha>b108780007e366d0eb843389e70d077ba1135aa0</Sha>
    </Dependency>
    <Dependency Name="Microsoft.DotNet.MSBuildSdkResolver" Version="5.0.100-preview.2.20126.1">
      <Uri>https://github.com/dotnet/sdk</Uri>
      <Sha>b108780007e366d0eb843389e70d077ba1135aa0</Sha>
    </Dependency>
    <!-- For coherency purposes, these versions should be gated by the versions of winforms and wpf routed via windowsdesktop -->
    <Dependency Name="Microsoft.Dotnet.WinForms.ProjectTemplates" Version="5.0.0-preview.2.20128.1" CoherentParentDependency="Microsoft.WindowsDesktop.App.Runtime.win-x64">
      <Uri>https://github.com/dotnet/winforms</Uri>
      <Sha>1129ecc0530884a86cea2d18e8f78f44e90eeb6f</Sha>
    </Dependency>
    <Dependency Name="Microsoft.DotNet.Wpf.ProjectTemplates" Version="5.0.0-preview.2.20128.2" CoherentParentDependency="Microsoft.WindowsDesktop.App.Runtime.win-x64">
      <Uri>https://github.com/dotnet/wpf</Uri>
      <Sha>746e84ac3fa6ca76c05adedd46defb52e999a6e8</Sha>
=======
    <Dependency Name="Microsoft.DotNet.Common.ItemTemplates" Version="5.0.0-preview.1.20124.3">
      <Uri>https://github.com/dotnet/templating</Uri>
      <Sha>4c1a4ba9c52eccd5bf50e35426135cd835a2240a</Sha>
    </Dependency>
    <Dependency Name="Microsoft.NET.Sdk" Version="5.0.100-preview.1.20127.1">
      <Uri>https://github.com/dotnet/sdk</Uri>
      <Sha>ba9da3000fbb677f00040df8a1ed31d8178b9b12</Sha>
    </Dependency>
    <Dependency Name="Microsoft.DotNet.MSBuildSdkResolver" Version="5.0.100-preview.1.20127.1">
      <Uri>https://github.com/dotnet/sdk</Uri>
      <Sha>ba9da3000fbb677f00040df8a1ed31d8178b9b12</Sha>
    </Dependency>
    <!-- For coherency purposes, these versions should be gated by the versions of winforms and wpf routed via windowsdesktop -->
    <Dependency Name="Microsoft.Dotnet.WinForms.ProjectTemplates" Version="5.0.0-preview.1.20120.6" CoherentParentDependency="Microsoft.WindowsDesktop.App.Runtime.win-x64">
      <Uri>https://github.com/dotnet/winforms</Uri>
      <Sha>d542887a907b98757a359078c3b4c25bf01b6837</Sha>
    </Dependency>
    <Dependency Name="Microsoft.DotNet.Wpf.ProjectTemplates" Version="5.0.0-preview.1.20127.4" CoherentParentDependency="Microsoft.WindowsDesktop.App.Runtime.win-x64">
      <Uri>https://github.com/dotnet/wpf</Uri>
      <Sha>efb8416d6de753c84030444d926bf2661346a2b7</Sha>
>>>>>>> 70dcddf7
    </Dependency>
    <!-- This is so that WCF packages are included in the final drop for official releases. -->
    <!-- Replace with better solution, see https://github.com/dotnet/arcade/issues/4162 -->
    <Dependency Name="System.ServiceModel.Primitives" Version="5.0.0-preview1.20104.1">
      <Uri>https://github.com/dotnet/wcf</Uri>
      <Sha>d08484b1422ee45195adff528d6c65c7c788d7fa</Sha>
    </Dependency>
  </ProductDependencies>
  <ToolsetDependencies>
    <Dependency Name="Microsoft.DotNet.Arcade.Sdk" Version="5.0.0-beta.20127.9">
      <Uri>https://github.com/dotnet/arcade</Uri>
      <Sha>9c66925c608f3c0ee3e1f66c05943865b64590e1</Sha>
    </Dependency>
  </ToolsetDependencies>
</Dependencies><|MERGE_RESOLUTION|>--- conflicted
+++ resolved
@@ -1,7 +1,6 @@
 <?xml version="1.0" encoding="utf-8"?>
 <Dependencies>
   <ProductDependencies>
-<<<<<<< HEAD
     <Dependency Name="Microsoft.WindowsDesktop.App.Ref" Version="5.0.0-preview.2.20128.3">
       <Uri>https://github.com/dotnet/windowsdesktop</Uri>
       <Sha>adfa95f7302c7f61a83ccd3ec197cb1ca7db5ffe</Sha>
@@ -33,39 +32,6 @@
     <Dependency Name="Microsoft.NETCore.DotNetHostResolver" Version="5.0.0-preview.2.20127.14">
       <Uri>https://github.com/dotnet/runtime</Uri>
       <Sha>487c940876b1932920454c44d2463d996cc8407c</Sha>
-=======
-    <Dependency Name="Microsoft.WindowsDesktop.App.Ref" Version="5.0.0-preview.1.20127.5">
-      <Uri>https://github.com/dotnet/windowsdesktop</Uri>
-      <Sha>3220fe28e26c10885932b29f653b573f7d845b31</Sha>
-    </Dependency>
-    <Dependency Name="Microsoft.WindowsDesktop.App" Version="5.0.0-preview.1.20127.5">
-      <Uri>https://github.com/dotnet/windowsdesktop</Uri>
-      <Sha>3220fe28e26c10885932b29f653b573f7d845b31</Sha>
-    </Dependency>
-    <Dependency Name="Microsoft.WindowsDesktop.App.Runtime.win-x64" Version="5.0.0-preview.1.20127.5">
-      <Uri>https://github.com/dotnet/windowsdesktop</Uri>
-      <Sha>3220fe28e26c10885932b29f653b573f7d845b31</Sha>
-    </Dependency>
-    <Dependency Name="Microsoft.NETCore.App.Ref" Version="5.0.0-preview.1.20120.5">
-      <Uri>https://github.com/dotnet/runtime</Uri>
-      <Sha>3c523a6a7a3ebc25fe524359127b1d8846e23ea3</Sha>
-    </Dependency>
-    <Dependency Name="Microsoft.NETCore.App.Internal" Version="5.0.0-preview.1.20120.5">
-      <Uri>https://github.com/dotnet/runtime</Uri>
-      <Sha>3c523a6a7a3ebc25fe524359127b1d8846e23ea3</Sha>
-    </Dependency>
-    <Dependency Name="Microsoft.NETCore.App.Runtime.win-x64" Version="5.0.0-preview.1.20120.5">
-      <Uri>https://github.com/dotnet/runtime</Uri>
-      <Sha>3c523a6a7a3ebc25fe524359127b1d8846e23ea3</Sha>
-    </Dependency>
-    <Dependency Name="Microsoft.NETCore.App.Host.win-x64" Version="5.0.0-preview.1.20120.5">
-      <Uri>https://github.com/dotnet/runtime</Uri>
-      <Sha>3c523a6a7a3ebc25fe524359127b1d8846e23ea3</Sha>
-    </Dependency>
-    <Dependency Name="Microsoft.NETCore.DotNetHostResolver" Version="5.0.0-preview.1.20120.5">
-      <Uri>https://github.com/dotnet/runtime</Uri>
-      <Sha>3c523a6a7a3ebc25fe524359127b1d8846e23ea3</Sha>
->>>>>>> 70dcddf7
     </Dependency>
     <!-- Change blob version in GenerateLayout.targets if this is unpinned to service targeting pack -->
     <!-- No new netstandard.library planned for 3.1 timeframe at this time. -->
@@ -73,7 +39,6 @@
       <Uri>https://github.com/dotnet/core-setup</Uri>
       <Sha>7d57652f33493fa022125b7f63aad0d70c52d810</Sha>
     </Dependency>
-<<<<<<< HEAD
     <Dependency Name="Microsoft.NETCore.Platforms" Version="5.0.0-preview.2.20127.14">
       <Uri>https://github.com/dotnet/runtime</Uri>
       <Sha>487c940876b1932920454c44d2463d996cc8407c</Sha>
@@ -101,41 +66,11 @@
     <Dependency Name="dotnet-watch" Version="5.0.0-preview.2.20128.2">
       <Uri>https://github.com/dotnet/aspnetcore</Uri>
       <Sha>ce0579255104f6ea1902b62c1e21195a7b93f828</Sha>
-=======
-    <Dependency Name="Microsoft.NETCore.Platforms" Version="5.0.0-preview.1.20120.5">
-      <Uri>https://github.com/dotnet/runtime</Uri>
-      <Sha>3c523a6a7a3ebc25fe524359127b1d8846e23ea3</Sha>
-    </Dependency>
-    <Dependency Name="Microsoft.AspNetCore.App.Ref" Version="5.0.0-preview.1.20124.5">
-      <Uri>https://github.com/dotnet/aspnetcore</Uri>
-      <Sha>98a853b20131fd59b37076dd3699d8c7f62b24cb</Sha>
-    </Dependency>
-    <Dependency Name="Microsoft.AspNetCore.App.Runtime.win-x64" Version="5.0.0-preview.1.20124.5">
-      <Uri>https://github.com/dotnet/aspnetcore</Uri>
-      <Sha>98a853b20131fd59b37076dd3699d8c7f62b24cb</Sha>
-    </Dependency>
-    <Dependency Name="VS.Redist.Common.AspNetCore.TargetingPack.x64.5.0" Version="5.0.0-preview.1.20124.5">
-      <Uri>https://github.com/dotnet/aspnetcore</Uri>
-      <Sha>98a853b20131fd59b37076dd3699d8c7f62b24cb</Sha>
-    </Dependency>
-    <Dependency Name="dotnet-dev-certs" Version="5.0.0-preview.1.20124.5">
-      <Uri>https://github.com/dotnet/aspnetcore</Uri>
-      <Sha>98a853b20131fd59b37076dd3699d8c7f62b24cb</Sha>
-    </Dependency>
-    <Dependency Name="dotnet-user-secrets" Version="5.0.0-preview.1.20124.5">
-      <Uri>https://github.com/dotnet/aspnetcore</Uri>
-      <Sha>98a853b20131fd59b37076dd3699d8c7f62b24cb</Sha>
-    </Dependency>
-    <Dependency Name="dotnet-watch" Version="5.0.0-preview.1.20124.5">
-      <Uri>https://github.com/dotnet/aspnetcore</Uri>
-      <Sha>98a853b20131fd59b37076dd3699d8c7f62b24cb</Sha>
->>>>>>> 70dcddf7
     </Dependency>
     <Dependency Name="Microsoft.DotNet.Test.ProjectTemplates.3.1" Version="1.0.2-beta4.20126.1">
       <Uri>https://github.com/dotnet/test-templates</Uri>
       <Sha>91cbc040733600df96d8a3b86af4d0044bb51a8d</Sha>
     </Dependency>
-<<<<<<< HEAD
     <Dependency Name="Microsoft.DotNet.Common.ItemTemplates" Version="5.0.0-preview.2.20127.1">
       <Uri>https://github.com/dotnet/templating</Uri>
       <Sha>734e9819b06ee95dafd0c7419a147c9eef3f1eb6</Sha>
@@ -156,28 +91,6 @@
     <Dependency Name="Microsoft.DotNet.Wpf.ProjectTemplates" Version="5.0.0-preview.2.20128.2" CoherentParentDependency="Microsoft.WindowsDesktop.App.Runtime.win-x64">
       <Uri>https://github.com/dotnet/wpf</Uri>
       <Sha>746e84ac3fa6ca76c05adedd46defb52e999a6e8</Sha>
-=======
-    <Dependency Name="Microsoft.DotNet.Common.ItemTemplates" Version="5.0.0-preview.1.20124.3">
-      <Uri>https://github.com/dotnet/templating</Uri>
-      <Sha>4c1a4ba9c52eccd5bf50e35426135cd835a2240a</Sha>
-    </Dependency>
-    <Dependency Name="Microsoft.NET.Sdk" Version="5.0.100-preview.1.20127.1">
-      <Uri>https://github.com/dotnet/sdk</Uri>
-      <Sha>ba9da3000fbb677f00040df8a1ed31d8178b9b12</Sha>
-    </Dependency>
-    <Dependency Name="Microsoft.DotNet.MSBuildSdkResolver" Version="5.0.100-preview.1.20127.1">
-      <Uri>https://github.com/dotnet/sdk</Uri>
-      <Sha>ba9da3000fbb677f00040df8a1ed31d8178b9b12</Sha>
-    </Dependency>
-    <!-- For coherency purposes, these versions should be gated by the versions of winforms and wpf routed via windowsdesktop -->
-    <Dependency Name="Microsoft.Dotnet.WinForms.ProjectTemplates" Version="5.0.0-preview.1.20120.6" CoherentParentDependency="Microsoft.WindowsDesktop.App.Runtime.win-x64">
-      <Uri>https://github.com/dotnet/winforms</Uri>
-      <Sha>d542887a907b98757a359078c3b4c25bf01b6837</Sha>
-    </Dependency>
-    <Dependency Name="Microsoft.DotNet.Wpf.ProjectTemplates" Version="5.0.0-preview.1.20127.4" CoherentParentDependency="Microsoft.WindowsDesktop.App.Runtime.win-x64">
-      <Uri>https://github.com/dotnet/wpf</Uri>
-      <Sha>efb8416d6de753c84030444d926bf2661346a2b7</Sha>
->>>>>>> 70dcddf7
     </Dependency>
     <!-- This is so that WCF packages are included in the final drop for official releases. -->
     <!-- Replace with better solution, see https://github.com/dotnet/arcade/issues/4162 -->
