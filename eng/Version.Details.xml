--- conflicted
+++ resolved
@@ -45,7 +45,6 @@
       <Uri>https://github.com/dotnet/aspnetcore</Uri>
       <Sha>e81033e094d4663ffd227bb4aed30b76b0631e6d</Sha>
     </Dependency>
-<<<<<<< HEAD
     <Dependency Name="Microsoft.AspNetCore.App.Runtime.win-x64" Version="3.1.4">
       <Uri>https://github.com/dotnet/aspnetcore</Uri>
       <Sha>306ef044cf9c8500d4d37f930f2b3f64380b2622</Sha>
@@ -85,47 +84,6 @@
     <Dependency Name="Microsoft.DotNet.MSBuildSdkResolver" Version="3.1.202-servicing.20175.3" CoherentParentDependency="Microsoft.Dotnet.Toolset.Internal">
       <Uri>https://github.com/dotnet/cli</Uri>
       <Sha>35c1426dc68dfcb1243ecaad2440d9d8d86f1f23</Sha>
-=======
-    <Dependency Name="Microsoft.AspNetCore.App.Runtime.win-x64" Version="3.1.3">
-      <Uri>https://github.com/dotnet/aspnetcore</Uri>
-      <Sha>e81033e094d4663ffd227bb4aed30b76b0631e6d</Sha>
-    </Dependency>
-    <Dependency Name="Microsoft.AspNetCore.DeveloperCertificates.XPlat" Version="3.1.3-servicing.20163.14">
-      <Uri>https://github.com/dotnet/aspnetcore</Uri>
-      <Sha>e81033e094d4663ffd227bb4aed30b76b0631e6d</Sha>
-    </Dependency>
-    <Dependency Name="dotnet-dev-certs" Version="3.1.3-servicing.20163.14">
-      <Uri>https://github.com/dotnet/aspnetcore</Uri>
-      <Sha>e81033e094d4663ffd227bb4aed30b76b0631e6d</Sha>
-    </Dependency>
-    <Dependency Name="dotnet-user-secrets" Version="3.1.3-servicing.20163.14">
-      <Uri>https://github.com/dotnet/aspnetcore</Uri>
-      <Sha>e81033e094d4663ffd227bb4aed30b76b0631e6d</Sha>
-    </Dependency>
-    <Dependency Name="dotnet-watch" Version="3.1.3-servicing.20163.14">
-      <Uri>https://github.com/dotnet/aspnetcore</Uri>
-      <Sha>e81033e094d4663ffd227bb4aed30b76b0631e6d</Sha>
-    </Dependency>
-    <Dependency Name="Microsoft.DotNet.Test.ProjectTemplates.3.1" Version="1.0.2-beta4.20176.1">
-      <Uri>https://github.com/dotnet/test-templates</Uri>
-      <Sha>2720fcade72d709a5d2fe80d0b80fbdac54213f6</Sha>
-    </Dependency>
-    <Dependency Name="Microsoft.DotNet.Common.ItemTemplates" Version="3.1.4" CoherentParentDependency="Microsoft.Dotnet.Toolset.Internal">
-      <Uri>https://github.com/dotnet/templating</Uri>
-      <Sha>55ff2d0d7b63a97b2e53dc2e94df8d1cae9858ac</Sha>
-    </Dependency>
-    <Dependency Name="Microsoft.Dotnet.Toolset.Internal" Version="3.1.104-servicing.20180.5">
-      <Uri>https://github.com/dotnet/toolset</Uri>
-      <Sha>36773ccfdd7604860c9614c84a861eb257add63c</Sha>
-    </Dependency>
-    <Dependency Name="Microsoft.NET.Sdk" Version="3.1.103-servicing.20128.3" CoherentParentDependency="Microsoft.Dotnet.Toolset.Internal">
-      <Uri>https://github.com/dotnet/sdk</Uri>
-      <Sha>ab04d19191b70ce82adc3830fdea05eec952505f</Sha>
-    </Dependency>
-    <Dependency Name="Microsoft.DotNet.MSBuildSdkResolver" Version="3.1.104-servicing.20180.6" CoherentParentDependency="Microsoft.Dotnet.Toolset.Internal">
-      <Uri>https://github.com/dotnet/cli</Uri>
-      <Sha>e164218a8dae2aeedba6b728d9c5f4de5d47ce0a</Sha>
->>>>>>> fc2ceabd
     </Dependency>
     <!-- For coherency purposes, these versions should be gated by the versions of winforms and wpf routed via core setup -->
     <Dependency Name="Microsoft.Dotnet.WinForms.ProjectTemplates" Version="4.8.1-servicing.20127.4" CoherentParentDependency="Microsoft.WindowsDesktop.App.Runtime.win-x64">
