--- conflicted
+++ resolved
@@ -98,41 +98,22 @@
       <Sha>45a41b353d078e4d1e5918246fddbacb452eb210</Sha>
       <SourceBuild RepoName="test-templates" ManagedOnly="true" />
     </Dependency>
-<<<<<<< HEAD
-    <Dependency Name="Microsoft.DotNet.Common.ItemTemplates" Version="7.0.107">
-      <Uri>https://dev.azure.com/dnceng/internal/_git/dotnet-sdk</Uri>
-      <Sha>68e0a72cb669f111b49ae42a5666e6306889ccc6</Sha>
-    </Dependency>
-    <Dependency Name="Microsoft.TemplateEngine.Cli" Version="7.0.107-servicing.23275.8">
-      <Uri>https://dev.azure.com/dnceng/internal/_git/dotnet-sdk</Uri>
-      <Sha>68e0a72cb669f111b49ae42a5666e6306889ccc6</Sha>
-    </Dependency>
-    <Dependency Name="Microsoft.NET.Sdk" Version="7.0.107-servicing.23275.8">
-      <Uri>https://dev.azure.com/dnceng/internal/_git/dotnet-sdk</Uri>
-      <Sha>68e0a72cb669f111b49ae42a5666e6306889ccc6</Sha>
+    <Dependency Name="Microsoft.DotNet.Common.ItemTemplates" Version="7.0.304">
+      <Uri>https://dev.azure.com/dnceng/internal/_git/dotnet-sdk</Uri>
+      <Sha>9abb6bda1703918c0172e5170b66af31867fdeeb</Sha>
+    </Dependency>
+    <Dependency Name="Microsoft.TemplateEngine.Cli" Version="7.0.304-servicing.23275.9">
+      <Uri>https://dev.azure.com/dnceng/internal/_git/dotnet-sdk</Uri>
+      <Sha>9abb6bda1703918c0172e5170b66af31867fdeeb</Sha>
+    </Dependency>
+    <Dependency Name="Microsoft.NET.Sdk" Version="7.0.304-servicing.23275.9">
+      <Uri>https://dev.azure.com/dnceng/internal/_git/dotnet-sdk</Uri>
+      <Sha>9abb6bda1703918c0172e5170b66af31867fdeeb</Sha>
       <SourceBuild RepoName="sdk" ManagedOnly="true" />
     </Dependency>
-    <Dependency Name="Microsoft.DotNet.MSBuildSdkResolver" Version="7.0.107-servicing.23275.8">
-      <Uri>https://dev.azure.com/dnceng/internal/_git/dotnet-sdk</Uri>
-      <Sha>68e0a72cb669f111b49ae42a5666e6306889ccc6</Sha>
-=======
-    <Dependency Name="Microsoft.DotNet.Common.ItemTemplates" Version="7.0.304">
-      <Uri>https://dev.azure.com/dnceng/internal/_git/dotnet-sdk</Uri>
-      <Sha>9abb6bda1703918c0172e5170b66af31867fdeeb</Sha>
-    </Dependency>
-    <Dependency Name="Microsoft.TemplateEngine.Cli" Version="7.0.304-servicing.23275.9">
-      <Uri>https://dev.azure.com/dnceng/internal/_git/dotnet-sdk</Uri>
-      <Sha>9abb6bda1703918c0172e5170b66af31867fdeeb</Sha>
-    </Dependency>
-    <Dependency Name="Microsoft.NET.Sdk" Version="7.0.304-servicing.23275.9">
-      <Uri>https://dev.azure.com/dnceng/internal/_git/dotnet-sdk</Uri>
-      <Sha>9abb6bda1703918c0172e5170b66af31867fdeeb</Sha>
-      <SourceBuild RepoName="sdk" ManagedOnly="true" />
-    </Dependency>
     <Dependency Name="Microsoft.DotNet.MSBuildSdkResolver" Version="7.0.304-servicing.23275.9">
       <Uri>https://dev.azure.com/dnceng/internal/_git/dotnet-sdk</Uri>
       <Sha>9abb6bda1703918c0172e5170b66af31867fdeeb</Sha>
->>>>>>> 3bf63627
     </Dependency>
     <!-- For coherency purposes, these versions should be gated by the versions of winforms and wpf routed via windowsdesktop -->
     <Dependency Name="Microsoft.Dotnet.WinForms.ProjectTemplates" Version="7.0.7-servicing.23274.5" CoherentParentDependency="Microsoft.WindowsDesktop.App.Runtime.win-x64">
@@ -152,15 +133,9 @@
       <Sha>5b37dd5fea143baefbef2bd83836188af0815a30</Sha>
       <SourceBuild RepoName="fsharp" ManagedOnly="true" />
     </Dependency>
-<<<<<<< HEAD
-    <Dependency Name="Microsoft.NET.Test.Sdk" Version="17.4.1-release-20230405-06" CoherentParentDependency="Microsoft.NET.Sdk">
-      <Uri>https://github.com/microsoft/vstest</Uri>
-      <Sha>79d56b02b69a582cd90428878a5e9411ab7538f5</Sha>
-=======
     <Dependency Name="Microsoft.NET.Test.Sdk" Version="17.6.0-release-20230405-08" CoherentParentDependency="Microsoft.NET.Sdk">
       <Uri>https://github.com/microsoft/vstest</Uri>
       <Sha>7933ee32f416745e48ff33cb6a3e82fd1ca38b87</Sha>
->>>>>>> 3bf63627
       <SourceBuild RepoName="vstest" ManagedOnly="true" />
     </Dependency>
     <Dependency Name="Microsoft.NET.ILLink.Tasks" Version="7.0.100-1.23211.1" CoherentParentDependency="Microsoft.NET.Sdk">
@@ -174,16 +149,6 @@
       <Sha>c3cc1d0ceeab1a65da0217e403851a1e8a30086a</Sha>
       <SourceBuild RepoName="roslyn" ManagedOnly="true" />
     </Dependency>
-<<<<<<< HEAD
-    <Dependency Name="Microsoft.Build" Version="17.4.4" CoherentParentDependency="Microsoft.NET.Sdk">
-      <Uri>https://github.com/dotnet/msbuild</Uri>
-      <Sha>8e9cb295288f13095e9b7739cc4cbb04e9d246d2</Sha>
-      <SourceBuildTarball RepoName="msbuild" ManagedOnly="true" />
-    </Dependency>
-    <Dependency Name="NuGet.Build.Tasks" Version="6.4.2-rc.1" CoherentParentDependency="Microsoft.NET.Sdk">
-      <Uri>https://dev.azure.com/devdiv/DevDiv/_git/NuGet-NuGet.Client-Trusted</Uri>
-      <Sha>24f8150c97f9d26a7b5d77e983938e18d48e7d9f</Sha>
-=======
     <Dependency Name="Microsoft.Build" Version="17.6.3" CoherentParentDependency="Microsoft.NET.Sdk">
       <Uri>https://github.com/dotnet/msbuild</Uri>
       <Sha>07e2947214f1a9f28a3517762c939d5bebb5f525</Sha>
@@ -196,7 +161,6 @@
     <Dependency Name="NuGet.Build.Tasks" Version="6.6.0-rc.66" CoherentParentDependency="Microsoft.NET.Sdk">
       <Uri>https://dev.azure.com/devdiv/DevDiv/_git/NuGet-NuGet.Client-Trusted</Uri>
       <Sha>a36edf3a2bf891d6aabfc83cc0b21d24a870ea1a</Sha>
->>>>>>> 3bf63627
       <SourceBuildTarball RepoName="nuget-client" ManagedOnly="true" />
     </Dependency>
     <Dependency Name="Microsoft.ApplicationInsights" Version="2.0.0">
