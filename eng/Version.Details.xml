--- conflicted
+++ resolved
@@ -17,11 +17,7 @@
       <Uri>https://github.com/dotnet/windowsdesktop</Uri>
       <Sha>9162860562ca3b6a02d2d5683c12a668058727d8</Sha>
     </Dependency>
-<<<<<<< HEAD
-    <Dependency Name="VS.Redist.Common.NetCore.SharedFramework.x64.7.0" Version="7.0.0-rtm.22505.15" CoherentParentDependency="Microsoft.NET.Sdk">
-=======
     <Dependency Name="VS.Redist.Common.NetCore.SharedFramework.x64.8.0" Version="8.0.0-alpha.1.22559.2" CoherentParentDependency="Microsoft.NET.Sdk">
->>>>>>> ba345c9b
       <Uri>https://github.com/dotnet/runtime</Uri>
       <Sha>dd7fdb723d91c2c6cb7efc3d95f9d95ee86d48c8</Sha>
     </Dependency>
@@ -196,20 +192,6 @@
     </Dependency>
   </ProductDependencies>
   <ToolsetDependencies>
-<<<<<<< HEAD
-    <Dependency Name="Microsoft.DotNet.Arcade.Sdk" Version="7.0.0-beta.22558.4">
-      <Uri>https://github.com/dotnet/arcade</Uri>
-      <Sha>3f3c360819c5c092d0e4505a67dfe59a33fba557</Sha>
-      <SourceBuild RepoName="arcade" ManagedOnly="true" />
-    </Dependency>
-    <Dependency Name="Microsoft.DotNet.CMake.Sdk" Version="7.0.0-beta.22558.4">
-      <Uri>https://github.com/dotnet/arcade</Uri>
-      <Sha>3f3c360819c5c092d0e4505a67dfe59a33fba557</Sha>
-    </Dependency>
-    <Dependency Name="Microsoft.DotNet.Build.Tasks.Installers" Version="7.0.0-beta.22558.4">
-      <Uri>https://github.com/dotnet/arcade</Uri>
-      <Sha>3f3c360819c5c092d0e4505a67dfe59a33fba557</Sha>
-=======
     <Dependency Name="Microsoft.DotNet.Arcade.Sdk" Version="8.0.0-beta.22554.2">
       <Uri>https://github.com/dotnet/arcade</Uri>
       <Sha>80b6be47e1425ea90c5febffac119250043a0c92</Sha>
@@ -234,7 +216,6 @@
     <Dependency Name="Microsoft.Extensions.Logging.Console" Version="7.0.0-rc.1.22426.10">
       <Uri>https://github.com/dotnet/runtime</Uri>
       <Sha>06aceb7015f3bd2ff019ef5920d2354eb2ea2c92</Sha>
->>>>>>> ba345c9b
     </Dependency>
     <Dependency Name="Microsoft.SourceBuild.Intermediate.source-build-reference-packages" Version="8.0.0-alpha.1.22557.1">
       <Uri>https://github.com/dotnet/source-build-reference-packages</Uri>
