--- conflicted
+++ resolved
@@ -90,29 +90,6 @@
       <Sha>9388790ba9ed8fef11584b2c74fe6789782a1592</Sha>
       <SourceBuild RepoName="test-templates" ManagedOnly="true" />
     </Dependency>
-<<<<<<< HEAD
-    <Dependency Name="Microsoft.DotNet.Common.ItemTemplates" Version="6.0.118" CoherentParentDependency="Microsoft.NET.Sdk">
-      <Uri>https://dev.azure.com/dnceng/internal/_git/dotnet-templating</Uri>
-      <Sha>a23430d931218c8b2ffe6a51d120cd12fccece49</Sha>
-    </Dependency>
-    <Dependency Name="Microsoft.TemplateEngine.Cli" Version="6.0.118-servicing.23272.5" CoherentParentDependency="Microsoft.NET.Sdk">
-      <Uri>https://dev.azure.com/dnceng/internal/_git/dotnet-templating</Uri>
-      <Sha>a23430d931218c8b2ffe6a51d120cd12fccece49</Sha>
-      <SourceBuild RepoName="templating" ManagedOnly="true" />
-    </Dependency>
-    <Dependency Name="Microsoft.DotNet.Common.ProjectTemplates.6.0" Version="6.0.118" CoherentParentDependency="Microsoft.NET.Sdk">
-      <Uri>https://dev.azure.com/dnceng/internal/_git/dotnet-templating</Uri>
-      <Sha>a23430d931218c8b2ffe6a51d120cd12fccece49</Sha>
-    </Dependency>
-    <Dependency Name="Microsoft.NET.Sdk" Version="6.0.118-servicing.23272.29">
-      <Uri>https://dev.azure.com/dnceng/internal/_git/dotnet-sdk</Uri>
-      <Sha>597ab8665d3b6fa5d1bad36724a3303aac430a5e</Sha>
-      <SourceBuild RepoName="sdk" ManagedOnly="true" />
-    </Dependency>
-    <Dependency Name="Microsoft.DotNet.MSBuildSdkResolver" Version="6.0.118-servicing.23272.29">
-      <Uri>https://dev.azure.com/dnceng/internal/_git/dotnet-sdk</Uri>
-      <Sha>597ab8665d3b6fa5d1bad36724a3303aac430a5e</Sha>
-=======
     <Dependency Name="Microsoft.DotNet.Common.ItemTemplates" Version="6.0.313" CoherentParentDependency="Microsoft.NET.Sdk">
       <Uri>https://dev.azure.com/dnceng/internal/_git/dotnet-templating</Uri>
       <Sha>61b9e8db59eccd3a3a20b247a54896dd977e134d</Sha>
@@ -134,7 +111,6 @@
     <Dependency Name="Microsoft.DotNet.MSBuildSdkResolver" Version="6.0.313-servicing.23272.30">
       <Uri>https://dev.azure.com/dnceng/internal/_git/dotnet-sdk</Uri>
       <Sha>0916fe56744d1c533e4a15aaa7293e6fa7b92b99</Sha>
->>>>>>> 811412e5
     </Dependency>
     <!-- For coherency purposes, these versions should be gated by the versions of winforms and wpf routed via windowsdesktop -->
     <Dependency Name="Microsoft.Dotnet.WinForms.ProjectTemplates" Version="6.0.18-servicing.23272.1" CoherentParentDependency="Microsoft.WindowsDesktop.App.Runtime.win-x64">
@@ -154,15 +130,9 @@
       <Sha>702b8e77f5fbfe21e6743324c1750503e02f182d</Sha>
       <SourceBuild RepoName="fsharp" ManagedOnly="true" />
     </Dependency>
-<<<<<<< HEAD
-    <Dependency Name="Microsoft.NET.Test.Sdk" Version="17.0.3-release-20230412-05" CoherentParentDependency="Microsoft.NET.Sdk">
-      <Uri>https://github.com/microsoft/vstest</Uri>
-      <Sha>cc7fb0593127e24f55ce016fb3ac85b5b2857fec</Sha>
-=======
     <Dependency Name="Microsoft.NET.Test.Sdk" Version="17.2.1-release-20230405-01" CoherentParentDependency="Microsoft.NET.Sdk">
       <Uri>https://github.com/microsoft/vstest</Uri>
       <Sha>5948b392c5d8c2580d08c9f6570409315243f86e</Sha>
->>>>>>> 811412e5
       <SourceBuildTarball RepoName="vstest" ManagedOnly="true" />
     </Dependency>
     <Dependency Name="Microsoft.NET.ILLink.Tasks" Version="6.0.200-1.22219.3" CoherentParentDependency="Microsoft.NET.Sdk">
@@ -181,15 +151,9 @@
       <Sha>038f9bae9b34d1cca653360a46c5ce1eba4c2ac8</Sha>
       <SourceBuildTarball RepoName="msbuild" ManagedOnly="true" />
     </Dependency>
-<<<<<<< HEAD
-    <Dependency Name="NuGet.Build.Tasks" Version="6.0.5-rc.1" CoherentParentDependency="Microsoft.NET.Sdk">
-      <Uri>https://dev.azure.com/devdiv/DevDiv/_git/NuGet-NuGet.Client-Trusted</Uri>
-      <Sha>7fe6b814c901490292f02d8ea12749505fbb959a</Sha>
-=======
     <Dependency Name="NuGet.Build.Tasks" Version="6.2.4-rc.1" CoherentParentDependency="Microsoft.NET.Sdk">
       <Uri>https://dev.azure.com/devdiv/DevDiv/_git/NuGet-NuGet.Client-Trusted</Uri>
       <Sha>8fef55f5a55a3b4f2c96cd1a9b5ddc51d4b927f8</Sha>
->>>>>>> 811412e5
       <SourceBuildTarball RepoName="nuget-client" ManagedOnly="true" />
     </Dependency>
     <Dependency Name="Microsoft.ApplicationInsights" Version="2.19.0">
@@ -202,15 +166,9 @@
       <Sha>698fdad58fa64a55f16cd9562c90224cc498ed02</Sha>
       <SourceBuildTarball RepoName="xdt" ManagedOnly="true" />
     </Dependency>
-<<<<<<< HEAD
-    <Dependency Name="Microsoft.NET.Workload.Emscripten.Manifest-6.0.100" Version="6.0.18" CoherentParentDependency="VS.Redist.Common.NetCore.SharedFramework.x64.6.0">
-      <Uri>https://github.com/dotnet/emsdk</Uri>
-      <Sha>a91ee4835f3c2bb33a4295ba3aae43479b50564d</Sha>
-=======
     <Dependency Name="Microsoft.NET.Workload.Emscripten.Manifest-6.0.300" Version="6.0.4">
       <Uri>https://github.com/dotnet/emsdk</Uri>
       <Sha>52e9452f82e26f9fcae791e84c082ae22f1ef66f</Sha>
->>>>>>> 811412e5
     </Dependency>
     <Dependency Name="Microsoft.SourceBuild.Intermediate.source-build" Version="0.1.0-alpha.1.21519.2" CoherentParentDependency="Microsoft.NET.Sdk">
       <Uri>https://github.com/dotnet/source-build</Uri>
