<?xml version="1.0" encoding="utf-8"?>
<Dependencies>
  <ProductDependencies>
    <Dependency Name="Microsoft.WindowsDesktop.App.Ref" Version="5.0.0-preview.3.20156.3">
      <Uri>https://github.com/dotnet/windowsdesktop</Uri>
      <Sha>45a76b046c760e8dc3d9cd81a8fa240efabe221e</Sha>
    </Dependency>
    <Dependency Name="Microsoft.WindowsDesktop.App" Version="5.0.0-preview.3.20156.3">
      <Uri>https://github.com/dotnet/windowsdesktop</Uri>
      <Sha>45a76b046c760e8dc3d9cd81a8fa240efabe221e</Sha>
    </Dependency>
    <Dependency Name="Microsoft.WindowsDesktop.App.Runtime.win-x64" Version="5.0.0-preview.3.20156.3">
      <Uri>https://github.com/dotnet/windowsdesktop</Uri>
      <Sha>45a76b046c760e8dc3d9cd81a8fa240efabe221e</Sha>
    </Dependency>
    <Dependency Name="Microsoft.NETCore.App.Ref" Version="5.0.0-preview.2.20155.1">
      <Uri>https://github.com/dotnet/runtime</Uri>
      <Sha>e2881ae96bb4399864723aa46469c82379b03b32</Sha>
    </Dependency>
    <Dependency Name="Microsoft.NETCore.App.Internal" Version="5.0.0-preview.2.20155.1">
      <Uri>https://github.com/dotnet/runtime</Uri>
      <Sha>e2881ae96bb4399864723aa46469c82379b03b32</Sha>
    </Dependency>
    <Dependency Name="Microsoft.NETCore.App.Runtime.win-x64" Version="5.0.0-preview.2.20155.1">
      <Uri>https://github.com/dotnet/runtime</Uri>
      <Sha>e2881ae96bb4399864723aa46469c82379b03b32</Sha>
    </Dependency>
    <Dependency Name="Microsoft.NETCore.App.Host.win-x64" Version="5.0.0-preview.2.20155.1">
      <Uri>https://github.com/dotnet/runtime</Uri>
      <Sha>e2881ae96bb4399864723aa46469c82379b03b32</Sha>
    </Dependency>
    <Dependency Name="Microsoft.NETCore.DotNetHostResolver" Version="5.0.0-preview.2.20155.1">
      <Uri>https://github.com/dotnet/runtime</Uri>
      <Sha>e2881ae96bb4399864723aa46469c82379b03b32</Sha>
    </Dependency>
    <!-- Change blob version in GenerateLayout.targets if this is unpinned to service targeting pack -->
    <!-- No new netstandard.library planned for 3.1 timeframe at this time. -->
    <Dependency Name="NETStandard.Library.Ref" Version="2.1.0" Pinned="true">
      <Uri>https://github.com/dotnet/core-setup</Uri>
      <Sha>7d57652f33493fa022125b7f63aad0d70c52d810</Sha>
    </Dependency>
    <Dependency Name="Microsoft.NETCore.Platforms" Version="5.0.0-preview.2.20155.1">
      <Uri>https://github.com/dotnet/runtime</Uri>
      <Sha>e2881ae96bb4399864723aa46469c82379b03b32</Sha>
    </Dependency>
    <Dependency Name="Microsoft.AspNetCore.App.Ref" Version="5.0.0-preview.2.20155.1">
      <Uri>https://github.com/dotnet/aspnetcore</Uri>
      <Sha>118ff3c40b2aae9e414011d4d4496b77b3f83021</Sha>
    </Dependency>
    <Dependency Name="Microsoft.AspNetCore.App.Runtime.win-x64" Version="5.0.0-preview.2.20155.1">
      <Uri>https://github.com/dotnet/aspnetcore</Uri>
      <Sha>118ff3c40b2aae9e414011d4d4496b77b3f83021</Sha>
    </Dependency>
    <Dependency Name="VS.Redist.Common.AspNetCore.TargetingPack.x64.5.0" Version="5.0.0-preview.2.20155.1">
      <Uri>https://github.com/dotnet/aspnetcore</Uri>
      <Sha>118ff3c40b2aae9e414011d4d4496b77b3f83021</Sha>
    </Dependency>
    <Dependency Name="dotnet-dev-certs" Version="5.0.0-preview.2.20155.1">
      <Uri>https://github.com/dotnet/aspnetcore</Uri>
      <Sha>118ff3c40b2aae9e414011d4d4496b77b3f83021</Sha>
    </Dependency>
    <Dependency Name="dotnet-user-secrets" Version="5.0.0-preview.2.20155.1">
      <Uri>https://github.com/dotnet/aspnetcore</Uri>
      <Sha>118ff3c40b2aae9e414011d4d4496b77b3f83021</Sha>
    </Dependency>
    <Dependency Name="dotnet-watch" Version="5.0.0-preview.2.20155.1">
      <Uri>https://github.com/dotnet/aspnetcore</Uri>
      <Sha>118ff3c40b2aae9e414011d4d4496b77b3f83021</Sha>
    </Dependency>
    <Dependency Name="Microsoft.DotNet.Test.ProjectTemplates.3.1" Version="1.0.2-beta4.20126.1">
      <Uri>https://github.com/dotnet/test-templates</Uri>
      <Sha>91cbc040733600df96d8a3b86af4d0044bb51a8d</Sha>
    </Dependency>
    <Dependency Name="Microsoft.DotNet.Common.ItemTemplates" Version="5.0.0-preview.2.20151.1">
      <Uri>https://github.com/dotnet/templating</Uri>
      <Sha>f15388ee6e45a8923fba0f54f55154aee991fb84</Sha>
    </Dependency>
<<<<<<< HEAD
    <Dependency Name="Microsoft.NET.Sdk" Version="5.0.100-preview.2.20155.1">
      <Uri>https://github.com/dotnet/sdk</Uri>
      <Sha>e2faebad758a7d38b5965cda755a17e9e9881599</Sha>
    </Dependency>
    <Dependency Name="Microsoft.DotNet.MSBuildSdkResolver" Version="5.0.100-preview.2.20155.1">
      <Uri>https://github.com/dotnet/sdk</Uri>
      <Sha>e2faebad758a7d38b5965cda755a17e9e9881599</Sha>
=======
    <Dependency Name="Microsoft.NET.Sdk" Version="5.0.100-preview.2.20155.5">
      <Uri>https://github.com/dotnet/sdk</Uri>
      <Sha>1812ab7e880c51b4c3da836e02c362e694a139a3</Sha>
    </Dependency>
    <Dependency Name="Microsoft.DotNet.MSBuildSdkResolver" Version="5.0.100-preview.2.20155.5">
      <Uri>https://github.com/dotnet/sdk</Uri>
      <Sha>1812ab7e880c51b4c3da836e02c362e694a139a3</Sha>
>>>>>>> 0166c419
    </Dependency>
    <!-- For coherency purposes, these versions should be gated by the versions of winforms and wpf routed via windowsdesktop -->
    <Dependency Name="Microsoft.Dotnet.WinForms.ProjectTemplates" Version="5.0.0-preview.3.20155.2" CoherentParentDependency="Microsoft.WindowsDesktop.App.Runtime.win-x64">
      <Uri>https://github.com/dotnet/winforms</Uri>
      <Sha>97250206203b7ffeffe6b0ebde69e3fd54b740fe</Sha>
    </Dependency>
    <Dependency Name="Microsoft.DotNet.Wpf.ProjectTemplates" Version="5.0.0-preview.3.20155.8" CoherentParentDependency="Microsoft.WindowsDesktop.App.Runtime.win-x64">
      <Uri>https://github.com/dotnet/wpf</Uri>
      <Sha>b4099a0f76c02b5bc8eea6556b3f80fa7a7d47f0</Sha>
    </Dependency>
    <!-- This is so that WCF packages are included in the final drop for official releases. -->
    <!-- Replace with better solution, see https://github.com/dotnet/arcade/issues/4162 -->
    <Dependency Name="System.ServiceModel.Primitives" Version="5.0.0-preview1.20104.1">
      <Uri>https://github.com/dotnet/wcf</Uri>
      <Sha>d08484b1422ee45195adff528d6c65c7c788d7fa</Sha>
    </Dependency>
  </ProductDependencies>
  <ToolsetDependencies>
    <Dependency Name="Microsoft.DotNet.Arcade.Sdk" Version="5.0.0-beta.20155.4">
      <Uri>https://github.com/dotnet/arcade</Uri>
      <Sha>08eea2b992d991297fc23de413bddfb9b3db5082</Sha>
    </Dependency>
  </ToolsetDependencies>
</Dependencies><|MERGE_RESOLUTION|>--- conflicted
+++ resolved
@@ -75,15 +75,6 @@
       <Uri>https://github.com/dotnet/templating</Uri>
       <Sha>f15388ee6e45a8923fba0f54f55154aee991fb84</Sha>
     </Dependency>
-<<<<<<< HEAD
-    <Dependency Name="Microsoft.NET.Sdk" Version="5.0.100-preview.2.20155.1">
-      <Uri>https://github.com/dotnet/sdk</Uri>
-      <Sha>e2faebad758a7d38b5965cda755a17e9e9881599</Sha>
-    </Dependency>
-    <Dependency Name="Microsoft.DotNet.MSBuildSdkResolver" Version="5.0.100-preview.2.20155.1">
-      <Uri>https://github.com/dotnet/sdk</Uri>
-      <Sha>e2faebad758a7d38b5965cda755a17e9e9881599</Sha>
-=======
     <Dependency Name="Microsoft.NET.Sdk" Version="5.0.100-preview.2.20155.5">
       <Uri>https://github.com/dotnet/sdk</Uri>
       <Sha>1812ab7e880c51b4c3da836e02c362e694a139a3</Sha>
@@ -91,7 +82,6 @@
     <Dependency Name="Microsoft.DotNet.MSBuildSdkResolver" Version="5.0.100-preview.2.20155.5">
       <Uri>https://github.com/dotnet/sdk</Uri>
       <Sha>1812ab7e880c51b4c3da836e02c362e694a139a3</Sha>
->>>>>>> 0166c419
     </Dependency>
     <!-- For coherency purposes, these versions should be gated by the versions of winforms and wpf routed via windowsdesktop -->
     <Dependency Name="Microsoft.Dotnet.WinForms.ProjectTemplates" Version="5.0.0-preview.3.20155.2" CoherentParentDependency="Microsoft.WindowsDesktop.App.Runtime.win-x64">
