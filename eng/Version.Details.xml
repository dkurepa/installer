<?xml version="1.0" encoding="utf-8"?>
<Dependencies>
  <ProductDependencies>
    <Dependency Name="Microsoft.WindowsDesktop.App.Ref" Version="5.0.0-rc.1.20431.13" CoherentParentDependency="Microsoft.NET.Sdk">
      <Uri>https://github.com/dotnet/windowsdesktop</Uri>
      <Sha>7e542661acee7dea547ff4466ffe6ea232e81fb3</Sha>
    </Dependency>
    <Dependency Name="Microsoft.WindowsDesktop.App" Version="5.0.0-rc.1.20431.13" CoherentParentDependency="Microsoft.NET.Sdk">
      <Uri>https://github.com/dotnet/windowsdesktop</Uri>
      <Sha>7e542661acee7dea547ff4466ffe6ea232e81fb3</Sha>
    </Dependency>
    <Dependency Name="Microsoft.WindowsDesktop.App.Runtime.win-x64" Version="5.0.0-rc.1.20431.13" CoherentParentDependency="Microsoft.NET.Sdk">
      <Uri>https://github.com/dotnet/windowsdesktop</Uri>
      <Sha>7e542661acee7dea547ff4466ffe6ea232e81fb3</Sha>
    </Dependency>
    <Dependency Name="Microsoft.NETCore.App.Ref" Version="5.0.0-rc.1.20431.14" CoherentParentDependency="Microsoft.NET.Sdk">
      <Uri>https://github.com/dotnet/runtime</Uri>
      <Sha>3bcbbd5b74cbeaae26b85e1b93bc65c6a046259a</Sha>
    </Dependency>
    <Dependency Name="Microsoft.NETCore.App.Internal" Version="5.0.0-rc.1.20431.14" CoherentParentDependency="Microsoft.NET.Sdk">
      <Uri>https://github.com/dotnet/runtime</Uri>
      <Sha>3bcbbd5b74cbeaae26b85e1b93bc65c6a046259a</Sha>
    </Dependency>
    <Dependency Name="Microsoft.NETCore.App.Runtime.win-x64" Version="5.0.0-rc.1.20431.14" CoherentParentDependency="Microsoft.NET.Sdk">
      <Uri>https://github.com/dotnet/runtime</Uri>
      <Sha>3bcbbd5b74cbeaae26b85e1b93bc65c6a046259a</Sha>
    </Dependency>
    <Dependency Name="Microsoft.NETCore.App.Host.win-x64" Version="5.0.0-rc.1.20431.14" CoherentParentDependency="Microsoft.NET.Sdk">
      <Uri>https://github.com/dotnet/runtime</Uri>
      <Sha>3bcbbd5b74cbeaae26b85e1b93bc65c6a046259a</Sha>
    </Dependency>
    <Dependency Name="Microsoft.NETCore.DotNetHostResolver" Version="5.0.0-rc.1.20431.14" CoherentParentDependency="Microsoft.NET.Sdk">
      <Uri>https://github.com/dotnet/runtime</Uri>
      <Sha>3bcbbd5b74cbeaae26b85e1b93bc65c6a046259a</Sha>
    </Dependency>
    <!-- Change blob version in GenerateLayout.targets if this is unpinned to service targeting pack -->
    <!-- No new netstandard.library planned for 3.1 timeframe at this time. -->
    <Dependency Name="NETStandard.Library.Ref" Version="2.1.0" Pinned="true">
      <Uri>https://github.com/dotnet/core-setup</Uri>
      <Sha>7d57652f33493fa022125b7f63aad0d70c52d810</Sha>
    </Dependency>
    <Dependency Name="Microsoft.NETCore.Platforms" Version="5.0.0-rc.1.20431.14" CoherentParentDependency="Microsoft.NET.Sdk">
      <Uri>https://github.com/dotnet/runtime</Uri>
      <Sha>3bcbbd5b74cbeaae26b85e1b93bc65c6a046259a</Sha>
    </Dependency>
    <Dependency Name="Microsoft.AspNetCore.App.Ref" Version="5.0.0-rc.1.20451.2" CoherentParentDependency="Microsoft.NET.Sdk">
      <Uri>https://github.com/dotnet/aspnetcore</Uri>
      <Sha>a7a2800658c313bc68de7c29ce735e9dad0ea1ed</Sha>
    </Dependency>
    <Dependency Name="Microsoft.AspNetCore.App.Runtime.win-x64" Version="5.0.0-rc.1.20451.2" CoherentParentDependency="Microsoft.NET.Sdk">
      <Uri>https://github.com/dotnet/aspnetcore</Uri>
      <Sha>a7a2800658c313bc68de7c29ce735e9dad0ea1ed</Sha>
    </Dependency>
    <Dependency Name="VS.Redist.Common.AspNetCore.TargetingPack.x64.5.0" Version="5.0.0-rc.1.20451.2" CoherentParentDependency="Microsoft.NET.Sdk">
      <Uri>https://github.com/dotnet/aspnetcore</Uri>
      <Sha>a7a2800658c313bc68de7c29ce735e9dad0ea1ed</Sha>
    </Dependency>
    <Dependency Name="dotnet-dev-certs" Version="5.0.0-rc.1.20451.2" CoherentParentDependency="Microsoft.NET.Sdk">
      <Uri>https://github.com/dotnet/aspnetcore</Uri>
      <Sha>a7a2800658c313bc68de7c29ce735e9dad0ea1ed</Sha>
    </Dependency>
    <Dependency Name="dotnet-user-secrets" Version="5.0.0-rc.1.20451.2" CoherentParentDependency="Microsoft.NET.Sdk">
      <Uri>https://github.com/dotnet/aspnetcore</Uri>
      <Sha>a7a2800658c313bc68de7c29ce735e9dad0ea1ed</Sha>
    </Dependency>
    <Dependency Name="dotnet-watch" Version="5.0.0-rc.1.20451.2" CoherentParentDependency="Microsoft.NET.Sdk">
      <Uri>https://github.com/dotnet/aspnetcore</Uri>
      <Sha>a7a2800658c313bc68de7c29ce735e9dad0ea1ed</Sha>
    </Dependency>
    <Dependency Name="Microsoft.DotNet.Test.ProjectTemplates.2.1" Version="1.0.2-beta4.20420.1">
      <Uri>https://github.com/dotnet/test-templates</Uri>
      <Sha>a2b05d8171915c69ad97ab5d49bbb07d2c780a67</Sha>
    </Dependency>
    <Dependency Name="Microsoft.DotNet.Test.ProjectTemplates.5.0" Version="1.0.2-beta4.20420.1">
      <Uri>https://github.com/dotnet/test-templates</Uri>
      <Sha>a2b05d8171915c69ad97ab5d49bbb07d2c780a67</Sha>
    </Dependency>
    <Dependency Name="Microsoft.DotNet.Common.ItemTemplates" Version="5.0.0-rc.1.20431.3" CoherentParentDependency="Microsoft.NET.Sdk">
      <Uri>https://github.com/dotnet/templating</Uri>
      <Sha>da62f3656cac0ac4bfb6b012bc072b3499f78e6c</Sha>
    </Dependency>
<<<<<<< HEAD
    <Dependency Name="Microsoft.NET.Sdk" Version="5.0.100-rc.1.20451.7">
      <Uri>https://github.com/dotnet/sdk</Uri>
      <Sha>9d1d639165b8c87bb2e319cdd295b81a4240bb40</Sha>
    </Dependency>
    <Dependency Name="Microsoft.DotNet.MSBuildSdkResolver" Version="5.0.100-rc.1.20451.7">
      <Uri>https://github.com/dotnet/sdk</Uri>
      <Sha>9d1d639165b8c87bb2e319cdd295b81a4240bb40</Sha>
=======
    <Dependency Name="Microsoft.NET.Sdk" Version="5.0.100-rc.1.20453.14">
      <Uri>https://github.com/dotnet/sdk</Uri>
      <Sha>808c567d7bd443f93553c9a09cfc0f509185c16f</Sha>
    </Dependency>
    <Dependency Name="Microsoft.DotNet.MSBuildSdkResolver" Version="5.0.100-rc.1.20453.14">
      <Uri>https://github.com/dotnet/sdk</Uri>
      <Sha>808c567d7bd443f93553c9a09cfc0f509185c16f</Sha>
>>>>>>> 7a7cf2fa
    </Dependency>
    <!-- For coherency purposes, these versions should be gated by the versions of winforms and wpf routed via windowsdesktop -->
    <Dependency Name="Microsoft.Dotnet.WinForms.ProjectTemplates" Version="5.0.0-rc.1.20431.1" CoherentParentDependency="Microsoft.WindowsDesktop.App.Runtime.win-x64">
      <Uri>https://github.com/dotnet/winforms</Uri>
      <Sha>e9176d39fa30c6fda81b679274b9316329e0c35e</Sha>
    </Dependency>
    <Dependency Name="Microsoft.DotNet.Wpf.ProjectTemplates" Version="5.0.0-rc.1.20431.2" CoherentParentDependency="Microsoft.WindowsDesktop.App.Runtime.win-x64">
      <Uri>https://github.com/dotnet/wpf</Uri>
      <Sha>de2e9785920c11aca594fc3506b8d8052b9b3260</Sha>
    </Dependency>
    <Dependency Name="Microsoft.FSharp.Compiler" Version="11.0.0-beta.20428.2" CoherentParentDependency="Microsoft.NET.Sdk">
      <Uri>https://github.com/dotnet/fsharp</Uri>
      <Sha>068ebd3c599bc5a47163a18b8b90d2fe5517186e</Sha>
    </Dependency>
    <Dependency Name="Microsoft.NET.Test.Sdk" Version="16.8.0-release-20200828-02" CoherentParentDependency="Microsoft.NET.Sdk">
      <Uri>https://github.com/microsoft/vstest</Uri>
      <Sha>4fcacb284064e66e670689b9888c0c438b1f4154</Sha>
    </Dependency>
    <Dependency Name="Microsoft.NET.ILLink.Tasks" Version="5.0.0-rc.1.20431.3" CoherentParentDependency="Microsoft.NET.Sdk">
      <Uri>https://github.com/mono/linker</Uri>
      <Sha>863b5502cc43b1c75b5a93ac395899f8d8b5f0a4</Sha>
      <RepoName>linker</RepoName>
    </Dependency>
    <Dependency Name="Microsoft.Net.Compilers.Toolset" Version="3.8.0-3.20420.1" CoherentParentDependency="Microsoft.NET.Sdk">
      <Uri>https://github.com/dotnet/roslyn</Uri>
      <Sha>82b3b1f2d95299c9f511069eff25d0501fc2421d</Sha>
    </Dependency>
    <Dependency Name="Microsoft.Build" Version="16.8.0-preview-20429-01" CoherentParentDependency="Microsoft.NET.Sdk">
      <Uri>https://github.com/dotnet/msbuild</Uri>
      <Sha>d58e2b7864627321d75b7a47850e9b80deac7db6</Sha>
    </Dependency>
    <Dependency Name="NuGet.Build.Tasks" Version="5.8.0-preview.3.6783" CoherentParentDependency="Microsoft.NET.Sdk">
      <Uri>https://github.com/NuGet/NuGet.Client</Uri>
      <Sha>3501ddedc274ac10d4b135856b7593a6bb8a72f1</Sha>
    </Dependency>
    <Dependency Name="Microsoft.DotNet.Cli.CommandLine" Version="1.0.0-preview.19208.1" CoherentParentDependency="Microsoft.NET.Sdk">
      <Uri>https://github.com/dotnet/CliCommandLineParser</Uri>
      <Sha>0e89c2116ad28e404ba56c14d1c3f938caa25a01</Sha>
    </Dependency>
    <Dependency Name="Microsoft.ApplicationInsights" Version="2.0.0">
      <Uri>https://github.com/Microsoft/ApplicationInsights-dotnet</Uri>
      <Sha>53b80940842204f78708a538628288ff5d741a1d</Sha>
    </Dependency>
    <Dependency Name="Microsoft.Web.Xdt" Version="3.1.0" CoherentParentDependency="Microsoft.NET.Sdk">
      <Uri>https://github.com/aspnet/xdt</Uri>
      <Sha>c01a538851a8ab1a1fbeb2e6243f391fff7587b4</Sha>
    </Dependency>
  </ProductDependencies>
  <ToolsetDependencies>
    <Dependency Name="Microsoft.DotNet.Arcade.Sdk" Version="5.0.0-beta.20431.1">
      <Uri>https://github.com/dotnet/arcade</Uri>
      <Sha>4be47e467013f8a07a1ed7b6e49e39c8150bde54</Sha>
    </Dependency>
    <Dependency Name="Microsoft.DotNet.Build.Tasks.Installers" Version="5.0.0-beta.20431.1">
      <Uri>https://github.com/dotnet/arcade</Uri>
      <Sha>4be47e467013f8a07a1ed7b6e49e39c8150bde54</Sha>
    </Dependency>
    <Dependency Name="Private.SourceBuild.ReferencePackages" Version="1.0.0-beta.20217.1">
      <Uri>https://github.com/dotnet/source-build-reference-packages</Uri>
      <Sha>639aeb4d76c8b1a6226bf7c4edb34fbdae30e6e1</Sha>
    </Dependency>
    <Dependency Name="Microsoft.SourceLink.GitHub" Version="1.1.0-beta-20206-02" CoherentParentDependency="Microsoft.DotNet.Arcade.Sdk">
      <Uri>https://github.com/dotnet/sourcelink</Uri>
      <Sha>db7c31800400b6203d2b162255fa46cbaf2f04aa</Sha>
    </Dependency>
    <Dependency Name="XliffTasks" Version="1.0.0-beta.20420.1" CoherentParentDependency="Microsoft.DotNet.Arcade.Sdk">
      <Uri>https://github.com/dotnet/xliff-tasks</Uri>
      <Sha>975065e08307a459dc2649b1c852f5c4cafd2f91</Sha>
    </Dependency>
  </ToolsetDependencies>
</Dependencies><|MERGE_RESOLUTION|>--- conflicted
+++ resolved
@@ -79,7 +79,6 @@
       <Uri>https://github.com/dotnet/templating</Uri>
       <Sha>da62f3656cac0ac4bfb6b012bc072b3499f78e6c</Sha>
     </Dependency>
-<<<<<<< HEAD
     <Dependency Name="Microsoft.NET.Sdk" Version="5.0.100-rc.1.20451.7">
       <Uri>https://github.com/dotnet/sdk</Uri>
       <Sha>9d1d639165b8c87bb2e319cdd295b81a4240bb40</Sha>
@@ -87,15 +86,6 @@
     <Dependency Name="Microsoft.DotNet.MSBuildSdkResolver" Version="5.0.100-rc.1.20451.7">
       <Uri>https://github.com/dotnet/sdk</Uri>
       <Sha>9d1d639165b8c87bb2e319cdd295b81a4240bb40</Sha>
-=======
-    <Dependency Name="Microsoft.NET.Sdk" Version="5.0.100-rc.1.20453.14">
-      <Uri>https://github.com/dotnet/sdk</Uri>
-      <Sha>808c567d7bd443f93553c9a09cfc0f509185c16f</Sha>
-    </Dependency>
-    <Dependency Name="Microsoft.DotNet.MSBuildSdkResolver" Version="5.0.100-rc.1.20453.14">
-      <Uri>https://github.com/dotnet/sdk</Uri>
-      <Sha>808c567d7bd443f93553c9a09cfc0f509185c16f</Sha>
->>>>>>> 7a7cf2fa
     </Dependency>
     <!-- For coherency purposes, these versions should be gated by the versions of winforms and wpf routed via windowsdesktop -->
     <Dependency Name="Microsoft.Dotnet.WinForms.ProjectTemplates" Version="5.0.0-rc.1.20431.1" CoherentParentDependency="Microsoft.WindowsDesktop.App.Runtime.win-x64">
@@ -139,7 +129,8 @@
       <Uri>https://github.com/Microsoft/ApplicationInsights-dotnet</Uri>
       <Sha>53b80940842204f78708a538628288ff5d741a1d</Sha>
     </Dependency>
-    <Dependency Name="Microsoft.Web.Xdt" Version="3.1.0" CoherentParentDependency="Microsoft.NET.Sdk">
+    <!-- Temporarily pinning Microsoft.Web.Xdt until strict coherency is enabled by default -->
+    <Dependency Name="Microsoft.Web.Xdt" Version="3.1.0" CoherentParentDependency="Microsoft.NET.Sdk" Pinned="true">
       <Uri>https://github.com/aspnet/xdt</Uri>
       <Sha>c01a538851a8ab1a1fbeb2e6243f391fff7587b4</Sha>
     </Dependency>
