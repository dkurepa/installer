<?xml version="1.0" encoding="utf-8"?>
<Dependencies>
  <ProductDependencies>
    <Dependency Name="Microsoft.WindowsDesktop.App.Runtime.win-x64" Version="3.1.4">
      <Uri>https://github.com/dotnet/core-setup</Uri>
      <Sha>57d5bbb58f17a8cb3a82c81839c9379b4fcfe0d8</Sha>
    </Dependency>
    <Dependency Name="Microsoft.NETCore.App.Internal" Version="3.1.4-servicing.20181.2">
      <Uri>https://github.com/dotnet/core-setup</Uri>
      <Sha>57d5bbb58f17a8cb3a82c81839c9379b4fcfe0d8</Sha>
    </Dependency>
    <Dependency Name="Microsoft.NETCore.App.Runtime.win-x64" Version="3.1.4">
      <Uri>https://github.com/dotnet/core-setup</Uri>
      <Sha>57d5bbb58f17a8cb3a82c81839c9379b4fcfe0d8</Sha>
    </Dependency>
    <Dependency Name="Microsoft.NETCore.App.Host.win-x64" Version="3.1.4">
      <Uri>https://github.com/dotnet/core-setup</Uri>
      <Sha>57d5bbb58f17a8cb3a82c81839c9379b4fcfe0d8</Sha>
    </Dependency>
    <Dependency Name="Microsoft.NETCore.DotNetHostResolver" Version="3.1.4">
      <Uri>https://github.com/dotnet/core-setup</Uri>
      <Sha>57d5bbb58f17a8cb3a82c81839c9379b4fcfe0d8</Sha>
    </Dependency>
    <!-- Change blob version in GenerateLayout.targets if this is unpinned to service targeting pack -->
    <!-- No new netstandard.library planned for 3.1 timeframe at this time. -->
    <Dependency Name="NETStandard.Library.Ref" Version="2.1.0" Pinned="true">
      <Uri>https://github.com/dotnet/core-setup</Uri>
      <Sha>7d57652f33493fa022125b7f63aad0d70c52d810</Sha>
    </Dependency>
    <!-- Change blob version in GenerateLayout.targets if this is unpinned to service targeting pack -->
    <Dependency Name="Microsoft.WindowsDesktop.App.Ref" Version="3.1.0" Pinned="true">
      <Uri>https://github.com/dotnet/core-setup</Uri>
      <Sha>65f04fb6db7a5e198d05dbebd5c4ad21eb018f89</Sha>
    </Dependency>
    <!-- Change blob version in GenerateLayout.targets if this is unpinned to service targeting pack -->
    <Dependency Name="Microsoft.NETCore.App.Ref" Version="3.1.0" Pinned="true">
      <Uri>https://github.com/dotnet/core-setup</Uri>
      <Sha>65f04fb6db7a5e198d05dbebd5c4ad21eb018f89</Sha>
    </Dependency>
    <Dependency Name="Microsoft.NETCore.Platforms" Version="3.1.1" CoherentParentDependency="Microsoft.NetCore.App.Internal">
      <Uri>https://github.com/dotnet/corefx</Uri>
      <Sha>282d5b9f83e7a4e7fe0cef268f4f8f85e6162510</Sha>
    </Dependency>
    <Dependency Name="Microsoft.AspNetCore.App.Ref" Version="3.1.3">
      <Uri>https://github.com/dotnet/aspnetcore</Uri>
      <Sha>e81033e094d4663ffd227bb4aed30b76b0631e6d</Sha>
    </Dependency>
    <Dependency Name="Microsoft.AspNetCore.App.Runtime.win-x64" Version="3.1.4">
      <Uri>https://github.com/dotnet/aspnetcore</Uri>
      <Sha>ffab087b73506f6622eff69e087efcb557efeef4</Sha>
    </Dependency>
    <Dependency Name="Microsoft.AspNetCore.DeveloperCertificates.XPlat" Version="3.1.4-servicing.20181.15">
      <Uri>https://github.com/dotnet/aspnetcore</Uri>
      <Sha>ffab087b73506f6622eff69e087efcb557efeef4</Sha>
    </Dependency>
    <Dependency Name="dotnet-dev-certs" Version="3.1.4-servicing.20181.15">
      <Uri>https://github.com/dotnet/aspnetcore</Uri>
      <Sha>ffab087b73506f6622eff69e087efcb557efeef4</Sha>
    </Dependency>
    <Dependency Name="dotnet-user-secrets" Version="3.1.4-servicing.20181.15">
      <Uri>https://github.com/dotnet/aspnetcore</Uri>
      <Sha>ffab087b73506f6622eff69e087efcb557efeef4</Sha>
    </Dependency>
    <Dependency Name="dotnet-watch" Version="3.1.4-servicing.20181.15">
      <Uri>https://github.com/dotnet/aspnetcore</Uri>
      <Sha>ffab087b73506f6622eff69e087efcb557efeef4</Sha>
    </Dependency>
    <Dependency Name="Microsoft.DotNet.Test.ProjectTemplates.3.1" Version="1.0.2-beta4.20176.1">
      <Uri>https://github.com/dotnet/test-templates</Uri>
      <Sha>2720fcade72d709a5d2fe80d0b80fbdac54213f6</Sha>
    </Dependency>
    <Dependency Name="Microsoft.DotNet.Common.ItemTemplates" Version="3.1.3" CoherentParentDependency="Microsoft.Dotnet.Toolset.Internal">
      <Uri>https://github.com/dotnet/templating</Uri>
      <Sha>46091435536c53242905ab4e991bdc0bac153e64</Sha>
    </Dependency>
<<<<<<< HEAD
    <Dependency Name="Microsoft.Dotnet.Toolset.Internal" Version="3.1.202-servicing.20175.5">
      <Uri>https://github.com/dotnet/toolset</Uri>
      <Sha>7b42e1b1def532e1ea2505b2505697c7eb5599b0</Sha>
=======
    <Dependency Name="Microsoft.Dotnet.Toolset.Internal" Version="3.1.104-servicing.20201.4">
      <Uri>https://github.com/dotnet/toolset</Uri>
      <Sha>7dd906fe4be316269b549065b112fa7f33fb439f</Sha>
>>>>>>> 32c9aa6e
    </Dependency>
    <Dependency Name="Microsoft.NET.Sdk" Version="3.1.202-servicing.20175.11" CoherentParentDependency="Microsoft.Dotnet.Toolset.Internal">
      <Uri>https://github.com/dotnet/sdk</Uri>
      <Sha>2108e3e0b7f0f2ebe4bee4d47ca28fcd9b7c494d</Sha>
    </Dependency>
<<<<<<< HEAD
    <Dependency Name="Microsoft.DotNet.MSBuildSdkResolver" Version="3.1.202-servicing.20175.3" CoherentParentDependency="Microsoft.Dotnet.Toolset.Internal">
      <Uri>https://github.com/dotnet/cli</Uri>
      <Sha>35c1426dc68dfcb1243ecaad2440d9d8d86f1f23</Sha>
=======
    <Dependency Name="Microsoft.DotNet.MSBuildSdkResolver" Version="3.1.104-servicing.20181.5" CoherentParentDependency="Microsoft.Dotnet.Toolset.Internal">
      <Uri>https://github.com/dotnet/cli</Uri>
      <Sha>f15bca41b35c7f5ef18f976b7cc37fc961db2f21</Sha>
>>>>>>> 32c9aa6e
    </Dependency>
    <!-- For coherency purposes, these versions should be gated by the versions of winforms and wpf routed via core setup -->
    <Dependency Name="Microsoft.Dotnet.WinForms.ProjectTemplates" Version="4.8.1-servicing.20127.4" CoherentParentDependency="Microsoft.WindowsDesktop.App.Runtime.win-x64">
      <Uri>https://github.com/dotnet/winforms</Uri>
      <Sha>8b60caf6234fd40d51f2593dbaa474e1ffab0bff</Sha>
    </Dependency>
    <Dependency Name="Microsoft.DotNet.Wpf.ProjectTemplates" Version="3.1.3-servicing.20128.4" CoherentParentDependency="Microsoft.WindowsDesktop.App.Runtime.win-x64">
      <Uri>https://github.com/dotnet/wpf</Uri>
      <Sha>b8c0f1ed4a1cd2cdd8dcbebc5ccff99993d4c3dd</Sha>
    </Dependency>
    <!-- This is so that WCF packages are included in the final drop for official releases. -->
    <!-- Replace with better solution, see https://github.com/dotnet/arcade/issues/4162 -->
    <Dependency Name="System.ServiceModel.Primitives" Version="4.7.0-rtm.20181.2">
      <Uri>https://github.com/dotnet/wcf</Uri>
      <Sha>a0c3917deaeb4761a5cf28115c74593031354417</Sha>
    </Dependency>
  </ProductDependencies>
  <ToolsetDependencies>
    <Dependency Name="Microsoft.DotNet.Arcade.Sdk" Version="1.0.0-beta.20113.5">
      <Uri>https://github.com/dotnet/arcade</Uri>
      <Sha>15f00efd583eab4372b2e9ca25bd80ace5b119ad</Sha>
    </Dependency>
  </ToolsetDependencies>
</Dependencies><|MERGE_RESOLUTION|>--- conflicted
+++ resolved
@@ -73,29 +73,17 @@
       <Uri>https://github.com/dotnet/templating</Uri>
       <Sha>46091435536c53242905ab4e991bdc0bac153e64</Sha>
     </Dependency>
-<<<<<<< HEAD
     <Dependency Name="Microsoft.Dotnet.Toolset.Internal" Version="3.1.202-servicing.20175.5">
       <Uri>https://github.com/dotnet/toolset</Uri>
       <Sha>7b42e1b1def532e1ea2505b2505697c7eb5599b0</Sha>
-=======
-    <Dependency Name="Microsoft.Dotnet.Toolset.Internal" Version="3.1.104-servicing.20201.4">
-      <Uri>https://github.com/dotnet/toolset</Uri>
-      <Sha>7dd906fe4be316269b549065b112fa7f33fb439f</Sha>
->>>>>>> 32c9aa6e
     </Dependency>
     <Dependency Name="Microsoft.NET.Sdk" Version="3.1.202-servicing.20175.11" CoherentParentDependency="Microsoft.Dotnet.Toolset.Internal">
       <Uri>https://github.com/dotnet/sdk</Uri>
       <Sha>2108e3e0b7f0f2ebe4bee4d47ca28fcd9b7c494d</Sha>
     </Dependency>
-<<<<<<< HEAD
     <Dependency Name="Microsoft.DotNet.MSBuildSdkResolver" Version="3.1.202-servicing.20175.3" CoherentParentDependency="Microsoft.Dotnet.Toolset.Internal">
       <Uri>https://github.com/dotnet/cli</Uri>
       <Sha>35c1426dc68dfcb1243ecaad2440d9d8d86f1f23</Sha>
-=======
-    <Dependency Name="Microsoft.DotNet.MSBuildSdkResolver" Version="3.1.104-servicing.20181.5" CoherentParentDependency="Microsoft.Dotnet.Toolset.Internal">
-      <Uri>https://github.com/dotnet/cli</Uri>
-      <Sha>f15bca41b35c7f5ef18f976b7cc37fc961db2f21</Sha>
->>>>>>> 32c9aa6e
     </Dependency>
     <!-- For coherency purposes, these versions should be gated by the versions of winforms and wpf routed via core setup -->
     <Dependency Name="Microsoft.Dotnet.WinForms.ProjectTemplates" Version="4.8.1-servicing.20127.4" CoherentParentDependency="Microsoft.WindowsDesktop.App.Runtime.win-x64">
