<?xml version="1.0" encoding="utf-8"?>
<Dependencies>
  <ProductDependencies>
    <Dependency Name="Microsoft.WindowsDesktop.App.Ref" Version="8.0.0-preview.6.23308.3" CoherentParentDependency="Microsoft.NET.Sdk">
      <Uri>https://github.com/dotnet/windowsdesktop</Uri>
      <Sha>f5db6cbd715613139c7cdcb6e4fbfed7cc2f9b06</Sha>
    </Dependency>
    <Dependency Name="VS.Redist.Common.WindowsDesktop.SharedFramework.x64.8.0" Version="8.0.0-preview.6.23308.3" CoherentParentDependency="Microsoft.NET.Sdk">
      <Uri>https://github.com/dotnet/windowsdesktop</Uri>
      <Sha>f5db6cbd715613139c7cdcb6e4fbfed7cc2f9b06</Sha>
    </Dependency>
    <Dependency Name="VS.Redist.Common.WindowsDesktop.TargetingPack.x64.8.0" Version="8.0.0-preview.6.23308.3" CoherentParentDependency="Microsoft.NET.Sdk">
      <Uri>https://github.com/dotnet/windowsdesktop</Uri>
      <Sha>f5db6cbd715613139c7cdcb6e4fbfed7cc2f9b06</Sha>
    </Dependency>
    <Dependency Name="Microsoft.WindowsDesktop.App.Runtime.win-x64" Version="8.0.0-preview.6.23308.3" CoherentParentDependency="Microsoft.NET.Sdk">
      <Uri>https://github.com/dotnet/windowsdesktop</Uri>
      <Sha>f5db6cbd715613139c7cdcb6e4fbfed7cc2f9b06</Sha>
    </Dependency>
    <Dependency Name="VS.Redist.Common.NetCore.SharedFramework.x64.8.0" Version="8.0.0-preview.6.23308.17" CoherentParentDependency="Microsoft.NET.Sdk">
      <Uri>https://github.com/dotnet/runtime</Uri>
      <Sha>3181f9c925ba65a7bbab0dc310a8abc1e3bfe68e</Sha>
      <SourceBuild RepoName="runtime" ManagedOnly="false" />
    </Dependency>
    <Dependency Name="Microsoft.NETCore.App.Ref" Version="8.0.0-preview.6.23308.17" CoherentParentDependency="Microsoft.NET.Sdk">
      <Uri>https://github.com/dotnet/runtime</Uri>
      <Sha>3181f9c925ba65a7bbab0dc310a8abc1e3bfe68e</Sha>
    </Dependency>
    <Dependency Name="VS.Redist.Common.NetCore.TargetingPack.x64.8.0" Version="8.0.0-preview.6.23308.17" CoherentParentDependency="Microsoft.NET.Sdk">
      <Uri>https://github.com/dotnet/runtime</Uri>
      <Sha>3181f9c925ba65a7bbab0dc310a8abc1e3bfe68e</Sha>
    </Dependency>
    <Dependency Name="Microsoft.NETCore.App.Runtime.win-x64" Version="8.0.0-preview.6.23308.17" CoherentParentDependency="Microsoft.NET.Sdk">
      <Uri>https://github.com/dotnet/runtime</Uri>
      <Sha>3181f9c925ba65a7bbab0dc310a8abc1e3bfe68e</Sha>
    </Dependency>
    <Dependency Name="Microsoft.NETCore.App.Host.win-x64" Version="8.0.0-preview.6.23308.17" CoherentParentDependency="Microsoft.NET.Sdk">
      <Uri>https://github.com/dotnet/runtime</Uri>
      <Sha>3181f9c925ba65a7bbab0dc310a8abc1e3bfe68e</Sha>
    </Dependency>
    <Dependency Name="Microsoft.NETCore.DotNetHostResolver" Version="8.0.0-preview.6.23308.17" CoherentParentDependency="Microsoft.NET.Sdk">
      <Uri>https://github.com/dotnet/runtime</Uri>
      <Sha>3181f9c925ba65a7bbab0dc310a8abc1e3bfe68e</Sha>
    </Dependency>
    <!-- Change blob version in GenerateLayout.targets if this is unpinned to service targeting pack -->
    <!-- No new netstandard.library planned for 3.1 timeframe at this time. -->
    <Dependency Name="NETStandard.Library.Ref" Version="2.1.0" Pinned="true">
      <Uri>https://github.com/dotnet/core-setup</Uri>
      <Sha>7d57652f33493fa022125b7f63aad0d70c52d810</Sha>
    </Dependency>
    <Dependency Name="Microsoft.NETCore.Platforms" Version="8.0.0-preview.6.23308.17" CoherentParentDependency="Microsoft.NET.Sdk">
      <Uri>https://github.com/dotnet/runtime</Uri>
      <Sha>3181f9c925ba65a7bbab0dc310a8abc1e3bfe68e</Sha>
    </Dependency>
    <Dependency Name="Microsoft.AspNetCore.App.Ref" Version="8.0.0-preview.6.23308.5" CoherentParentDependency="Microsoft.NET.Sdk">
      <Uri>https://github.com/dotnet/aspnetcore</Uri>
      <Sha>6575b289081b9f85fb30d01c7b306d1ec5d00a68</Sha>
    </Dependency>
    <Dependency Name="Microsoft.AspNetCore.App.Ref.Internal" Version="8.0.0-preview.6.23308.5" CoherentParentDependency="Microsoft.NET.Sdk">
      <Uri>https://github.com/dotnet/aspnetcore</Uri>
      <Sha>6575b289081b9f85fb30d01c7b306d1ec5d00a68</Sha>
    </Dependency>
    <Dependency Name="Microsoft.AspNetCore.App.Runtime.win-x64" Version="8.0.0-preview.6.23308.5" CoherentParentDependency="Microsoft.NET.Sdk">
      <Uri>https://github.com/dotnet/aspnetcore</Uri>
      <Sha>6575b289081b9f85fb30d01c7b306d1ec5d00a68</Sha>
      <SourceBuild RepoName="aspnetcore" ManagedOnly="true" />
    </Dependency>
    <Dependency Name="VS.Redist.Common.AspNetCore.SharedFramework.x64.8.0" Version="8.0.0-preview.6.23308.5" CoherentParentDependency="Microsoft.NET.Sdk">
      <Uri>https://github.com/dotnet/aspnetcore</Uri>
      <Sha>6575b289081b9f85fb30d01c7b306d1ec5d00a68</Sha>
    </Dependency>
    <Dependency Name="dotnet-dev-certs" Version="8.0.0-preview.6.23308.5" CoherentParentDependency="Microsoft.NET.Sdk">
      <Uri>https://github.com/dotnet/aspnetcore</Uri>
      <Sha>6575b289081b9f85fb30d01c7b306d1ec5d00a68</Sha>
    </Dependency>
    <Dependency Name="dotnet-user-jwts" Version="8.0.0-preview.6.23308.5" CoherentParentDependency="Microsoft.NET.Sdk">
      <Uri>https://github.com/dotnet/aspnetcore</Uri>
      <Sha>6575b289081b9f85fb30d01c7b306d1ec5d00a68</Sha>
    </Dependency>
    <Dependency Name="dotnet-user-secrets" Version="8.0.0-preview.6.23308.5" CoherentParentDependency="Microsoft.NET.Sdk">
      <Uri>https://github.com/dotnet/aspnetcore</Uri>
      <Sha>6575b289081b9f85fb30d01c7b306d1ec5d00a68</Sha>
    </Dependency>
    <Dependency Name="Microsoft.DotNet.Test.ProjectTemplates.2.1" Version="1.0.2-beta4.22406.1">
      <Uri>https://github.com/dotnet/test-templates</Uri>
      <Sha>0385265f4d0b6413d64aea0223172366a9b9858c</Sha>
    </Dependency>
    <Dependency Name="Microsoft.DotNet.Test.ProjectTemplates.5.0" Version="1.1.0-rc.23305.2">
      <Uri>https://github.com/dotnet/test-templates</Uri>
      <Sha>98b55256c6cdfc0ed98c52d7d39127fa55971330</Sha>
    </Dependency>
    <Dependency Name="Microsoft.DotNet.Test.ProjectTemplates.6.0" Version="1.1.0-rc.23305.2">
      <Uri>https://github.com/dotnet/test-templates</Uri>
      <Sha>98b55256c6cdfc0ed98c52d7d39127fa55971330</Sha>
    </Dependency>
    <Dependency Name="Microsoft.DotNet.Test.ProjectTemplates.7.0" Version="1.1.0-rc.23305.2">
      <Uri>https://github.com/dotnet/test-templates</Uri>
      <Sha>98b55256c6cdfc0ed98c52d7d39127fa55971330</Sha>
      <SourceBuild RepoName="test-templates" ManagedOnly="true" />
    </Dependency>
    <Dependency Name="Microsoft.DotNet.Test.ProjectTemplates.8.0" Version="1.1.0-rc.23305.2">
      <Uri>https://github.com/dotnet/test-templates</Uri>
      <Sha>98b55256c6cdfc0ed98c52d7d39127fa55971330</Sha>
    </Dependency>
    <Dependency Name="Microsoft.DotNet.Common.ItemTemplates" Version="8.0.100-preview.6.23309.4">
      <Uri>https://github.com/dotnet/sdk</Uri>
      <Sha>e336061db3180ce24cbdb05dfd772804a626d63f</Sha>
    </Dependency>
    <Dependency Name="Microsoft.TemplateEngine.Cli" Version="8.0.100-preview.6.23309.4">
      <Uri>https://github.com/dotnet/sdk</Uri>
      <Sha>e336061db3180ce24cbdb05dfd772804a626d63f</Sha>
    </Dependency>
    <Dependency Name="Microsoft.NET.Sdk" Version="8.0.100-preview.6.23309.4">
      <Uri>https://github.com/dotnet/sdk</Uri>
      <Sha>e336061db3180ce24cbdb05dfd772804a626d63f</Sha>
      <SourceBuild RepoName="sdk" ManagedOnly="true" />
    </Dependency>
    <Dependency Name="Microsoft.DotNet.MSBuildSdkResolver" Version="8.0.100-preview.6.23309.4">
      <Uri>https://github.com/dotnet/sdk</Uri>
      <Sha>e336061db3180ce24cbdb05dfd772804a626d63f</Sha>
    </Dependency>
    <!-- For coherency purposes, these versions should be gated by the versions of winforms and wpf routed via windowsdesktop -->
    <Dependency Name="Microsoft.Dotnet.WinForms.ProjectTemplates" Version="8.0.0-preview.6.23307.2" CoherentParentDependency="Microsoft.WindowsDesktop.App.Runtime.win-x64">
      <Uri>https://github.com/dotnet/winforms</Uri>
      <Sha>4aa5492d8d9ad0a4925bc6846f118111f126c9e8</Sha>
    </Dependency>
    <Dependency Name="Microsoft.DotNet.Wpf.ProjectTemplates" Version="8.0.0-preview.6.23308.1" CoherentParentDependency="Microsoft.WindowsDesktop.App.Runtime.win-x64">
      <Uri>https://github.com/dotnet/wpf</Uri>
      <Sha>dcb50bab52fd04b5b26c1140f29533e3ca840276</Sha>
    </Dependency>
    <Dependency Name="Microsoft.FSharp.Compiler" Version="12.8.0-beta.23307.6" CoherentParentDependency="Microsoft.NET.Sdk">
      <Uri>https://github.com/dotnet/fsharp</Uri>
      <Sha>f8b9333279689716d4a1db4f222f4183dbdf17b3</Sha>
    </Dependency>
    <Dependency Name="Microsoft.SourceBuild.Intermediate.fsharp" Version="8.0.100-beta.23307.6" CoherentParentDependency="Microsoft.NET.Sdk">
      <Uri>https://github.com/dotnet/fsharp</Uri>
      <Sha>f8b9333279689716d4a1db4f222f4183dbdf17b3</Sha>
      <SourceBuild RepoName="fsharp" ManagedOnly="true" />
    </Dependency>
    <Dependency Name="Microsoft.NET.Test.Sdk" Version="17.7.0-preview.23308.1" CoherentParentDependency="Microsoft.NET.Sdk">
      <Uri>https://github.com/microsoft/vstest</Uri>
<<<<<<< HEAD
      <Sha>11b375cec01792f2f37e3aaf199c0dc71aaa8786</Sha>
      <SourceBuildTarball RepoName="vstest" ManagedOnly="true" />
=======
      <Sha>8381658bfb847e67b4f41a997411e8a804e1ecb4</Sha>
      <SourceBuild RepoName="vstest" ManagedOnly="true" />
>>>>>>> 2a878b90
    </Dependency>
    <Dependency Name="Microsoft.NET.ILLink.Tasks" Version="8.0.0-preview.6.23308.17" CoherentParentDependency="Microsoft.NET.Sdk">
      <Uri>https://github.com/dotnet/runtime</Uri>
      <Sha>3181f9c925ba65a7bbab0dc310a8abc1e3bfe68e</Sha>
    </Dependency>
    <Dependency Name="Microsoft.Net.Compilers.Toolset" Version="4.7.0-3.23308.4" CoherentParentDependency="Microsoft.NET.Sdk">
      <Uri>https://github.com/dotnet/roslyn</Uri>
      <Sha>8412ca0553a1c4b041900732575991266c72d532</Sha>
      <SourceBuild RepoName="roslyn" ManagedOnly="true" />
    </Dependency>
    <Dependency Name="Microsoft.Build" Version="17.7.0-preview-23307-05" CoherentParentDependency="Microsoft.NET.Sdk">
      <Uri>https://github.com/dotnet/msbuild</Uri>
      <Sha>855f745b9fc53ca34a443ff97cdef63915828da2</Sha>
      <SourceBuild RepoName="msbuild" ManagedOnly="true" />
    </Dependency>
    <Dependency Name="NuGet.Build.Tasks" Version="6.7.0-preview.3.59" CoherentParentDependency="Microsoft.NET.Sdk">
      <Uri>https://github.com/nuget/nuget.client</Uri>
      <Sha>698361e8e7bcf18140438d601a2aafa7b5ba2ffb</Sha>
      <SourceBuildTarball RepoName="nuget-client" ManagedOnly="true" />
    </Dependency>
    <Dependency Name="Microsoft.ApplicationInsights" Version="2.0.0">
      <Uri>https://github.com/Microsoft/ApplicationInsights-dotnet</Uri>
      <Sha>53b80940842204f78708a538628288ff5d741a1d</Sha>
    </Dependency>
    <Dependency Name="Microsoft.NET.Workload.Emscripten.Current.Manifest-8.0.100.Transport" Version="8.0.0-preview.6.23307.1" CoherentParentDependency="Microsoft.NETCore.App.Runtime.win-x64">
      <Uri>https://github.com/dotnet/emsdk</Uri>
      <Sha>116fc0fea5482fb88618eb96d7b00c1d65e6cea4</Sha>
      <SourceBuild RepoName="emsdk" ManagedOnly="true" />
    </Dependency>
    <Dependency Name="Microsoft.Deployment.DotNet.Releases" Version="1.0.0-preview.6.23206.1" CoherentParentDependency="Microsoft.NET.Sdk">
      <Uri>https://github.com/dotnet/deployment-tools</Uri>
      <Sha>9e870996b8bf0b91a791edd1039bfd23bdd01af8</Sha>
    </Dependency>
    <!-- Explicit dependency because Microsoft.Deployment.DotNet.Releases has different versioning
         than the SB intermediate -->
    <Dependency Name="Microsoft.SourceBuild.Intermediate.deployment-tools" Version="8.0.0-preview.6.23206.1" CoherentParentDependency="Microsoft.NET.Sdk">
      <Uri>https://github.com/dotnet/deployment-tools</Uri>
      <Sha>9e870996b8bf0b91a791edd1039bfd23bdd01af8</Sha>
      <SourceBuild RepoName="deployment-tools" ManagedOnly="true" />
    </Dependency>
    <Dependency Name="Microsoft.SourceBuild.Intermediate.source-build-externals" Version="8.0.0-alpha.1.23305.2">
      <Uri>https://github.com/dotnet/source-build-externals</Uri>
      <Sha>7f9ae67f86a5adc1d9bf2f22f4bf3ec05b6d7b68</Sha>
      <SourceBuild RepoName="source-build-externals" ManagedOnly="true" />
    </Dependency>
    <Dependency Name="Microsoft.SourceBuild.Intermediate.symreader" Version="2.1.0-beta.23253.1">
      <Uri>https://github.com/dotnet/symreader</Uri>
      <Sha>2c8079e2e8e78c0cd11ac75a32014756136ecdb9</Sha>
      <SourceBuild RepoName="symreader" ManagedOnly="true" />
    </Dependency>
    <Dependency Name="System.CommandLine" Version="2.0.0-beta4.22564.1" CoherentParentDependency="Microsoft.NET.Sdk">
      <Uri>https://github.com/dotnet/command-line-api</Uri>
      <Sha>8374d5fca634a93458c84414b1604c12f765d1ab</Sha>
    </Dependency>
    <Dependency Name="Microsoft.SourceBuild.Intermediate.command-line-api" Version="0.1.356401" CoherentParentDependency="Microsoft.NET.Sdk">
      <Uri>https://github.com/dotnet/command-line-api</Uri>
      <Sha>8374d5fca634a93458c84414b1604c12f765d1ab</Sha>
      <SourceBuild RepoName="command-line-api" ManagedOnly="true" />
    </Dependency>
  </ProductDependencies>
  <ToolsetDependencies>
    <Dependency Name="Microsoft.DotNet.Arcade.Sdk" Version="8.0.0-beta.23308.2">
      <Uri>https://github.com/dotnet/arcade</Uri>
      <Sha>1205248d5cc014b68c2fb8cfbf091a77aa433453</Sha>
      <SourceBuild RepoName="arcade" ManagedOnly="true" />
    </Dependency>
    <Dependency Name="Microsoft.DotNet.CMake.Sdk" Version="8.0.0-beta.23308.2">
      <Uri>https://github.com/dotnet/arcade</Uri>
      <Sha>1205248d5cc014b68c2fb8cfbf091a77aa433453</Sha>
    </Dependency>
    <Dependency Name="Microsoft.DotNet.Build.Tasks.Installers" Version="8.0.0-beta.23308.2">
      <Uri>https://github.com/dotnet/arcade</Uri>
      <Sha>1205248d5cc014b68c2fb8cfbf091a77aa433453</Sha>
    </Dependency>
    <Dependency Name="Microsoft.DotNet.Darc" Version="1.1.0-beta.23307.2">
      <Uri>https://github.com/dotnet/arcade-services</Uri>
      <Sha>8d74e150b7a10da89b7d15171cc5662f79b8affb</Sha>
    </Dependency>
    <Dependency Name="Microsoft.DotNet.DarcLib" Version="1.1.0-beta.23307.2">
      <Uri>https://github.com/dotnet/arcade-services</Uri>
      <Sha>8d74e150b7a10da89b7d15171cc5662f79b8affb</Sha>
    </Dependency>
    <Dependency Name="Microsoft.Extensions.Logging.Console" Version="8.0.0-alpha.1.22557.12">
      <Uri>https://github.com/dotnet/runtime</Uri>
      <Sha>af841c8b33cecc92d74222298f1e45bf7bf3d90a</Sha>
    </Dependency>
    <Dependency Name="Microsoft.SourceBuild.Intermediate.source-build-reference-packages" Version="8.0.0-alpha.1.23309.1">
      <Uri>https://github.com/dotnet/source-build-reference-packages</Uri>
      <Sha>b0f656e394f8e98f48f11612ac997750bb85ff6c</Sha>
      <SourceBuild RepoName="source-build-reference-packages" ManagedOnly="true" />
    </Dependency>
    <Dependency Name="Microsoft.SourceLink.GitHub" Version="8.0.0-beta.23252.2" CoherentParentDependency="Microsoft.DotNet.Arcade.Sdk">
      <Uri>https://github.com/dotnet/sourcelink</Uri>
      <Sha>54eb3b811c57f5e94617d31a102fc9cb664ccdd5</Sha>
      <SourceBuild RepoName="sourcelink" ManagedOnly="true" />
    </Dependency>
    <Dependency Name="Microsoft.DotNet.XliffTasks" Version="1.0.0-beta.23305.1" CoherentParentDependency="Microsoft.DotNet.Arcade.Sdk">
      <Uri>https://github.com/dotnet/xliff-tasks</Uri>
      <Sha>d033e96327903618482de22f76c971c7fe91e8f4</Sha>
      <SourceBuild RepoName="xliff-tasks" ManagedOnly="true" />
    </Dependency>
  </ToolsetDependencies>
</Dependencies><|MERGE_RESOLUTION|>--- conflicted
+++ resolved
@@ -139,13 +139,8 @@
     </Dependency>
     <Dependency Name="Microsoft.NET.Test.Sdk" Version="17.7.0-preview.23308.1" CoherentParentDependency="Microsoft.NET.Sdk">
       <Uri>https://github.com/microsoft/vstest</Uri>
-<<<<<<< HEAD
       <Sha>11b375cec01792f2f37e3aaf199c0dc71aaa8786</Sha>
-      <SourceBuildTarball RepoName="vstest" ManagedOnly="true" />
-=======
-      <Sha>8381658bfb847e67b4f41a997411e8a804e1ecb4</Sha>
       <SourceBuild RepoName="vstest" ManagedOnly="true" />
->>>>>>> 2a878b90
     </Dependency>
     <Dependency Name="Microsoft.NET.ILLink.Tasks" Version="8.0.0-preview.6.23308.17" CoherentParentDependency="Microsoft.NET.Sdk">
       <Uri>https://github.com/dotnet/runtime</Uri>
