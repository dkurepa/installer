parameters:
# Agent OS identifier and used as job name
- name: agentOs
  type: string

# Job name
- name: jobName
  type: string

# Container to run the build in, if any
- name: container
  type: string
  default: ''

# Job timeout
- name: timeoutInMinutes
  type: number
  default: 180

# Build configuration (Debug, Release)
- name: buildConfiguration
  type: string
  values:
  - Debug
  - Release

# Build architecture
- name: buildArchitecture
  type: string
  values:
  - arm
  - arm64
  - x64
  - x86

# Linux portable. If true, passes portable switch to build
- name: linuxPortable
  type: boolean
  default: false

# Runtime Identifier
- name: runtimeIdentifier
  type: string
  default: ''

# UI lang
- name: dotnetCLIUILanguage
  type: string
  default: ''

# Additional parameters
- name: additionalBuildParameters
  type: string
  default: ''

# Run tests
- name: runTests
  type: boolean
  default: true

# PGO instrumentation jobs
- name: pgoInstrument
  type: boolean
  default: false

- name: isBuiltFromVmr
  displayName: True when build is running from dotnet/dotnet
  type: boolean
  default: false

jobs:
- template: common/templates-official/job/job.yml
  parameters:
    # Set up the name of the job.
    ${{ if parameters.pgoInstrument }}:
      name: PGO_${{ parameters.agentOs }}_${{ parameters.jobName }}
    ${{ if not(parameters.pgoInstrument) }}:
      name: ${{ parameters.agentOs }}_${{ parameters.jobName }}

<<<<<<< HEAD
    ## Set up the pool/machine info to be used based on the Agent OS
=======
    # Set up the pool/machine info to be used based on the Agent OS
>>>>>>> 85f1744c
    ${{ if eq(parameters.agentOs, 'Windows_NT') }}:
      enableMicrobuild: true
      pool:
        ${{ if eq(variables['System.TeamProject'], 'public') }}:
          name: $(DncEngPublicBuildPool)
          image: 1es-windows-2022-open
          os: windows
        ${{ if eq(variables['System.TeamProject'], 'internal') }}:
          name: $(DncEngInternalBuildPool)
          image: 1es-windows-2022
          os: windows
    ${{ if eq(parameters.agentOs, 'Linux') }}:
      pool:
        ${{ if eq(variables['System.TeamProject'], 'public') }}:
          name: $(DncEngPublicBuildPool)
<<<<<<< HEAD
          demands: ImageOverride -equals Build.Ubuntu.2204.Amd64.Open
        ${{ if eq(variables['System.TeamProject'], 'internal') }}:
          name: $(DncEngInternalBuildPool)
          demands: ImageOverride -equals Build.Ubuntu.2204.Amd64
=======
          image: 1es-ubuntu-2004-open
          os: linux
        ${{ if eq(variables['System.TeamProject'], 'internal') }}:
          name: $(DncEngInternalBuildPool)
          image: 1es-ubuntu-2204
          os: linux
>>>>>>> 85f1744c
      container: ${{ parameters.container }}
    ${{ if eq(parameters.agentOs, 'Darwin') }}:
      pool:
        name: Azure Pipelines
        image: macOS-latest
        os: macOS

    timeoutInMinutes: ${{ parameters.timeoutInMinutes }}
    ${{ if parameters.isBuiltFromVmr }}:
      enableSbom: false
    ${{ else }}:
      enablePublishBuildAssets: true
      enablePublishUsingPipelines: true
      enableTelemetry: true
    helixRepo: dotnet/installer
    workspace:
      clean: all

<<<<<<< HEAD
    # Test parameters
=======
>>>>>>> 85f1744c
    variables:
    # Test variables
    - ${{ if eq(parameters.agentOs, 'Windows_NT') }}:
      - _PackArg: '-pack'
      - ${{ if parameters.runTests }}:
        - _TestArg: '-test'
      - ${{ else }}:
        - _TestArg: ''
    - ${{ if ne(parameters.agentOs, 'Windows_NT') }}:
      - _PackArg: '--pack'
      - ${{ if parameters.runTests }}:
        - _TestArg: '--test'
      - ${{ else }}:
        - _TestArg: ''

    - ${{ if parameters.pgoInstrument }}:
      - _PgoInstrument: '/p:PgoInstrument=true'
      - _PackArg: ''
    - ${{ else }}:
      - _PgoInstrument: ''

    - ${{ if parameters.linuxPortable }}:
      - _LinuxPortable: '--linux-portable'
    - ${{ else }}:
      - _LinuxPortable: ''

    - ${{ if ne(parameters.runtimeIdentifier, '') }}:
      - _RuntimeIdentifier: '--runtime-id ${{ parameters.runtimeIdentifier }}'
    - ${{ else }}:
      - _RuntimeIdentifier: ''

    - _AgentOSName: ${{ parameters.agentOs }}
    - _TeamName: Roslyn-Project-System
    - _SignType: test
    - _BuildArgs: '/p:DotNetSignType=$(_SignType) $(_PgoInstrument)'

    - ${{ if parameters.isBuiltFromVmr }}:
      - installerRoot: '$(Build.SourcesDirectory)/src/installer'
      - _SignType: test
      - _PushToVSFeed: false
      - _BuildArgs: /p:OfficialBuildId=$(BUILD.BUILDNUMBER)
                /p:TeamName=$(_TeamName)
                /p:DotNetPublishUsingPipelines=true
                /p:PublishToSymbolServer=false
                $(_PgoInstrument)
    - ${{ else }}:
      - installerRoot: '$(Build.SourcesDirectory)'
      - ${{ if and(ne(variables['System.TeamProject'], 'public'), notin(variables['Build.Reason'], 'PullRequest')) }}:
        - group: DotNet-HelixApi-Access
        - _PushToVSFeed: true
        - _SignType: real
        - _BuildArgs: /p:OfficialBuildId=$(BUILD.BUILDNUMBER)
                  /p:DotNetSignType=$(_SignType)
                  /p:TeamName=$(_TeamName)
                  /p:DotNetPublishUsingPipelines=$(_PublishUsingPipelines)
                  $(_PgoInstrument)

    - template: /eng/common/templates-official/variables/pool-providers.yml

    steps:
    - checkout: self
      clean: true
    - ${{ if eq(parameters.agentOs, 'Windows_NT') }}:
      - ${{ if and(not(parameters.isBuiltFromVmr), ne(variables['System.TeamProject'], 'public')) }}:
        - task: PowerShell@2
          displayName: Setup Private Feeds Credentials
          inputs:
            filePath: $(installerRoot)/eng/common/SetupNugetSources.ps1
            arguments: -ConfigFile $(installerRoot)/NuGet.config -Password $Env:Token
          env:
            Token: $(dn-bot-dnceng-artifact-feeds-rw)
      - script: $(installerRoot)/build.cmd
                  $(_TestArg) $(_PackArg)
                  -publish -ci -sign
                  -Configuration ${{ parameters.buildConfiguration }}
                  -Architecture ${{ parameters.buildArchitecture }}
                  $(_BuildArgs)
                  ${{ parameters.additionalBuildParameters }}
                  $(_InternalRuntimeDownloadArgs)
        displayName: Build
        env:
          DOTNET_CLI_UI_LANGUAGE: ${{ parameters.dotnetCLIUILanguage }}

    - ${{ if ne(parameters.agentOs, 'Windows_NT') }}:
      - ${{ if and(not(parameters.isBuiltFromVmr), ne(variables['System.TeamProject'], 'public')) }}:
        - task: Bash@3
          displayName: Setup Private Feeds Credentials
          inputs:
            filePath: $(installerRoot)/eng/common/SetupNugetSources.sh
            arguments: $(installerRoot)/NuGet.config $Token
          env:
            Token: $(dn-bot-dnceng-artifact-feeds-rw)
    - ${{ if eq(parameters.agentOs, 'Linux') }}:
      - script: $(installerRoot)/build.sh
                  $(_TestArg) $(_PackArg)
                  --publish --ci
                  --noprettyprint
                  --configuration ${{ parameters.buildConfiguration }}
                  --architecture ${{ parameters.buildArchitecture }}
                  $(_LinuxPortable)
                  $(_RuntimeIdentifier)
                  $(_BuildArgs)
                  ${{ parameters.additionalBuildParameters }}
                  $(_InternalRuntimeDownloadArgs)
        displayName: Build

    - ${{ if or(eq(parameters.agentOs, 'Darwin'), eq(parameters.agentOs, 'FreeBSD')) }}:
      - script: $(installerRoot)/build.sh
                  $(_TestArg)
                  --pack --publish --ci
                  --noprettyprint
                  --configuration ${{ parameters.buildConfiguration }}
                  --architecture ${{ parameters.buildArchitecture }}
                  $(_RuntimeIdentifier)
                  $(_BuildArgs)
                  ${{ parameters.additionalBuildParameters }}
                  $(_InternalRuntimeDownloadArgs)
        displayName: Build

    - task: PublishTestResults@2
      displayName: Publish Test Results
      inputs:
        testRunner: XUnit
        testResultsFiles: 'artifacts/TestResults/${{ parameters.buildConfiguration }}/*.xml'
        testRunTitle: '$(_AgentOSName)_$(Agent.JobName)'
        platform: '$(BuildPlatform)'
        configuration: '${{ parameters.buildConfiguration }}'
      condition: ne(variables['_TestArg'], '')

    - task: CopyFiles@2
      displayName: Gather Logs
      inputs:
        SourceFolder: '$(installerRoot)/artifacts'
        Contents: |
          log/${{ parameters.buildConfiguration }}/**/*
          TestResults/${{ parameters.buildConfiguration }}/**/*
        TargetFolder: '$(Build.ArtifactStagingDirectory)'
      continueOnError: true
      condition: always()

    - task: 1ES.PublishBuildArtifacts@1
      displayName: Publish Logs to VSTS
      inputs:
        PathtoPublish: '$(Build.ArtifactStagingDirectory)'
        ArtifactName: '$(_AgentOSName)_$(Agent.JobName)_$(Build.BuildNumber)'
        publishLocation: Container
      continueOnError: true
      condition: always()<|MERGE_RESOLUTION|>--- conflicted
+++ resolved
@@ -77,11 +77,7 @@
     ${{ if not(parameters.pgoInstrument) }}:
       name: ${{ parameters.agentOs }}_${{ parameters.jobName }}
 
-<<<<<<< HEAD
-    ## Set up the pool/machine info to be used based on the Agent OS
-=======
     # Set up the pool/machine info to be used based on the Agent OS
->>>>>>> 85f1744c
     ${{ if eq(parameters.agentOs, 'Windows_NT') }}:
       enableMicrobuild: true
       pool:
@@ -97,19 +93,12 @@
       pool:
         ${{ if eq(variables['System.TeamProject'], 'public') }}:
           name: $(DncEngPublicBuildPool)
-<<<<<<< HEAD
-          demands: ImageOverride -equals Build.Ubuntu.2204.Amd64.Open
-        ${{ if eq(variables['System.TeamProject'], 'internal') }}:
-          name: $(DncEngInternalBuildPool)
-          demands: ImageOverride -equals Build.Ubuntu.2204.Amd64
-=======
           image: 1es-ubuntu-2004-open
           os: linux
         ${{ if eq(variables['System.TeamProject'], 'internal') }}:
           name: $(DncEngInternalBuildPool)
           image: 1es-ubuntu-2204
           os: linux
->>>>>>> 85f1744c
       container: ${{ parameters.container }}
     ${{ if eq(parameters.agentOs, 'Darwin') }}:
       pool:
@@ -128,10 +117,6 @@
     workspace:
       clean: all
 
-<<<<<<< HEAD
-    # Test parameters
-=======
->>>>>>> 85f1744c
     variables:
     # Test variables
     - ${{ if eq(parameters.agentOs, 'Windows_NT') }}:
